--- conflicted
+++ resolved
@@ -233,11 +233,7 @@
 
 $(binDir)/%:	$(objDir)/%.o $(BOOST_LIBS)
 	@echo "Link icommand `basename $@`..."
-<<<<<<< HEAD
 	@$(LDR) -o $@ $< $(LDFLAGS) $(BOOST_LIBS)
-=======
-	@$(LDR) -o $@ $< $(BOOST_LIBS) $(LDFLAGS) $(BOOST_LIBS)
->>>>>>> 3b98a3e3
 
 # Show compile flags
 print_cflags:
