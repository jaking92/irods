--- conflicted
+++ resolved
@@ -131,13 +131,8 @@
         "coordinating resource as they are pure virtual and exist only in the iCAT.",
         " ",
         "Options are:",
-<<<<<<< HEAD
         " -R  resource - specifies the resource to store to. This can also be specified",
         "     in your environment or via a rule set up by the administrator.",
-=======
-        " -R  resource - specifies the local storage resource to store to. This can also",
-        "     be specified in your environment or via a rule set up by the administrator.",
->>>>>>> ab095777
         " -C  the specified path is a directory. The default assumes the path is a file.",
         " -f  Force. If the target collection already exists, register the files and",
         "     subdirectories that have not already been registered in the directory.",
