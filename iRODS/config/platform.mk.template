--- conflicted
+++ resolved
@@ -53,16 +53,8 @@
 # JMC :: BOOST Include & Linking
 # use our locally built Boost on the include line
 CCFLAGS+=-I$(BOOST_DIR)
-
-#ifdef USE_BOOST
-<<<<<<< HEAD
-#CCFLAGS+=-I$(BOOST_DIR)
 CCFLAGS+=-DUSE_BOOST -DUSE_BOOST_COND -DUSE_BOOST_FS 
-=======
-CCFLAGS+=-DUSE_BOOST -DUSE_BOOST_COND -DUSE_BOOST_FS -DBOOST_ENABLE_ASSERT_HANDLER
-#LDRFLAGS+=-L$(BOOST_DIR)/libs -lboost_thread -lboost_filesystem -lboost_regex
->>>>>>> 3b98a3e3
-#endif
+
 # =-=-=-=-=-=-=-
 
 # =-=-=-=-=-=-=-
