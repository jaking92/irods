--- conflicted
+++ resolved
@@ -88,14 +88,11 @@
 		$(libCoreObjDir)/eirods_tcp_object.o \
 		$(libCoreObjDir)/eirods_network_factory.o \
 		$(libCoreObjDir)/eirods_network_manager.o \
-        $(libCoreObjDir)/eirods_buffer_encryption.o \
-<<<<<<< HEAD
-	$(libCoreObjDir)/eirods_auth_object.o \
-	$(libCoreObjDir)/eirods_auth_plugin.o \
-	$(libCoreObjDir)/eirods_auth_manager.o
-=======
-        $(libCoreObjDir)/eirods_virtual_path.o 
->>>>>>> f9361eae
+	        $(libCoreObjDir)/eirods_buffer_encryption.o \
+		$(libCoreObjDir)/eirods_auth_object.o \
+		$(libCoreObjDir)/eirods_auth_plugin.o \
+		$(libCoreObjDir)/eirods_auth_manager.o \
+		$(libCoreObjDir)/eirods_virtual_path.o
 
 ifdef GSI_AUTH
 LIB_CORE_OBJS += $(libCoreObjDir)/igsi.o
