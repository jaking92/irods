#
# lib/Makefile
#
# Build the iRODS API and utility library.
#
# The principal targets include:
#
# 	all		build the library objects and .a archive
#	lib		build the library objects and .a archive
# 	clean		clean out all object files
#

ifndef buildDir
buildDir =	$(CURDIR)/..
endif

include $(buildDir)/config/config.mk
include $(buildDir)/config/platform.mk
include $(buildDir)/config/directories.mk
include $(buildDir)/config/common.mk

extendedICAT.h =	$(buildDir)/modules/extendedICAT/extendedICAT.h



#
# Source files
#	core	utility functions
#	md5	MD5 hash generation functions
#	api	client API functions (LIB_API_OBJS is set by api.mk)
#       hasher  Utility classes for generating hash digests
#
# Core
LIB_CORE_OBJS =	\
		$(libCoreObjDir)/base64.o \
		$(libCoreObjDir)/chksumUtil.o \
		$(libCoreObjDir)/clientLogin.o \
		$(libCoreObjDir)/cpUtil.o \
		$(libCoreObjDir)/getRodsEnv.o \
		$(libCoreObjDir)/getUtil.o \
		$(libCoreObjDir)/lsUtil.o \
		$(libCoreObjDir)/miscUtil.o \
		$(libCoreObjDir)/mkdirUtil.o \
		$(libCoreObjDir)/msParam.o \
		$(libCoreObjDir)/mvUtil.o \
		$(libCoreObjDir)/obf.o \
		$(libCoreObjDir)/packStruct.o \
		$(libCoreObjDir)/parseCommandLine.o \
		$(libCoreObjDir)/phymvUtil.o \
		$(libCoreObjDir)/procApiRequest.o \
		$(libCoreObjDir)/putUtil.o \
		$(libCoreObjDir)/rcConnect.o \
		$(libCoreObjDir)/rcMisc.o \
		$(libCoreObjDir)/rcPortalOpr.o \
		$(libCoreObjDir)/regUtil.o \
		$(libCoreObjDir)/replUtil.o \
		$(libCoreObjDir)/rmUtil.o \
		$(libCoreObjDir)/rmtrashUtil.o \
		$(libCoreObjDir)/rodsLog.o \
		$(libCoreObjDir)/rodsPath.o \
		$(libCoreObjDir)/rsyncUtil.o \
		$(libCoreObjDir)/sockComm.o \
		$(libCoreObjDir)/stringOpr.o \
		$(libCoreObjDir)/trimUtil.o	\
		$(libCoreObjDir)/mcollUtil.o	\
		$(libCoreObjDir)/bunUtil.o	\
		$(libCoreObjDir)/phybunUtil.o \
		$(libCoreObjDir)/scanUtil.o \
		$(libCoreObjDir)/fsckUtil.o \
		$(libCoreObjDir)/osauth.o \
		$(libCoreObjDir)/sslSockComm.o \
		$(libCoreObjDir)/eirods_operation_wrapper.o \
		$(libCoreObjDir)/eirods_string_tokenize.o \
		$(libCoreObjDir)/eirods_plugin_base.o \
		$(libCoreObjDir)/eirods_resource_plugin.o \
		$(libCoreObjDir)/eirods_error.o  \
		$(libCoreObjDir)/eirods_log.o \
		$(libCoreObjDir)/eirods_children_parser.o \
		$(libCoreObjDir)/eirods_hierarchy_parser.o \
		$(libCoreObjDir)/eirods_stacktrace.o \
		$(libCoreObjDir)/eirods_signal.o \
		$(libCoreObjDir)/eirods_resource_redirect.o \
		$(libCoreObjDir)/eirods_plugin_name_generator.o \
		$(libCoreObjDir)/eirods_client_negotiation.o \
		$(libCoreObjDir)/eirods_network_object.o \
		$(libCoreObjDir)/eirods_network_plugin.o \
		$(libCoreObjDir)/eirods_ssl_object.o \
		$(libCoreObjDir)/eirods_tcp_object.o \
		$(libCoreObjDir)/eirods_network_factory.o \
		$(libCoreObjDir)/eirods_network_manager.o \
<<<<<<< HEAD
        $(libCoreObjDir)/eirods_buffer_encryption.o \
	$(libCoreObjDir)/eirods_auth_object.o \
	$(libCoreObjDir)/eirods_auth_plugin.o \
	$(libCoreObjDir)/eirods_auth_manager.o
ifdef USE_BOOST_ASIO
LIB_CORE_OBJS += $(libCoreObjDir)/socket_wrapper.o 
endif
=======
        $(libCoreObjDir)/eirods_buffer_encryption.o 
>>>>>>> c1818d0c

ifdef GSI_AUTH
LIB_CORE_OBJS += $(libCoreObjDir)/igsi.o
endif
ifdef KRB_AUTH
LIB_CORE_OBJS += $(libCoreObjDir)/ikrb.o
ifdef GSI_AUTH
# when using both KRB and GSI, include the KRB wrapper
LIB_CORE_OBJS += $(libCoreObjDir)/ikrbGSSAPIWrapper.o
endif
endif
INCLUDES +=	-I$(libCoreIncDir)

ifdef EXTENDED_ICAT
CFLAGS +=	-DEXTENDED_ICAT
INCLUDES +=	-I$(svrExtIcatIncDir)
endif

# Logging (automatically generated source)
LOG_SRC =	$(libCoreSrcDir)/rodsLog.c


# MD5
LIB_MD5_OBJS =	\
		$(libMd5ObjDir)/md5c.o \
		$(libMd5ObjDir)/md5Checksum.o
INCLUDES +=	-I$(libMd5IncDir)

# Hasher
LIB_HASHER_OBJS = \
		$(libHasherObjDir)/Hasher.o \
		$(libHasherObjDir)/MD5Strategy.o \
		$(libHasherObjDir)/SHA256Strategy.o
INCLUDES +=	-I$(libHasherIncDir)

# rbudp
ifdef RBUDP_TRANSFER
LIB_RBUDP_OBJS =  \
		$(libRbudpObjDir)/QUANTAnet_rbudpBase_c.o \
		$(libRbudpObjDir)/QUANTAnet_rbudpSender_c.o 	\
		$(libRbudpObjDir)/QUANTAnet_rbudpReceiver_c.o
endif

# GSI
ifdef GSI_AUTH
INCLUDES += 	-I$(GLOBUS_LOCATION)/include/$(GSI_INSTALL_TYPE)
endif

# Kerberos
ifdef KRB_AUTH
INCLUDES += 	-I$(KRB_LOC)/include/gssapi -I$(KRB_LOC)/include
endif

# API (see api.mk, which is automatically generated)
include $(buildDir)/config/api.mk
INCLUDES +=	-I$(libApiIncDir)


# All objects
OBJS =	$(LIB_CORE_OBJS) \
        $(LIB_API_OBJS) \
        $(LIB_MD5_OBJS)	\
		$(LIB_RBUDP_OBJS) \
        $(LIB_HASHER_OBJS) 

BOOST_LIBS = $(BOOST_DIR)/stage/lib/libboost_system.a \
             $(BOOST_DIR)/stage/lib/libboost_filesystem.a \
             $(BOOST_DIR)/stage/lib/libboost_regex.a \
             $(BOOST_DIR)/stage/lib/libboost_thread.a

# Server configuration
CONFIG =	$(svrConfigDir)/server.config $(svrConfigDir)/irodsHost


# Compilation flags
CFLAGS_OPTIONS := $(CFLAGS) $(MY_CFLAG)
CFLAGS =	$(CFLAGS_OPTIONS) $(INCLUDES) $(SVR_INCLUDES)

MD5_CFLAGS_OPTIONS := $(CFLAGS_OPTIONS)
MD5_CFLAGS =	$(CFLAGS)
ifeq ($(CC_IS_GCC), 1)
MD5_CFLAGS_OPTIONS += -O3
MD5_CFLAGS += -O3
endif
ifdef GSI_AUTH
CFLAGS_OPTIONS += -D GSI_AUTH
endif
ifdef KRB_AUTH
CFLAGS_OPTIONS += -D KRB_AUTH
endif
ifdef IRODS_SYSLOG
CFLAGS_OPTIONS += -D IRODS_SYSLOG
endif


#
# Principal Targets
#
.PHONY:	all lib libs clean print_cflags
vpath %c	$(libCoreSrcDir) $(libApiSrcDir) $(libMd5SrcDir) 	\
		$(libRbudpSrcDir) $(libHasherSrcDir)


BOOST_LIBS = $(BOOST_DIR)/stage/lib/libboost_system.a \
             $(BOOST_DIR)/stage/lib/libboost_filesystem.a \
             $(BOOST_DIR)/stage/lib/libboost_regex.a \
             $(BOOST_DIR)/stage/lib/libboost_thread.a 




# Build everything
all:	libs
	@true





# Build the library
lib:	libs
	@true

libs:	print_cflags $(CONFIG) $(LOG_SRC) $(LIBRARY)
	@true

$(LIBRARY): $(OBJS) $(BOOST_LIBS)
#	@rm -f $(LIBRARY)
#	$(CC) -D${OS_platform} -fPIC "-Wl,-E" -shared -o $(LIBRARY) $(OBJS) 
	@echo "Building lib$(LIBRARY_NAME).a"
	@rm -f $(LIBRARY)
	@$(AR) $(AROPT) $(LIBRARY) $^
	@$(RANLIB) $(LIBRARY)





# Server configuration
$(svrConfigDir)/irodsHost:
	@$(MAKE) --no-print-directory -C .. config

$(svrConfigDir)/server.config:
	@$(MAKE) --no-print-directory -C .. config





# Show compile flags
print_cflags:
	@echo "Compile flags:"
	@echo "    $(CFLAGS_OPTIONS)"
	@echo "MD5-only compile flags:"
	@echo "    $(MD5_CFLAGS_OPTIONS)"





# Clean
clean:
	@echo "Cleaning library..."
	@rm -f $(OBJS)
	@rm -f $(LIBRARY)




#
# Compilation Targets
#
# Build core
$(LIB_CORE_OBJS):  $(libCoreObjDir)/%.o: $(libCoreSrcDir)/%.c $(extendedICAT.h) $(DEPEND) $(BOOST_LIBS)
	@echo "Compile core `basename $@`..."
	@$(CC) -c $(CFLAGS) -o $@ $<
$(extendedICAT.h): 
	@touch $(extendedICAT.h)

# Build API
$(LIB_API_OBJS):  $(libApiObjDir)/%.o: $(libApiSrcDir)/%.c $(DEPEND) $(BOOST_LIBS)
	@echo "Compile api `basename $@`..."
	@$(CC) -c $(CFLAGS) -o $@ $<

# Build MD5
#	Requires -O3 for optimization
$(LIB_MD5_OBJS):  $(libMd5ObjDir)/%.o: $(libMd5SrcDir)/%.c $(configMk) $(platformMk)
	@echo "Compile md5 `basename $@`..."
	@$(CC) -c $(MD5_CFLAGS) -o $@ $<

# Build Hasher
$(LIB_HASHER_OBJS): $(libHasherObjDir)/%.o: $(libHasherSrcDir)/%.c $(configMk) $(platformMk)
	@echo "Compile Hasher `basename $@`..."
	@$(CC) -c $(CFLAGS) -o $@ $<

ifdef RBUDP_TRANSFER
$(LIB_RBUDP_OBJS):  $(libRbudpObjDir)/%.o: $(libRbudpSrcDir)/%.c $(configMk) $(platformMk)
	@echo "Compile rbudp `basename $@`..."
	@$(CC) -c $(CFLAGS) -o $@ $<
endif

# Build logging source
rodslog:  $(libCoreSrcDir)/rodsLog.c
	@true

$(libCoreSrcDir)/rodsLog.c:  $(libCoreIncDir)/rodsErrorTable.h
	@$(PERL) $(perlScriptsDir)/updateRodsLog.pl











<|MERGE_RESOLUTION|>--- conflicted
+++ resolved
@@ -88,17 +88,10 @@
 		$(libCoreObjDir)/eirods_tcp_object.o \
 		$(libCoreObjDir)/eirods_network_factory.o \
 		$(libCoreObjDir)/eirods_network_manager.o \
-<<<<<<< HEAD
         $(libCoreObjDir)/eirods_buffer_encryption.o \
 	$(libCoreObjDir)/eirods_auth_object.o \
 	$(libCoreObjDir)/eirods_auth_plugin.o \
 	$(libCoreObjDir)/eirods_auth_manager.o
-ifdef USE_BOOST_ASIO
-LIB_CORE_OBJS += $(libCoreObjDir)/socket_wrapper.o 
-endif
-=======
-        $(libCoreObjDir)/eirods_buffer_encryption.o 
->>>>>>> c1818d0c
 
 ifdef GSI_AUTH
 LIB_CORE_OBJS += $(libCoreObjDir)/igsi.o
