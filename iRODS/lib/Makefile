--- conflicted
+++ resolved
@@ -216,10 +216,6 @@
 	@true
 
 $(LIBRARY): $(OBJS) $(BOOST_LIBS)
-<<<<<<< HEAD
-#	@echo "Building lib$(LIBRARY_NAME).so"
-=======
->>>>>>> 3b98a3e3
 #	@rm -f $(LIBRARY)
 #	$(CC) -D${OS_platform} -fPIC "-Wl,-E" -shared -o $(LIBRARY) $(OBJS) 
 	@echo "Building lib$(LIBRARY_NAME).a"
