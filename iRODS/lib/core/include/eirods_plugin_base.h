--- conflicted
+++ resolved
@@ -18,28 +18,18 @@
 
 namespace eirods {
     // =-=-=-=-=-=-=-
-<<<<<<< HEAD
-    /// @brief abstraction for post disconnect functor
-=======
     /// @brief abstraction for post disconnect functor - plugins can bind
     //         functors, free functions or member functions as necessary
->>>>>>> 4db2feff
     typedef boost::function< eirods::error (void) > pdmo_type;
     
     /**
 	  * \class plugin_base - ABC for E-iRODS Plugins
 	  * \author Jason M. Coposky 
 	  * \date   October 2011
-<<<<<<< HEAD
 	  * \brief  This class enforces the delay_load interface necessary for the 
                 load_plugin call to load any other non-member symbols from the 
                 shared object.  
                 reference iRODS/lib/core/include/eirods_load_plugin.h
-=======
-	  * \brief  This class enforces the delay_load interface necessary for the load_plugin 
-                call to load any other non-member symbols from the shared object.  
-                Reference iRODS/lib/core/include/eirods_load_plugin.h
->>>>>>> 4db2feff
 	  **/
     class plugin_base {
         public:
