--- conflicted
+++ resolved
@@ -18,13 +18,8 @@
 #include "irods_lookup_table.hpp"
 #include "irods_plugin_context.hpp"
 #include "irods_error.hpp"
-<<<<<<< HEAD
-#include "irods_operation_rule_execution_manager_factory.hpp"
-#include "irods_stacktrace.hpp"
-=======
 #include "irods_operation_rule_execution_manager.hpp"
 #include "irods_operation_rule_execution_manager_no_op.hpp"
->>>>>>> 789a81f7
 
 // =-=-=-=-=-=-=-
 // irods includes
@@ -211,9 +206,6 @@
 
             }
             else {
-irods::stacktrace st;
-st.trace();
-st.dump();
                 return ERROR( NULL_VALUE_ERR, "null resource operation." );
             }
 
@@ -615,7 +607,7 @@
                 // =-=-=-=-=-=-=-
                 // call the actual operation
                 _ctx.rule_results( pre_results );
-                error op_err = ( *operation_ )( _ctx, _t1, _t2, _t3, _t4, _t5, _t6, _t7, _t8, _t9, _t10);
+                error op_err = ( *operation_ )( _ctx, _t1, _t2, _t3, _t4, _t5, _t6, _t7, _t8, _t9, _t10 );
 
                 // =-=-=-=-=-=-=-
                 // if the op failed, notifity the post rule
