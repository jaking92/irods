--- conflicted
+++ resolved
@@ -112,23 +112,6 @@
             plugin_context& _ctx,
             T1              _t1 ) {
             if( operation_ ) {
-<<<<<<< HEAD
-               // =-=-=-=-=-=-=-
-               // get vars from fco
-               keyValPair_t kvp;
-               bzero( &kvp, sizeof( kvp ) );
-               _ctx.fco()->get_re_vars( kvp );
-
-               // =-=-=-=-=-=-=-
-               // call the pre-rule for this op
-               std::string pre_results;
-               rule_exec_mgr_->exec_pre_op( kvp, pre_results );
-
-               // =-=-=-=-=-=-=-
-               // call the actual operation
-               _ctx.rule_results( pre_results );
-               error op_err = (*operation_)( _ctx, _t1 ); 
-=======
                 // =-=-=-=-=-=-=-
                 // get vars from fco
                 keyValPair_t kvp;
@@ -144,7 +127,6 @@
                 // call the actual operation
                 _ctx.rule_results( pre_results );
                 error op_err = (*operation_)( _ctx, _t1 ); 
->>>>>>> dc42ee27
                
                 // =-=-=-=-=-=-=-
                 // call the poste-rule for this op
@@ -440,28 +422,6 @@
             T7              _t7,
             T8              _t8 ) {
             if( operation_ ) {
-<<<<<<< HEAD
-               // =-=-=-=-=-=-=-
-               // get vars from fco
-               keyValPair_t kvp;
-               bzero( &kvp, sizeof( kvp ) );
-               _ctx.fco()->get_re_vars( kvp );
-
-               // =-=-=-=-=-=-=-
-               // call the pre-rule for this op
-               std::string pre_results;
-               rule_exec_mgr_->exec_pre_op( kvp, pre_results );
-
-               // =-=-=-=-=-=-=-
-               // call the actual operation	
-               _ctx.rule_results( pre_results );
-               error op_err = (*operation_)( _ctx, _t1, _t2, _t3, _t4, _t5, _t6, _t7, _t8 );  
-               
-               // =-=-=-=-=-=-=-
-               // call the poste-rule for this op
-               std::string rule_results =  _ctx.rule_results();
-               rule_exec_mgr_->exec_post_op( kvp, rule_results );
-=======
                 // =-=-=-=-=-=-=-
                 // get vars from fco
                 keyValPair_t kvp;
@@ -482,15 +442,13 @@
                 // call the poste-rule for this op
                 std::string rule_results =  _ctx.rule_results();
                 rule_exec_mgr_->exec_post_op( kvp, rule_results );
->>>>>>> dc42ee27
-
-                // =-=-=-=-=-=-=-
-                // clean up kvp struct
-                clearKeyVal( &kvp );
-
-                return op_err;
-
-<<<<<<< HEAD
+
+                // =-=-=-=-=-=-=-
+                // clean up kvp struct
+                clearKeyVal( &kvp );
+
+                return op_err;
+
       } else {
         return ERROR( NULL_VALUE_ERR, "null resource operation." );
       }
@@ -499,29 +457,6 @@
 
     private:
     /// @brief rule execution context
-=======
-            } else {
-                return ERROR( NULL_VALUE_ERR, "null resource operation." );
-            }
-
-        } // operator() - T1, T2, T3, T4, T5, T6, T7, T8
-
-    private:
-        /// =-=-=-=-=-=-=-
-        /// @brief function pointer to actual operation
-        plugin_operation operation_;
-                
-        /// =-=-=-=-=-=-=-
-        /// @brief instance name used for calling rules
-        std::string instance_name_;
-        
-        /// =-=-=-=-=-=-=-
-        /// @brief name of this operation, use for calling rules
-        std::string operation_name_;
-                
-        /// =-=-=-=-=-=-=-
-        /// @brief rule execution context
->>>>>>> dc42ee27
         oper_rule_exec_mgr_ptr rule_exec_mgr_;
     /// =-=-=-=-=-=-=-
     /// @brief function pointer to actual operation
