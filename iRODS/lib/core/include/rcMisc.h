/* -*- mode: c++; fill-column: 132; c-basic-offset: 4; indent-tabs-mode: nil -*- */

/*** Copyright (c), The Regents of the University of California            ***
 *** For more information please refer to files in the COPYRIGHT directory ***/

/* rcMisc.h - header file for rcMisc.c
 */



#ifndef RC_MISC_H
#define RC_MISC_H

#include "rods.h"
#include "rodsError.h"
#include "objInfo.h"
#include "dataObjCopy.h"
#include "execCmd.h"
#include "rodsPath.h"
#include "bulkDataObjPut.h"

#ifdef  __cplusplus
extern "C" {
#endif

int isPath (char *path);
rodsLong_t
getFileSize (char *path);
int
addRErrorMsg (rError_t *myError, int status, char *msg);
int freeBBuf (bytesBuf_t *myBBuf);
int
clearBBuf (bytesBuf_t *myBBuf);
int
freeRError (rError_t *myError);
int
replErrorStack (rError_t *srcRError, rError_t *destRError);
int
freeRErrorContent (rError_t *myError);
int
parseUserName(char *fullUserNameIn, char *userName, char *userZone);
int
apiTableLookup (int apiNumber);
int
myHtonll (rodsLong_t inlonglong, rodsLong_t *outlonglong);
int
myNtohll (rodsULong_t inlonglong,  rodsLong_t *outlonglong);
int
statToRodsStat (rodsStat_t *rodsStat, struct stat *myFileStat);
int
rodsStatToStat (struct stat *myFileStat, rodsStat_t *rodsStat);
int
direntToRodsDirent (rodsDirent_t *rodsDirent, struct dirent *fileDirent);
int
getLine(FILE *fp, char *buf, int bufsz);
int
getStrInBuf (char **inbuf, char *outbuf, int *inbufLen, int outbufLen);
int
getZoneNameFromHint (char *rcatZoneHint, char *zoneName, int len);
int 
freeDataObjInfo(dataObjInfo_t *dataObjInfo);
int
freeAllDataObjInfo(dataObjInfo_t *dataObjInfoHead);
char *
getValByKey (keyValPair_t *condInput, char *keyWord);
int
getIvalByInx (inxIvalPair_t *inxIvalPair, int inx, int *outValue);
char *
getValByInx (inxValPair_t *inxValPair, int inx);
int
replKeyVal (keyValPair_t *srcCondInput, keyValPair_t *destCondInput);
int
replDataObjInp (dataObjInp_t *srcDataObjInp, dataObjInp_t *destDataObjInp);
int
replSpecColl (specColl_t *inSpecColl, specColl_t **outSpecColl);
int
addKeyVal (keyValPair_t *condInput, const char *keyWord, const char *value);
int
addInxIval (inxIvalPair_t *inxIvalPair, int inx, int value);
int
addInxVal (inxValPair_t *inxValPair, int inx, char *value);
int
addStrArray (strArray_t *strArray, char *value);
int
resizeStrArray (strArray_t *strArray, int newSize);
int
queDataObjInfo (dataObjInfo_t **dataObjInfoHead, dataObjInfo_t *dataObjInfo,
int singleInfoFlag, int topFlag);
int
dequeDataObjInfo (dataObjInfo_t **dataObjInfoHead, dataObjInfo_t *dataObjInfo); // JMC - backport 4590
int
clearKeyVal (keyValPair_t *condInput);
int
clearInxIval (inxIvalPair_t *inxIvalPair);
int
clearInxVal (inxValPair_t *inxValPair);
int
moveKeyVal (keyValPair_t *destKeyVal, keyValPair_t *srcKeyVal);
int
rmKeyVal (keyValPair_t *condInput, char *keyWord);
int
sendTranHeader (int sock, int oprType, int flags, rodsLong_t offset,
rodsLong_t length);
int 
freeGenQueryOut (genQueryOut_t **genQueryOut);
int
clearGenQueryInp (genQueryInp_t *genQueryInp);
sqlResult_t *
getSqlResultByInx (genQueryOut_t *genQueryOut, int attriInx);
int 
clearGenQueryOut (genQueryOut_t *genQueryOut);
int
catGenQueryOut (genQueryOut_t *targGenQueryOut, genQueryOut_t *genQueryOut,
int maxRowCnt);
int
clearBulkOprInp (bulkOprInp_t *bulkOprInp);
int
getUnixUid (char *userName);
int 
freeAllRescGrpInfo (rescGrpInfo_t *rescGrpInfoHead);
int
parseMultiStr (char *strInput, strArray_t *strArray);
void
getNowStr(char *timeStr);
int
getLocalTimeFromRodsTime(char *timeStrIn, char *timeStrOut);
int
getLocalTimeStr (struct tm *mytm, char *timeStr);
void
getOffsetTimeStr(char *timeStr, char *offSet);
void
updateOffsetTimeStr(char *timeStr, int offset);
int
checkDateFormat(char *s);
int
localToUnixTime (char *localTime, char *unixTime);
int
printErrorStack (rError_t *rError);
int
closeQueryOut (rcComm_t *conn, genQueryOut_t *genQueryOut);
int 
getDataObjInfoCnt (dataObjInfo_t *dataObjInfoHead);
int
appendRandomToPath (char *trashPath);
int
isBundlePath (char *myPath); // JMC - backport 4552
int
isTrashPath (char *myPath);
orphanPathType_t
isOrphanPath (char *myPath);
int
isHomeColl (char *myPath);
int
isTrashHome (char *myPath);
int
openRestartFile (char *restartFile, rodsRestart_t *rodsRestart,
rodsArguments_t *rodsArgs);
int
setStateForResume (rcComm_t *conn, rodsRestart_t *rodsRestart, 
char *restartPath, objType_t objType, keyValPair_t *condInput,
int deleteFlag);
int
writeRestartFile (rodsRestart_t *rodsRestart, char *lastDonePath);
int
procAndWrriteRestartFile (rodsRestart_t *rodsRestart, char *donePath);
int
setStateForRestart (rcComm_t *conn, rodsRestart_t *rodsRestart,
rodsPath_t *targPath, rodsArguments_t *rodsArgs);
int
chkStateForResume (rcComm_t *conn, rodsRestart_t *rodsRestart,
char *targPath, rodsArguments_t *rodsArgs, objType_t objType,
keyValPair_t *condInput, int deleteFlag);
int
addTagStruct (tagStruct_t *condInput, char *preTag, char *postTag, 
char *keyWord);
int
clearDataObjInp (dataObjInp_t *dataObjInp);
int
clearCollInp (collInp_t *collInp);
int
clearAuthResponseInp (void * myInStruct);
int
isInteger (char *inStr);
int
addIntArray (intArray_t *intArray, int value);
int
getMountedSubPhyPath (char *logMountPoint, char *phyMountPoint, 
char *logSubPath, char *phySubPathOut);
int
resolveSpecCollType (char *type, char *collection, char *collInfo1,
char *collInfo2, specColl_t *specColl);
int
getSpecCollTypeStr (specColl_t *specColl, char *outStr);
int
getErrno (int errCode);
int 
getIrodsErrno (int irodError);
structFileOprType_t
getSpecCollOpr (keyValPair_t *condInput, specColl_t *specColl);
void
resolveStatForStructFileOpr (keyValPair_t *condInput,
rodsObjStat_t *rodsObjStatOut);
int keyValToString( keyValPair_t* list, char** string );
int keyValFromString( char* string, keyValPair_t** list );
int
convertDateFormat(char *s, char *currTime);
int
getNextRepeatTime(char *currTime, char *delayStr, char *nextTime);
int
printError(rcComm_t *Conn, int status, char *routineName);
int
fillGenQueryInpFromStrCond(char *str, genQueryInp_t *genQueryInp);
int
printGenQueryOut(FILE *fd, char *format, char *hint, 
genQueryOut_t *genQueryOut);

int appendToByteBuf(bytesBuf_t *bytesBuf, char *str);

char * getAttrNameFromAttrId(int cid);
int getAttrIdFromAttrName(char *cname);
int showAttrNames();

int
separateSelFuncFromAttr(char *t, char **aggOp, char **colNm);

int
getSelVal(char *c);

int
clearSendXmsgInfo (sendXmsgInfo_t *sendXmsgInfo);

int
parseCachedStructFileStr (char *collInfo2, specColl_t *specColl);
int
makeCachedStructFileStr (char *collInfo2, specColl_t *specColl);
int
getLineInBuf (char **inbuf, char *outbuf, int bufLen);
int
freeRodsObjStat (rodsObjStat_t *rodsObjStat);
int
parseHostAddrStr (char *hostAddr, rodsHostAddr_t *addr);
#ifdef COMPAT_201
int
collInp201ToCollInp (collInp201_t *collInp201, collInp_t *collInp);
#endif
<<<<<<< HEAD
void
printReleaseInfo (char *cmdName);
unsigned int
seedRandom ();
int
initBulkDataObjRegInp (genQueryOut_t *bulkDataObjRegInp);
int
initBulkDataObjRegOut (genQueryOut_t **bulkDataObjRegOut);
int
fillBulkDataObjRegInp (char *rescName, char *rescGroupName, char *objPath,
                       char *filePath, char *dataType, rodsLong_t dataSize, int dataMode,
                       int modFlag, int replNum, char *chksum, genQueryOut_t *bulkDataObjRegInp);
int
untarBuf (char *phyBunDir, bytesBuf_t *tarBBuf);
int
tarToBuf (char *phyBunDir, bytesBuf_t *tarBBuf);
int
readToByteBuf (int fd, bytesBuf_t *bytesBuf);
int
writeFromByteBuf (int fd, bytesBuf_t *bytesBuf);
int
initAttriArrayOfBulkOprInp (bulkOprInp_t *bulkOprInp);
int
fillAttriArrayOfBulkOprInp (char *objPath, int dataMode, char *inpChksum,
                            int offset, bulkOprInp_t *bulkOprInp);
int
getPhyBunPath (char *collection, char *objPath, char *phyBunDir,
               char *outPhyBunPath);
int
unbunBulkBuf (char *phyBunDir, bulkOprInp_t *bulkOprInp, bytesBuf_t *bulkBBuf);
int
mySetenvStr (char *envname, char *envval);
int
mySetenvInt (char *envname, int envval);
int
getNumFilesInDir (char *mydir);
int
getRandomArray (int **randomArray, int size);
int
isPathSymlink (rodsArguments_t *rodsArgs, char *path);
int
getAttriInAttriArray (char *objPath, genQueryOut_t *attriArray,
                      int *outDataMode, char **outChksum);
=======
    void
    printReleaseInfo (char *cmdName);
    unsigned int
    seedRandom ();
    int
    initBulkDataObjRegInp (genQueryOut_t *bulkDataObjRegInp);
    int
    initBulkDataObjRegOut (genQueryOut_t **bulkDataObjRegOut);
    int
    fillBulkDataObjRegInp (char *rescName, char *rescGroupName, char *objPath,
                           char *filePath, char *dataType, rodsLong_t dataSize, int dataMode,
                           int modFlag, int replNum, char *chksum, genQueryOut_t *bulkDataObjRegInp);
    int
    untarBuf (char *phyBunDir, bytesBuf_t *tarBBuf);
    int
    tarToBuf (char *phyBunDir, bytesBuf_t *tarBBuf);
    int
    readToByteBuf (int fd, bytesBuf_t *bytesBuf);
    int
    writeFromByteBuf (int fd, bytesBuf_t *bytesBuf);
    int
    initAttriArrayOfBulkOprInp (bulkOprInp_t *bulkOprInp);
    int
    fillAttriArrayOfBulkOprInp (char *objPath, int dataMode, char *inpChksum,
                                int offset, bulkOprInp_t *bulkOprInp);
    int
    getPhyBunPath (const char *collection, const char *objPath, const char *phyBunDir,
                   char *outPhyBunPath);
    int
    unbunBulkBuf (char *phyBunDir, bulkOprInp_t *bulkOprInp, bytesBuf_t *bulkBBuf);
    int
    mySetenvStr (char *envname, char *envval);
    int
    mySetenvInt (char *envname, int envval);
    int
    getNumFilesInDir (char *mydir);
    int
    getRandomArray (int **randomArray, int size);
    int
    isPathSymlink (rodsArguments_t *rodsArgs, char *path);
    int
    getAttriInAttriArray (char *objPath, genQueryOut_t *attriArray,
                          int *outDataMode, char **outChksum);
>>>>>>> 2d7c6fd3
#ifdef USE_BOOST_FS
int
getPathStMode (path & p);
#endif
#ifdef  __cplusplus
}
#endif

#endif  /* RC_MISC_H */<|MERGE_RESOLUTION|>--- conflicted
+++ resolved
@@ -243,7 +243,6 @@
 int
 collInp201ToCollInp (collInp201_t *collInp201, collInp_t *collInp);
 #endif
-<<<<<<< HEAD
 void
 printReleaseInfo (char *cmdName);
 unsigned int
@@ -270,7 +269,7 @@
 fillAttriArrayOfBulkOprInp (char *objPath, int dataMode, char *inpChksum,
                             int offset, bulkOprInp_t *bulkOprInp);
 int
-getPhyBunPath (char *collection, char *objPath, char *phyBunDir,
+getPhyBunPath (const char *collection, const char *objPath, const char *phyBunDir,
                char *outPhyBunPath);
 int
 unbunBulkBuf (char *phyBunDir, bulkOprInp_t *bulkOprInp, bytesBuf_t *bulkBBuf);
@@ -287,51 +286,6 @@
 int
 getAttriInAttriArray (char *objPath, genQueryOut_t *attriArray,
                       int *outDataMode, char **outChksum);
-=======
-    void
-    printReleaseInfo (char *cmdName);
-    unsigned int
-    seedRandom ();
-    int
-    initBulkDataObjRegInp (genQueryOut_t *bulkDataObjRegInp);
-    int
-    initBulkDataObjRegOut (genQueryOut_t **bulkDataObjRegOut);
-    int
-    fillBulkDataObjRegInp (char *rescName, char *rescGroupName, char *objPath,
-                           char *filePath, char *dataType, rodsLong_t dataSize, int dataMode,
-                           int modFlag, int replNum, char *chksum, genQueryOut_t *bulkDataObjRegInp);
-    int
-    untarBuf (char *phyBunDir, bytesBuf_t *tarBBuf);
-    int
-    tarToBuf (char *phyBunDir, bytesBuf_t *tarBBuf);
-    int
-    readToByteBuf (int fd, bytesBuf_t *bytesBuf);
-    int
-    writeFromByteBuf (int fd, bytesBuf_t *bytesBuf);
-    int
-    initAttriArrayOfBulkOprInp (bulkOprInp_t *bulkOprInp);
-    int
-    fillAttriArrayOfBulkOprInp (char *objPath, int dataMode, char *inpChksum,
-                                int offset, bulkOprInp_t *bulkOprInp);
-    int
-    getPhyBunPath (const char *collection, const char *objPath, const char *phyBunDir,
-                   char *outPhyBunPath);
-    int
-    unbunBulkBuf (char *phyBunDir, bulkOprInp_t *bulkOprInp, bytesBuf_t *bulkBBuf);
-    int
-    mySetenvStr (char *envname, char *envval);
-    int
-    mySetenvInt (char *envname, int envval);
-    int
-    getNumFilesInDir (char *mydir);
-    int
-    getRandomArray (int **randomArray, int size);
-    int
-    isPathSymlink (rodsArguments_t *rodsArgs, char *path);
-    int
-    getAttriInAttriArray (char *objPath, genQueryOut_t *attriArray,
-                          int *outDataMode, char **outChksum);
->>>>>>> 2d7c6fd3
 #ifdef USE_BOOST_FS
 int
 getPathStMode (path & p);
