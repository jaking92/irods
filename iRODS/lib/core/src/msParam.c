/*** Copyright (c), The Regents of the University of California            ***
 *** For more information please refer to files in the COPYRIGHT directory ***/

/* msParam.c - function for handling msParam_t.
 */

#include "msParam.h"
#include "apiHeaderAll.h"
#include "modDataObjMeta.h"
#include "rcGlobalExtern.h"

/* addMsParam - This is for backward compatibility only.
 *  addMsParamToArray should be used for all new functions
 */

int
addMsParam (msParamArray_t *msParamArray, char *label,
char *type, void *inOutStruct, bytesBuf_t *inpOutBuf)
{
    int status = addMsParamToArray (msParamArray, label, type,
      inOutStruct, inpOutBuf, 0);

    return (status);
}

int
addIntParamToArray (msParamArray_t *msParamArray, char *label, int inpInt)
{
    int *myInt;
    int status;

    myInt = (int *)malloc (sizeof (int));
    *myInt = inpInt;
    status = addMsParamToArray (msParamArray, label, INT_MS_T, myInt, NULL, 0);
    return status;
}

/* addMsParamToArray - Add a msParam_t to the msParamArray.
 * Input char *label - an element of the msParam_t. This input must be 
 *            non null.
 *       char *type - can be NULL 
 *       void *inOutStruct - can be NULL;
 *       bytesBuf_t *inpOutBuf - can be NULL
 *	 int replFlag - label and type will be automatically replicated
 *         (strdup). If replFlag == 0, only the pointers of inOutStruct
 *         and inpOutBuf will be passed. If replFlag == 1, the inOutStruct
 *         and inpOutBuf will be replicated.
 */

int
addMsParamToArray (msParamArray_t *msParamArray, char *label, 
char *type, void *inOutStruct, bytesBuf_t *inpOutBuf, int replFlag)
{
    msParam_t **newParam;
    int len, newLen;
    int i;

    if (msParamArray == NULL || label == NULL) {
	rodsLog (LOG_ERROR, 
	  "addMsParam: NULL msParamArray or label input");
        return (SYS_INTERNAL_NULL_INPUT_ERR);
    }

    len = msParamArray->len;

    for (i = 0; i < len; i++) {
	if (msParamArray->msParam[i]->label == NULL) 
	    continue;
	if (strcmp (msParamArray->msParam[i]->label, label) == 0) {
	  /*** RAJA ADDED Jan 28 2010 to make it not given an error ***/
	  if (!strcmp(msParamArray->msParam[i]->type,STR_MS_T) &&
	      !strcmp(type,STR_MS_T) &&
	      !strcmp( (char *) inOutStruct, (char *) msParamArray->msParam[i]->inOutStruct)) {
	    return(0);
	  }
	  /*** RAJA ADDED Jan 28 2010 to make it not given an error ***/
	    rodsLog (LOG_ERROR,
	      "addMsParam: Two params have the same label %s", label);
	    if (!strcmp(msParamArray->msParam[i]->type,STR_MS_T))
	      rodsLog (LOG_ERROR,
		       "addMsParam: old string value = %s\n", (char *) msParamArray->msParam[i]->inOutStruct);
	    else
	      rodsLog (LOG_ERROR,
		       "addMsParam: old param is of type: %s\n", msParamArray->msParam[i]->type);
	    if (!strcmp(type,STR_MS_T))
	      rodsLog (LOG_ERROR,
		       "addMsParam: new string value = %s\n", (char *) inOutStruct);
	    else
	      rodsLog (LOG_ERROR,
		       "addMsParam: new param is of type: %s\n", type);
	    return (USER_PARAM_LABEL_ERR);
	}
    } 

    if ((msParamArray->len % PTR_ARRAY_MALLOC_LEN) == 0) {
        newLen = msParamArray->len + PTR_ARRAY_MALLOC_LEN;
        newParam = (msParam_t **) malloc (newLen * sizeof (newParam));
        memset (newParam, 0, newLen * sizeof (newParam));
        for (i = 0; i < len; i++) {
	    newParam[i] = msParamArray->msParam[i];
        }
        if (msParamArray->msParam != NULL)
            free (msParamArray->msParam);
        msParamArray->msParam = newParam;
    }

    msParamArray->msParam[len] = (msParam_t *) malloc (sizeof (msParam_t));
    memset (msParamArray->msParam[len], 0, sizeof (msParam_t));
    if (replFlag == 0) {
        fillMsParam (msParamArray->msParam[len], label, type, inOutStruct,
          inpOutBuf);
    } else {
	msParam_t inMsParam;
	inMsParam.label = label;
	inMsParam.type = type;
	inMsParam.inOutStruct = inOutStruct;
	inMsParam.inpOutBuf = inpOutBuf;
	replMsParam (&inMsParam, msParamArray->msParam[len]);
    }
    msParamArray->len++;

    return (0);
}

int
replMsParamArray (msParamArray_t *msParamArray, 
msParamArray_t *outMsParamArray) 
{
    int newLen;
    int i;
    int status = 0;

    memset (outMsParamArray, 0, sizeof (msParamArray_t));
 
    newLen = (msParamArray->len / PTR_ARRAY_MALLOC_LEN + 1) * 
      PTR_ARRAY_MALLOC_LEN;

    outMsParamArray->msParam = 
      (msParam_t **) malloc (newLen * sizeof (outMsParamArray->msParam));
    memset (outMsParamArray->msParam, 0, 
      newLen * sizeof (outMsParamArray->msParam));

    outMsParamArray->len = msParamArray->len;
    for (i = 0; i < msParamArray->len; i++) {
<<<<<<< HEAD
	outMsParamArray->msParam[i] = 
	  (msParam_t *) malloc (sizeof (msParam_t));
=======
>>>>>>> dc42ee27
	memset (outMsParamArray->msParam[i], 0, sizeof (msParam_t));
	status = replMsParam (msParamArray->msParam[i], 
	  outMsParamArray->msParam[i]);
    }
    return (status);
}

int
replMsParam (msParam_t *msParam, msParam_t *outMsParam)
{
    char *label, *type;
    void *inOutStruct;
    bytesBuf_t *inpOutBuf;
    int status;

    label = msParam->label;
    type = msParam->type;
    inOutStruct = msParam->inOutStruct;
    inpOutBuf = msParam->inpOutBuf;

    if (label != NULL) {
        outMsParam->label = strdup (label);
    }

    if (type != NULL) {
        outMsParam->type = strdup (type);
    }

    status = replInOutStruct (inOutStruct, &outMsParam->inOutStruct, type);

    if (status < 0) {
        rodsLogError (LOG_ERROR, status,
           "replMsParamArray: replInOutStruct error for type %s", type);
	return status;
    }

    if (inpOutBuf != NULL && inpOutBuf->len > 0) {
        outMsParam->inpOutBuf = (bytesBuf_t *) malloc (sizeof (bytesBuf_t));
        outMsParam->inpOutBuf->len = inpOutBuf->len;
        outMsParam->inpOutBuf->buf = malloc (inpOutBuf->len + 100);
        memcpy (outMsParam->inpOutBuf->buf, inpOutBuf->buf, inpOutBuf->len);
    }
    return (0);
}

int
replInOutStruct (void *inStruct, void **outStruct, char *type)
{
    int status;

    if (outStruct == NULL) {
	return SYS_INTERNAL_NULL_INPUT_ERR;
    } else {
	*outStruct = NULL;
    }

    if (inStruct != NULL && type != NULL) {
        if (strcmp (type, STR_MS_T) == 0) {
            *outStruct = (void *) strdup ((char *)inStruct);
        } else {
            bytesBuf_t *packedResult;
            status = packStruct (inStruct, &packedResult, type,
              NULL, 0, NATIVE_PROT);
            if (status < 0) {
                rodsLogError (LOG_ERROR, status,
                   "replInOutStruct: packStruct error for type %s", type);
                return (status);
            }
            status = unpackStruct (packedResult->buf,
              (void **) outStruct, type, NULL, NATIVE_PROT);
            freeBBuf (packedResult);
            if (status < 0) {
                rodsLogError (LOG_ERROR, status,
                   "replInOutStruct: unpackStruct error for type %s",
                  type);
                return (status);
            }
        }
    }
    return (0);
}

int
fillMsParam (msParam_t *msParam, char *label,
char *type, void *inOutStruct, bytesBuf_t *inpOutBuf)
{
    if (label != NULL) {
        msParam->label = strdup (label);
    }

    if (type != NULL) {
        msParam->type = strdup (type);
    }
    /*** RAJA Changed JUn 27, 2007 from msParam->inOutStruct != NULL to inOutStruct != NULL ***/
    if (inOutStruct != NULL && msParam->type != NULL &&
      strcmp (msParam->type, STR_MS_T) == 0) {
	msParam->inOutStruct = (void *) strdup ((char *)inOutStruct);
    } else {
        msParam->inOutStruct = inOutStruct;
    }
    msParam->inpOutBuf = inpOutBuf;

    return (0);
}

int 
fillIntInMsParam (msParam_t *msParam, int myInt)
{
    int *myInOutStruct;

    if (msParam != NULL) {
        myInOutStruct = (int*)malloc (sizeof (int));
        *myInOutStruct = myInt;
        fillMsParam (msParam, NULL, INT_MS_T, myInOutStruct, NULL);
    }
    return (0);
}


int
fillStrInMsParam (msParam_t *msParam, const char *myStr)
{
	if (!msParam) {
		return SYS_INTERNAL_NULL_INPUT_ERR;
	}

	msParam->type = strdup (STR_MS_T);

	if (myStr) {
		msParam->inOutStruct = (void *) strdup (myStr);
	}

	return 0;
}


int
fillBufLenInMsParam (msParam_t *msParam, int myInt, bytesBuf_t *bytesBuf)
{
    int *myInOutStruct;

    if (msParam != NULL) {
        myInOutStruct = (int*)malloc (sizeof (int));
        *myInOutStruct = myInt;
        fillMsParam (msParam, NULL, BUF_LEN_MS_T, myInOutStruct, bytesBuf);
    }
    return (0);
}


int
printMsParam (msParamArray_t *outParamArray) 
{

  char buf[10000];
  int i,j;
  msParam_t *msParam;

  if (outParamArray == NULL) {
    return (0);
  }

  for (i = 0; i < outParamArray->len; i++) {
    msParam = outParamArray->msParam[i];
    j = writeMsParam(buf, 10000,  msParam);
    if (j < 0)
      return(j);
    printf("%s", buf);
  }
  return(0);
}


int
writeMsParam (char *buf, int len, msParam_t *msParam) 
{
    int j;
    keyValPair_t *kVPairs;
    tagStruct_t *tagValues;

    buf[0]= '\0';


    if (msParam->label != NULL && 
	msParam->type != NULL && 
	msParam->inOutStruct != NULL) {
      if (strcmp (msParam->type, STR_MS_T) == 0)
	snprintf(&buf[strlen(buf)], len - strlen(buf), "%s: %s\n",msParam->label, (char *) msParam->inOutStruct);
      else  if (strcmp (msParam->type, INT_MS_T) == 0)
	snprintf(&buf[strlen(buf)], len - strlen(buf), "%s: %i\n",msParam->label,*(int *) msParam->inOutStruct);
      else if (strcmp (msParam->type, KeyValPair_MS_T) == 0 ) {
	kVPairs = (keyValPair_t *)msParam->inOutStruct;
	snprintf(&buf[strlen(buf)], len - strlen(buf), "KVpairs %s: %i\n", msParam->label, kVPairs->len);
	for (j = 0; j < kVPairs->len; j++) {
	  snprintf(&buf[strlen(buf)], len - strlen(buf), "       %s = %s\n",kVPairs->keyWord[j],
		  kVPairs->value[j]);
	}
      }
      else if (strcmp (msParam->type, TagStruct_MS_T) == 0 ) {
	tagValues = (tagStruct_t *) msParam->inOutStruct;
	snprintf(&buf[strlen(buf)], len - strlen(buf), "Tags %s: %i\n", msParam->label, tagValues->len);
	for (j = 0; j < tagValues->len; j++) {
	  snprintf(&buf[strlen(buf)], len - strlen(buf), "       AttName = %s\n", tagValues->keyWord[j]);
	  snprintf(&buf[strlen(buf)], len - strlen(buf), "       PreTag  = %s\n", tagValues->preTag[j]);
	  snprintf(&buf[strlen(buf)], len - strlen(buf), "       PostTag = %s\n", tagValues->postTag[j]);
	}
      }
      else if (strcmp (msParam->type, ExecCmdOut_MS_T) == 0) {
	execCmdOut_t *execCmdOut;
	execCmdOut = (execCmdOut_t *) msParam->inOutStruct;
	if (execCmdOut->stdoutBuf.buf != NULL) 
	  snprintf(&buf[strlen(buf)], len - strlen(buf), "STDOUT = %s",(char *) execCmdOut->stdoutBuf.buf);
	if (execCmdOut->stderrBuf.buf != NULL) 
	  snprintf(&buf[strlen(buf)], len - strlen(buf), "STRERR = %s", (char *) execCmdOut->stderrBuf.buf);
      }
    }

    /**** RAJA MOdified to simplify June 1 2010 ****/
#if 0
    msParam = outParamArray->msParam[i];
    
    snprintf(&buf[strlen(buf)], len - strlen(buf), "  output index: %d\n", i);
    if (msParam->label != NULL) {
      snprintf(&buf[strlen(buf)], len - strlen(buf), "    label: %s\n", msParam->label); 
    }
    if (msParam->type != NULL) {
      snprintf(&buf[strlen(buf)], len - strlen(buf), "    type: %s\n", msParam->type); 
    }
    if (msParam->inOutStruct != NULL) {
      if (strcmp (msParam->type, STR_MS_T) == 0) {
	/* print the string */
	snprintf(&buf[strlen(buf)], len - strlen(buf), "    str content: %s\n", (char *) msParam->inOutStruct);  
      } else if (strcmp (msParam->type, INT_MS_T) == 0) {
	/* print the int */
	snprintf(&buf[strlen(buf)], len - strlen(buf), "    int content: %d\n", *(int *) msParam->inOutStruct);
      } else if (strcmp (msParam->type, KeyValPair_MS_T) == 0 ) {
	kVPairs = (keyValPair_t *)msParam->inOutStruct;
	snprintf(&buf[strlen(buf)], len - strlen(buf), "      num of kv pairs: %i\n", kVPairs->len);
	for (j = 0; j < kVPairs->len; j++) {
	  snprintf(&buf[strlen(buf)], len - strlen(buf), "       %s = %s\n",kVPairs->keyWord[j],
		  kVPairs->value[j]);
	}
      } else if (strcmp (msParam->type, TagStruct_MS_T) == 0 ) {
	tagValues = (tagStruct_t *) msParam->inOutStruct;
	snprintf(&buf[strlen(buf)], len - strlen(buf), "      num of tags : %i\n", tagValues->len);
	for (j = 0; j < tagValues->len; j++) {
	  snprintf(&buf[strlen(buf)], len - strlen(buf), "       AttName = %s\n", tagValues->keyWord[j]);
	  snprintf(&buf[strlen(buf)], len - strlen(buf), "       PreTag  = %s\n", tagValues->preTag[j]);
	  snprintf(&buf[strlen(buf)], len - strlen(buf), "       PostTag = %s\n", tagValues->postTag[j]);
	}
      } else if (strcmp (msParam->type, ExecCmdOut_MS_T) == 0) {
	execCmdOut_t *execCmdOut;
	execCmdOut = (execCmdOut_t *) msParam->inOutStruct;
	snprintf(&buf[strlen(buf)], len - strlen(buf), "       status = %d\n", execCmdOut->status);
	if (execCmdOut->stdoutBuf.buf != NULL) {
	  snprintf(&buf[strlen(buf)], len - strlen(buf), "       stdout = %s", 
		  (char *) execCmdOut->stdoutBuf.buf);
	}
	if (execCmdOut->stderrBuf.buf != NULL) {
	  snprintf(&buf[strlen(buf)], len - strlen(buf), "       strerr = %s", 
		   (char *) execCmdOut->stderrBuf.buf);
	}
      }
    }
#endif
    if (msParam->inpOutBuf != NULL) {
      snprintf(&buf[strlen(buf)], len - strlen(buf), "    outBuf: buf length = %d\n", msParam->inpOutBuf->len);
    }
    
    return (0);
}


msParam_t *
getMsParamByLabel (msParamArray_t *msParamArray, char *label)
{
    int i;

    if (msParamArray == NULL || msParamArray->msParam == NULL ||label == NULL) {
	return NULL;
    }

    for (i = 0; i < msParamArray->len; i++) {
        if (strcmp (msParamArray->msParam[i]->label, label) == 0) {
            return (msParamArray->msParam[i]);
        }
    }
    return (NULL);
}

msParam_t *
getMsParamByType (msParamArray_t *msParamArray, char *type)
{
    int i;

    if (msParamArray == NULL || msParamArray->msParam == NULL || type == NULL) {
        return NULL;
    }

    for (i = 0; i < msParamArray->len; i++) {
        if (strcmp (msParamArray->msParam[i]->type, type) == 0) {
            return (msParamArray->msParam[i]);
        }
    }
    return (NULL);
}

void 
*getMspInOutStructByLabel (msParamArray_t *msParamArray, char *label) 
{
    int i;  

    if (msParamArray == NULL || label == NULL) { 
        return NULL;
    }

    for (i = 0; i < msParamArray->len; i++) {
        if (strcmp (msParamArray->msParam[i]->label, label) == 0) { 
            return (msParamArray->msParam[i]->inOutStruct);
        }
    }
    return (NULL); 
}

int
rmMsParamByLabel (msParamArray_t *msParamArray, char *label, int freeStruct)
{
    int i, j;

    if (msParamArray == NULL || label == NULL) {
        return 0;
    }

    for (i = 0; i < msParamArray->len; i++) {
        if (strcmp (msParamArray->msParam[i]->label, label) == 0) {
	    clearMsParam (msParamArray->msParam[i], freeStruct);
	    free (msParamArray->msParam[i]);
	    /* move the rest up */
	    for (j = i + 1; j < msParamArray->len; j++) {
		msParamArray->msParam[j - 1] = msParamArray->msParam[j];
	    }
	    msParamArray->len --;
	    break;
        }
    }
    return (0);
}

int
clearMsParamArray (msParamArray_t *msParamArray, int freeStruct)
{
    int i;

    if (msParamArray == NULL) {
        return 0;
    }

    for (i = 0; i < msParamArray->len; i++) {
        clearMsParam (msParamArray->msParam[i], freeStruct);
        free (msParamArray->msParam[i]);
    }

    if (msParamArray->len > 0 && msParamArray->msParam != NULL) {
	free (msParamArray->msParam);
	memset (msParamArray, 0, sizeof (msParamArray_t));
    }

    return (0);
}

int
clearMsParam (msParam_t *msParam, int freeStruct)
{
    if (msParam == NULL)
	return (0);

    if (msParam->label != NULL)
	free (msParam->label);
    /* XXXXXX  need to free their internal struct too */
    /* free STR_MS_T too 7/8/10 mw */
#if 0
    if (msParam->inOutStruct != NULL && freeStruct > 0) { 
#endif
    if (msParam->inOutStruct != NULL && (freeStruct > 0 || 
      (msParam->type != NULL && strcmp (msParam->type, STR_MS_T) == 0))) {
	free (msParam->inOutStruct);
    }
    if (msParam->type != NULL)
        free (msParam->type);

    memset (msParam, 0, sizeof (msParam_t));
    return (0);
}


/* clears everything but the label */
int
resetMsParam(msParam_t *msParam)
{
	if (msParam == NULL) {
		return (0);
	}
		
	if (msParam->type != NULL) {
		free (msParam->type);
	}
	
	if (msParam->inOutStruct != NULL) {
		free (msParam->inOutStruct);
	}

	if (msParam->inpOutBuf != NULL) {
		freeBBuf (msParam->inpOutBuf);
	}
	
	return (0);
}


int
trimMsParamArray (msParamArray_t *msParamArray, char *outParamDesc)
{
    strArray_t strArray;
    int status; 
    int i, j, k;
    char *value;
    msParam_t **msParam;

    if (msParamArray == NULL) {
        return 0;
    }

    memset (&strArray, 0, sizeof (strArray));

    if (outParamDesc != NULL && strlen (outParamDesc) > 0) {
        status = parseMultiStr (outParamDesc, &strArray);
        if (status < 0) {
	    rodsLog (LOG_ERROR,
	      "trimMsParamArray: parseMultiStr error, status = %d", status);
	}
    }

    msParam = msParamArray->msParam;
    value = strArray.value;

    if (strArray.len == 1 && strcmp (value, ALL_MS_PARAM_KW) == 0) {
	/* retain all msParam */
	return 0;
    }

    i = 0;
    while (i < msParamArray->len) {
	int match;
	int nullType;

	match = 0;
	nullType = 0;
	if (msParam[i]->type == NULL || strlen (msParam[i]->type) == 0) {
	    nullType = 1;
	} else { 
            for (k = 0; k < strArray.len; k++) {
	        if (strcmp (&value[k * strArray.size], msParam[i]->label) 
		  == 0) {
		    match = 1;
		    break;
	        }
	    }
        }
	if (match == 0 || nullType == 1) {
            if (nullType != 1)
	      clearMsParam (msParamArray->msParam[i], 1);
	    free (msParamArray->msParam[i]);
            /* move the rest up */
            for (j = i + 1; j < msParamArray->len; j++) {
                msParamArray->msParam[j - 1] = msParamArray->msParam[j];
            }
            msParamArray->len --;
	} else {
	    i++;
	}
    }
    if (value != NULL)
        free (value);

    return (0);
}

/* parseMspForDataObjInp - This is a rather convoluted subroutine because
 * it tries to parse DataObjInp that have different types of msParam
 * in inpParam and different modes of output.
 *
 * If outputToCache == 0 and inpParam is DataObjInp_MS_T, *outDataObjInp
 *    will be set to the pointer given by inpParam->inOutStruct.
 * If inpParam is STR_MS_T or KeyValPair_MS_T, regardles of the value of
 *    outputToCache, the dataObjInpCache will be used to contain the output 
 *    if it is not NULL. Otherwise, one will be malloc'ed (be sure to free
 *    it after your are done). 
 * If outputToCache == 1, the dataObjInpCache will be used to contain the 
 *    output if it is not NULL. Otherwise, one will be malloc'ed (be sure to 
 *    free it after your are done).
 */

int
parseMspForDataObjInp (msParam_t *inpParam, dataObjInp_t *dataObjInpCache, 
dataObjInp_t **outDataObjInp, int outputToCache)
{
    *outDataObjInp = NULL;

    if (inpParam == NULL) {
        rodsLog (LOG_ERROR,
          "parseMspForDataObjInp: input inpParam is NULL");
        return (SYS_INTERNAL_NULL_INPUT_ERR);
    }

    if (strcmp (inpParam->type, STR_MS_T) == 0) {
        /* str input */
        if (dataObjInpCache == NULL) {
            dataObjInpCache = (dataObjInp_t *)malloc (sizeof (dataObjInp_t));
        }
        memset (dataObjInpCache, 0, sizeof (dataObjInp_t));
	*outDataObjInp = dataObjInpCache;
	if (strcmp ((char *) inpParam->inOutStruct, "null") != 0) {
            rstrcpy (dataObjInpCache->objPath, (char*)inpParam->inOutStruct, 
	      MAX_NAME_LEN);
	}
        return (0);
    } else if (strcmp (inpParam->type, DataObjInp_MS_T) == 0) {
	if (outputToCache == 1) {
	    dataObjInp_t *tmpDataObjInp;
	    tmpDataObjInp = (dataObjInp_t *)inpParam->inOutStruct;
            if (dataObjInpCache == NULL) {
                dataObjInpCache = (dataObjInp_t *)malloc (sizeof (dataObjInp_t));
            }
	    *dataObjInpCache = *tmpDataObjInp;
	    /* zero out the condition of the original because it has been
	     * moved */
	    memset (&tmpDataObjInp->condInput, 0, sizeof (keyValPair_t));
	    *outDataObjInp = dataObjInpCache;
	} else {
            *outDataObjInp = (dataObjInp_t *) inpParam->inOutStruct;
	}
	return (0);
    } else if (strcmp (inpParam->type, KeyValPair_MS_T) == 0) {
        /* key-val pair input needs ketwords "DATA_NAME" and  "COLL_NAME" */
        char *dVal, *cVal;
        keyValPair_t *kW;
        kW = (keyValPair_t *)inpParam->inOutStruct;
        if ((dVal = getValByKey (kW,"DATA_NAME")) == NULL)
	    return(USER_PARAM_TYPE_ERR);
        if ((cVal = getValByKey (kW,"COLL_NAME")) == NULL)
	    return(USER_PARAM_TYPE_ERR);

        if (dataObjInpCache == NULL) {
            dataObjInpCache = (dataObjInp_t *)malloc (sizeof (dataObjInp_t));
        }

        memset (dataObjInpCache, 0, sizeof (dataObjInp_t));
        snprintf (dataObjInpCache->objPath, MAX_NAME_LEN, "%s/%s", cVal,dVal);
        *outDataObjInp = dataObjInpCache;
        return(0);
    } else {
        rodsLog (LOG_ERROR,
          "parseMspForDataObjInp: Unsupported input Param1 type %s",
          inpParam->type);
        return (USER_PARAM_TYPE_ERR);
    }
}

/* parseMspForCollInp - see the explanation given for parseMspForDataObjInp
 */

int
parseMspForCollInp (msParam_t *inpParam, collInp_t *collInpCache, 
collInp_t **outCollInp, int outputToCache)
{
    *outCollInp = NULL;

    if (inpParam == NULL) {
        rodsLog (LOG_ERROR,
          "parseMspForCollInp: input inpParam is NULL");
        return (SYS_INTERNAL_NULL_INPUT_ERR);
    }

    if (strcmp (inpParam->type, STR_MS_T) == 0) {
        /* str input */
        if (collInpCache == NULL) {
            collInpCache = (collInp_t *)malloc (sizeof (collInp_t));
        }
        memset (collInpCache, 0, sizeof (collInp_t));
	*outCollInp = collInpCache;
	if (strcmp ((char *) inpParam->inOutStruct, "null") != 0) {
            rstrcpy (collInpCache->collName, (char*)inpParam->inOutStruct, 
	      MAX_NAME_LEN);
	}
        return (0);
    } else if (strcmp (inpParam->type, CollInp_MS_T) == 0) {
	if (outputToCache == 1) {
	    collInp_t *tmpCollInp;
	    tmpCollInp = (collInp_t *)inpParam->inOutStruct;
            if (collInpCache == NULL) {
                collInpCache = (collInp_t *)malloc (sizeof (collInp_t));
            }
	    *collInpCache = *tmpCollInp;
	    /* zero out the condition of the original because it has been
	     * moved */
	    memset (&tmpCollInp->condInput, 0, sizeof (keyValPair_t));
	    *outCollInp = collInpCache;
	} else {
            *outCollInp = (collInp_t *) inpParam->inOutStruct;
	}
	return (0);
    } else {
        rodsLog (LOG_ERROR,
          "parseMspForCollInp: Unsupported input Param1 type %s",
          inpParam->type);
        return (USER_PARAM_TYPE_ERR);
    }
}

int
parseMspForDataObjCopyInp (msParam_t *inpParam, 
dataObjCopyInp_t *dataObjCopyInpCache, dataObjCopyInp_t **outDataObjCopyInp)
{
    *outDataObjCopyInp = NULL;
    if (inpParam == NULL) {
        rodsLog (LOG_ERROR,
          "parseMspForDataObjCopyInp: input inpParam is NULL");
        return (SYS_INTERNAL_NULL_INPUT_ERR);
    }

    if (strcmp (inpParam->type, STR_MS_T) == 0) {
        /* str input */
        memset (dataObjCopyInpCache, 0, sizeof (dataObjCopyInp_t));
        rstrcpy (dataObjCopyInpCache->srcDataObjInp.objPath,
          (char *) inpParam->inOutStruct, MAX_NAME_LEN);
        *outDataObjCopyInp = dataObjCopyInpCache;
    } else if (strcmp (inpParam->type, DataObjCopyInp_MS_T) == 0) {
        *outDataObjCopyInp = (dataObjCopyInp_t*)inpParam->inOutStruct;
    } else if (strcmp (inpParam->type, DataObjInp_MS_T) == 0) {
        memset (dataObjCopyInpCache, 0, sizeof (dataObjCopyInp_t));
        dataObjCopyInpCache->srcDataObjInp =
         *(dataObjInp_t *)inpParam->inOutStruct;
        *outDataObjCopyInp = dataObjCopyInpCache;
    } else if (strcmp (inpParam->type, KeyValPair_MS_T) == 0) {
      /* key-val pair input needs ketwords "DATA_NAME" and  "COLL_NAME" */
      char *dVal, *cVal;
      keyValPair_t *kW;
      kW = (keyValPair_t *)inpParam->inOutStruct;
      if ((dVal = getValByKey (kW,"DATA_NAME")) == NULL)
	return(USER_PARAM_TYPE_ERR);
      if ((cVal = getValByKey (kW,"COLL_NAME")) == NULL)
	return(USER_PARAM_TYPE_ERR);
      memset (dataObjCopyInpCache, 0, sizeof (dataObjCopyInp_t));
      snprintf (dataObjCopyInpCache->srcDataObjInp.objPath, MAX_NAME_LEN, "%s/%s", cVal,dVal);
      *outDataObjCopyInp = dataObjCopyInpCache;
      return(0);
    } else {
        rodsLog (LOG_ERROR,
          "parseMspForDataObjCopyInp: Unsupported input Param1 type %s",
          inpParam->type);
        return (USER_PARAM_TYPE_ERR);
    }
    return (0);
}

/* parseMspForCondInp - Take the inpParam->inOutStruct and use that as the
 * value of the keyVal pair. The KW of the keyVal pair is given in condKw.
 */
 
int
parseMspForCondInp (msParam_t *inpParam, keyValPair_t *condInput, 
char *condKw)
{
    if (inpParam != NULL) {
        if (strcmp (inpParam->type, STR_MS_T) == 0) {
            /* str input */
            if (strcmp ((char *) inpParam->inOutStruct, "null") != 0) {
                addKeyVal (condInput, condKw,
                  (char *) inpParam->inOutStruct);
            }
        } else {
            rodsLog (LOG_ERROR, 
              "parseMspForCondInp: Unsupported input Param type %s",
              inpParam->type);
            return (USER_PARAM_TYPE_ERR);
        }
    }
    return (0);
}
 
/* parseMspForCondKw - Take the KW from inpParam->inOutStruct and add that
 * to condInput. The value of the keyVal  pair is assumed to be "".
 */
 
int
parseMspForCondKw (msParam_t *inpParam, keyValPair_t *condInput)
{
   if (inpParam != NULL) {
        if (strcmp (inpParam->type, STR_MS_T) == 0) {
            /* str input */
            if (strcmp ((char *) inpParam->inOutStruct, "null") != 0 &&
	      strlen ((const char*)inpParam->inOutStruct) > 0) {
                addKeyVal (condInput, (char *) inpParam->inOutStruct, "");
            }
        } else {
            rodsLog (LOG_ERROR,
              "parseMspForCondKw: Unsupported input Param type %s",
              inpParam->type);
            return (USER_PARAM_TYPE_ERR);
        }
    }
    return (0);
}

int
parseMspForPhyPathReg (msParam_t *inpParam, keyValPair_t *condInput)
{
    char *tmpStr;

    if (inpParam != NULL) {
        if (strcmp (inpParam->type, STR_MS_T) == 0) {
	    tmpStr = (char *) inpParam->inOutStruct;
            /* str input */
            if (tmpStr != NULL && strlen (tmpStr) > 0 &&
	      strcmp (tmpStr, "null") != 0) {
		if (strcmp (tmpStr, COLLECTION_KW) == 0) {
                    addKeyVal (condInput, COLLECTION_KW, "");
		} else if (strcmp (tmpStr, MOUNT_POINT_STR) == 0) {
            	    addKeyVal (condInput, COLLECTION_TYPE_KW, MOUNT_POINT_STR);
		} else if (strcmp (tmpStr, LINK_POINT_STR) == 0) {
            	    addKeyVal (condInput, COLLECTION_TYPE_KW, LINK_POINT_STR);
		}
            }
        } else {
            rodsLog (LOG_ERROR,
              "parseMspForCondKw: Unsupported input Param type %s",
              inpParam->type);
            return (USER_PARAM_TYPE_ERR);
        }
    }
    return (0);
}

int
parseMspForPosInt (msParam_t *inpParam) 
{
    int myInt;

    if (strcmp (inpParam->type, STR_MS_T) == 0) {
        /* str input */
	if (strcmp ((char *) inpParam->inOutStruct, "null") == 0) {
	    return (SYS_NULL_INPUT);
	}
	myInt = atoi ((const char*)inpParam->inOutStruct);
    } else if (strcmp (inpParam->type, INT_MS_T) == 0 || 
      strcmp (inpParam->type, BUF_LEN_MS_T) == 0) {
        myInt = *(int *)inpParam->inOutStruct;
    } else {
        rodsLog (LOG_ERROR, 
          "parseMspForPosInt: Unsupported input Param type %s",
          inpParam->type);
        return (USER_PARAM_TYPE_ERR);
    }
    if (myInt < 0) {
        rodsLog (LOG_DEBUG, 
          "parseMspForPosInt: parsed int %d is negative", myInt);
    }
    return (myInt);
}

char *
parseMspForStr (msParam_t *inpParam)
{
    if (inpParam == NULL || inpParam->inOutStruct == NULL) {
	return (NULL);
    }

    if (strcmp (inpParam->type, STR_MS_T) != 0) {
	rodsLog (LOG_ERROR,
	  "parseMspForStr: inpParam type %s is not STR_MS_T",
	  inpParam->type);
    }

    if (strcmp ((char *) inpParam->inOutStruct, "null") == 0) {
	return (NULL);
    }

    return (char *)(inpParam->inOutStruct);
}

int
parseMspForExecCmdInp (msParam_t *inpParam, 
execCmd_t *execCmdInpCache, execCmd_t **ouExecCmdInp)
{
    *ouExecCmdInp = NULL;
    if (inpParam == NULL) {
        rodsLog (LOG_ERROR,
          "parseMspForExecCmdInp: input inpParam is NULL");
        return (SYS_INTERNAL_NULL_INPUT_ERR);
    }

    if (strcmp (inpParam->type, STR_MS_T) == 0) {
        /* str input */
        memset (execCmdInpCache, 0, sizeof (execCmd_t));
        rstrcpy (execCmdInpCache->cmd,
          (char *) inpParam->inOutStruct, LONG_NAME_LEN);
        *ouExecCmdInp = execCmdInpCache;
    } else if (strcmp (inpParam->type, ExecCmd_MS_T) == 0) {
        *ouExecCmdInp = (execCmd_t*)inpParam->inOutStruct;
    } else {
        rodsLog (LOG_ERROR,
          "parseMspForExecCmdInp: Unsupported input Param1 type %s",
          inpParam->type);
        return (USER_PARAM_TYPE_ERR);
    }
    return (0);
}
int
getStdoutInExecCmdOut (msParam_t *inpExecCmdOut, char **outStr)
{
    execCmdOut_t *execCmdOut;

    if (inpExecCmdOut == NULL) {
        rodsLog (LOG_ERROR,
          "getStdoutInExecCmdOut input inpParam is NULL");
        return (SYS_INTERNAL_NULL_INPUT_ERR);
    }

    if (strcmp (inpExecCmdOut->type, ExecCmdOut_MS_T) == 0) {
	execCmdOut = (execCmdOut_t *) inpExecCmdOut->inOutStruct;
	if (execCmdOut == NULL) return SYS_INTERNAL_NULL_INPUT_ERR;
	*outStr = (char *) malloc(execCmdOut->stdoutBuf.len + 1);
	memcpy(*outStr, (char *)execCmdOut->stdoutBuf.buf, execCmdOut->stdoutBuf.len);
	(*outStr)[execCmdOut->stdoutBuf.len] = '\0';
	return 0;
    } else {
        rodsLog (LOG_ERROR,
          "getStdoutInExecCmdOut: Unsupported input Param type %s",
          inpExecCmdOut->type);
        return (USER_PARAM_TYPE_ERR);
    }
}

int
getStderrInExecCmdOut (msParam_t *inpExecCmdOut, char **outStr)
{
    execCmdOut_t *execCmdOut;

    if (inpExecCmdOut == NULL) {
        rodsLog (LOG_ERROR,
          "getStderrInExecCmdOut input inpParam is NULL");
        return (SYS_INTERNAL_NULL_INPUT_ERR);
    }

    if (strcmp (inpExecCmdOut->type, ExecCmdOut_MS_T) == 0) {
        execCmdOut = (execCmdOut_t *) inpExecCmdOut->inOutStruct;
        if (execCmdOut == NULL) return SYS_INTERNAL_NULL_INPUT_ERR;
        *outStr = (char *) malloc(execCmdOut->stderrBuf.len + 1);
        memcpy(*outStr, (char *)execCmdOut->stderrBuf.buf, execCmdOut->stderrBuf.len);
        (*outStr)[execCmdOut->stderrBuf.len] = '\0';
        return 0;
    } else {
        rodsLog (LOG_ERROR,
          "getStderrInExecCmdOut: Unsupported input Param type %s",
          inpExecCmdOut->type);
        return (USER_PARAM_TYPE_ERR);
    }
}

int
initParsedMsKeyValStr (char *inpStr, parsedMsKeyValStr_t *parsedMsKeyValStr)
{
    if (inpStr == NULL || parsedMsKeyValStr == NULL) {
        rodsLog (LOG_ERROR,
          "initParsedMsKeyValStr: input inpStr or parsedMsKeyValStr is NULL");
        return (SYS_INTERNAL_NULL_INPUT_ERR);
    }

    bzero (parsedMsKeyValStr, sizeof (parsedMsKeyValStr_t));
    parsedMsKeyValStr->inpStr = parsedMsKeyValStr->curPtr = strdup (inpStr);
    parsedMsKeyValStr->endPtr = parsedMsKeyValStr->inpStr + 
      strlen (parsedMsKeyValStr->inpStr);

    return 0;
}

int
clearParsedMsKeyValStr (parsedMsKeyValStr_t *parsedMsKeyValStr)
{
    if (parsedMsKeyValStr == NULL) {
        rodsLog (LOG_ERROR,
          "clearParsedMsKeyValStr: input parsedMsKeyValStr is NULL");
        return (SYS_INTERNAL_NULL_INPUT_ERR);
    }
    if (parsedMsKeyValStr->inpStr != NULL)
        free (parsedMsKeyValStr->inpStr);

    bzero (parsedMsKeyValStr, sizeof (parsedMsKeyValStr_t));

    return 0;
}

/* getNextKeyValFromMsKeyValStr - parse the inpStr for keyWd value pair.
 * The str is expected to have the format keyWd=value separated by
 * 4 "+" char. e.g. keyWd1=value1++++keyWd2=value2++++keyWd3=value3...
 * If the char "=" is not present, the entire string is assumed to
 * be value with a NULL value for kwPtr.
 */
int
getNextKeyValFromMsKeyValStr (parsedMsKeyValStr_t *parsedMsKeyValStr)
{
    char *tmpEndPtr;
    char *equalPtr;

    if (parsedMsKeyValStr == NULL) {
        rodsLog (LOG_ERROR,
          "getNextKeyValFromMsKeyValStr: input parsedMsKeyValStr is NULL");
        return (SYS_INTERNAL_NULL_INPUT_ERR);
    }
    if (parsedMsKeyValStr->curPtr >= parsedMsKeyValStr->endPtr)
	return NO_MORE_RESULT;

    if ((tmpEndPtr = strstr (parsedMsKeyValStr->curPtr, MS_INP_SEP_STR)) != 
      NULL) {
	/* NULL terminate the str we are trying to parse */
	*tmpEndPtr = '\0';
    } else {
	tmpEndPtr = parsedMsKeyValStr->endPtr;
    }

    if (strcmp (parsedMsKeyValStr->curPtr, MS_NULL_STR) == 0)
	return NO_MORE_RESULT;

    if ((equalPtr = strstr (parsedMsKeyValStr->curPtr, "=")) != NULL) {
	*equalPtr = '\0';
	parsedMsKeyValStr->kwPtr = parsedMsKeyValStr->curPtr;
	if (equalPtr + 1 == tmpEndPtr) {
	    /* pair has no value */
	    parsedMsKeyValStr->valPtr = equalPtr;
	} else {
	    parsedMsKeyValStr->valPtr = equalPtr + 1;
	}
    } else {
        parsedMsKeyValStr->kwPtr = NULL;
        parsedMsKeyValStr->valPtr = parsedMsKeyValStr->curPtr;
    }

    /* advance curPtr */
    parsedMsKeyValStr->curPtr = tmpEndPtr + strlen (MS_INP_SEP_STR);

    return 0;
}

/* parseMsKeyValStrForDataObjInp - parse the msKeyValStr for keyWd value pair
 * and put the kw/value pairs in dataObjInp->condInput.
 * The msKeyValStr is expected to have the format keyWd=value separated by
 * 4 "+" char. e.g. keyWd1=value1++++keyWd2=value2++++keyWd3=value3...
 * If the char "=" is not present, the entire string is assumed to
 * be value and hintForMissingKw will provide the missing keyWd.
 */

int
parseMsKeyValStrForDataObjInp (msParam_t *inpParam, dataObjInp_t *dataObjInp,
char *hintForMissingKw, int validKwFlags, char **outBadKeyWd)
{
    char *msKeyValStr;
    keyValPair_t *condInput; 
    parsedMsKeyValStr_t parsedMsKeyValStr;
    int status;


    if (inpParam == NULL || dataObjInp == NULL) {
        rodsLog (LOG_ERROR,
        "parseMsKeyValStrForDataObjInp: input inpParam or dataObjInp is NULL");
        return (SYS_INTERNAL_NULL_INPUT_ERR);
    }

    if (strcmp(inpParam->type, STR_MS_T) != 0) return USER_PARAM_TYPE_ERR;

    msKeyValStr = (char *) inpParam->inOutStruct;

    condInput = &dataObjInp->condInput;

    if (outBadKeyWd != NULL) *outBadKeyWd = NULL;

    if ((status = initParsedMsKeyValStr (msKeyValStr, &parsedMsKeyValStr)) < 0)
	return status;

    while (getNextKeyValFromMsKeyValStr (&parsedMsKeyValStr) >= 0) {
	if (parsedMsKeyValStr.kwPtr == NULL) {
	    if (hintForMissingKw == NULL) {
		status = NO_KEY_WD_IN_MS_INP_STR;
                rodsLogError (LOG_ERROR, status,
      		 "parseMsKeyValStrForDataObjInp: no keyWd for %s",
		  parsedMsKeyValStr.valPtr);
		clearParsedMsKeyValStr (&parsedMsKeyValStr);
        	return status;
	    } else if (strcmp (hintForMissingKw, KEY_WORD_KW) == 0) {
		/* XXXXX need to check if keywd is allowed */
		/* the value should be treated at keyWd */
		parsedMsKeyValStr.kwPtr = parsedMsKeyValStr.valPtr;
		parsedMsKeyValStr.valPtr = parsedMsKeyValStr.endPtr;
	    } else {
		/* use the input hintForMissingKw */
		parsedMsKeyValStr.kwPtr = hintForMissingKw;
	    }
	} 
        if ((status = chkDataObjInpKw (parsedMsKeyValStr.kwPtr,
          validKwFlags)) < 0) {
            if (outBadKeyWd != NULL) 
                *outBadKeyWd = strdup (parsedMsKeyValStr.kwPtr);
            return status;
        }
	/* check for some of the special keyWd */
	if (status == CREATE_MODE_FLAG) {
	    dataObjInp->createMode = atoi (parsedMsKeyValStr.valPtr);
	    continue;
	} else if (status == OPEN_FLAGS_FLAG) {
	    if (strstr (parsedMsKeyValStr.valPtr, "O_RDWR") != NULL)
		dataObjInp->openFlags |= O_RDWR;
	    else if (strstr (parsedMsKeyValStr.valPtr, "O_WRONLY") != NULL)
		dataObjInp->openFlags |= O_WRONLY;
	    else if (strstr (parsedMsKeyValStr.valPtr, "O_RDONLY") != NULL)
		dataObjInp->openFlags |= O_RDONLY;
	    if (strstr (parsedMsKeyValStr.valPtr, "O_CREAT") != NULL)
		dataObjInp->openFlags |= O_CREAT;
	    if (strstr (parsedMsKeyValStr.valPtr, "O_TRUNC") != NULL)
		dataObjInp->openFlags |= O_TRUNC;
	    continue;
	} else if (status == DATA_SIZE_FLAGS) {
	    dataObjInp->dataSize =  strtoll (parsedMsKeyValStr.valPtr, 0, 0);
	    continue;
        } else if (status == NUM_THREADS_FLAG) {
	    dataObjInp->numThreads = atoi (parsedMsKeyValStr.valPtr);
	    continue;
        } else if (status == OPR_TYPE_FLAG) {
	    dataObjInp->oprType = atoi (parsedMsKeyValStr.valPtr);
            continue;
	} else if (status == OBJ_PATH_FLAG) {
            rstrcpy (dataObjInp->objPath, parsedMsKeyValStr.valPtr,
	      MAX_NAME_LEN);
            continue;
	 } else if (strcmp (parsedMsKeyValStr.kwPtr, UNREG_KW) == 0) {
                dataObjInp->oprType = UNREG_OPR;
     }

        addKeyVal (condInput, parsedMsKeyValStr.kwPtr, 
	  parsedMsKeyValStr.valPtr); 
    }

    clearParsedMsKeyValStr (&parsedMsKeyValStr);

    return 0;
}
 
int
chkDataObjInpKw (char *keyWd, int validKwFlags)
{
    int i;

    if (keyWd == NULL) return SYS_INTERNAL_NULL_INPUT_ERR;
    for (i = 0; i < NumDataObjInpKeyWd; i++) {
	if (strcmp (DataObjInpKeyWd[i].keyWd, keyWd) == 0) {
	    if ((DataObjInpKeyWd[i].flag & validKwFlags) == 0) {
		/* not valid */
		break;
	    } else {
		/* OK */
		return DataObjInpKeyWd[i].flag;
	    }
	}
    }
    return USER_BAD_KEYWORD_ERR;
}

int
parseMsKeyValStrForCollInp (msParam_t *inpParam, collInp_t *collInp,
char *hintForMissingKw, int validKwFlags, char **outBadKeyWd)
{
    char *msKeyValStr;
    keyValPair_t *condInput; 
    parsedMsKeyValStr_t parsedMsKeyValStr;
    int status;


    if (inpParam == NULL || collInp == NULL) {
        rodsLog (LOG_ERROR,
        "parseMsKeyValStrForCollInp: input inpParam or collInp is NULL");
        return (SYS_INTERNAL_NULL_INPUT_ERR);
    }

    if (strcmp(inpParam->type, STR_MS_T) != 0) return USER_PARAM_TYPE_ERR;

    msKeyValStr = (char *) inpParam->inOutStruct;

    condInput = &collInp->condInput;

    if (outBadKeyWd != NULL) *outBadKeyWd = NULL;

    if ((status = initParsedMsKeyValStr (msKeyValStr, &parsedMsKeyValStr)) < 0)
	return status;

    while (getNextKeyValFromMsKeyValStr (&parsedMsKeyValStr) >= 0) {
	if (parsedMsKeyValStr.kwPtr == NULL) {
	    if (hintForMissingKw == NULL) {
		status = NO_KEY_WD_IN_MS_INP_STR;
                rodsLogError (LOG_ERROR, status,
      		 "parseMsKeyValStrForCollInp: no keyWd for %s",
		  parsedMsKeyValStr.valPtr);
		clearParsedMsKeyValStr (&parsedMsKeyValStr);
        	return status;
	    } else if (strcmp (hintForMissingKw, KEY_WORD_KW) == 0) {
		/* XXXXX need to check if keywd is allowed */
		/* the value should be treated at keyWd */
		parsedMsKeyValStr.kwPtr = parsedMsKeyValStr.valPtr;
		parsedMsKeyValStr.valPtr = parsedMsKeyValStr.endPtr;
	    } else {
		/* use the input hintForMissingKw */
		parsedMsKeyValStr.kwPtr = hintForMissingKw;
	    }
	} 
        if ((status = chkCollInpKw (parsedMsKeyValStr.kwPtr,
          validKwFlags)) < 0) {
            if (outBadKeyWd != NULL) 
                *outBadKeyWd = strdup (parsedMsKeyValStr.kwPtr);
            return status;
        }
	/* check for some of the special keyWd */
	if (status == COLL_FLAGS_FLAG) {
	    collInp->flags = atoi (parsedMsKeyValStr.valPtr);
	    continue;
        } else if (status == OPR_TYPE_FLAG) {
	    collInp->oprType = atoi (parsedMsKeyValStr.valPtr);
            continue;
	} else if (status == COLL_NAME_FLAG) {
            rstrcpy (collInp->collName, parsedMsKeyValStr.valPtr,
	      MAX_NAME_LEN);
            continue;
	}
        addKeyVal (condInput, parsedMsKeyValStr.kwPtr, 
	  parsedMsKeyValStr.valPtr); 
    }

    clearParsedMsKeyValStr (&parsedMsKeyValStr);

    return 0;
}
 
int
chkCollInpKw (char *keyWd, int validKwFlags)
{
    int i;

    if (keyWd == NULL) return SYS_INTERNAL_NULL_INPUT_ERR;
    for (i = 0; i < NumCollInpKeyWd; i++) {
        if (strcmp (CollInpKeyWd[i].keyWd, keyWd) == 0) {
            if ((CollInpKeyWd[i].flag & validKwFlags) == 0) {
                /* not valid */
                break;
            } else {
                /* OK */
                return CollInpKeyWd[i].flag;            }
        }
    }
    return USER_BAD_KEYWORD_ERR;
}

int
addKeyValToMspStr (msParam_t *keyStr, msParam_t *valStr, 
msParam_t *msKeyValStr)
{
    int keyLen, valLen;
    char *valPtr, *keyPtr, *oldKeyValPtr, *newKeyValPtr, *tmpPtr;
    int oldLen, newLen;

    if ((keyStr == NULL && valStr == NULL) || msKeyValStr == NULL) 
	return SYS_INTERNAL_NULL_INPUT_ERR;

    if (msKeyValStr->type == NULL) fillStrInMsParam (msKeyValStr, NULL);

    keyPtr = parseMspForStr (keyStr);
    if (keyPtr == NULL || strcmp (keyPtr, MS_NULL_STR) == 0) {
	keyLen = 0;
    } else {
	keyLen = strlen (keyPtr);
    }

    valPtr = parseMspForStr (valStr);
    if (valPtr == NULL || strcmp (valPtr, MS_NULL_STR) == 0) {
        valLen = 0;
    } else {
        valLen = strlen (valPtr);
    }
    if (valLen + keyLen <= 0) return 0;

    oldKeyValPtr = parseMspForStr (msKeyValStr);
    if (oldKeyValPtr == NULL) {
	oldLen = 0;
	newLen = valLen + keyLen + 10;
	newKeyValPtr = (char *)malloc (newLen);
	*newKeyValPtr = '\0';
	tmpPtr = newKeyValPtr;
    } else {
	oldLen = strlen (oldKeyValPtr);
	newLen = oldLen + valLen + keyLen + 10;
	newKeyValPtr = (char *)malloc (newLen);
	snprintf (newKeyValPtr, newLen, "%s%s", oldKeyValPtr, MS_INP_SEP_STR);
	tmpPtr = newKeyValPtr + oldLen + 4;
	free (oldKeyValPtr);
    }

    if (keyLen > 0) {
	snprintf (tmpPtr, keyLen + 2, "%s=", keyPtr);
	tmpPtr += keyLen + 1;
    }
    if (valLen > 0) {
        snprintf (tmpPtr, valLen + 2, "%s", valPtr);
    }
    msKeyValStr->inOutStruct = (void *) newKeyValPtr;

    return 0;
}

int
parseMsKeyValStrForStructFileExtAndRegInp (msParam_t *inpParam, 
structFileExtAndRegInp_t *structFileExtAndRegInp,
char *hintForMissingKw, int validKwFlags, char **outBadKeyWd)
{
    char *msKeyValStr;
    keyValPair_t *condInput; 
    parsedMsKeyValStr_t parsedMsKeyValStr;
    int status;


    if (inpParam == NULL || structFileExtAndRegInp == NULL) {
        rodsLog (LOG_ERROR,
        "parseMsKeyValStrForStructFile:inpParam or structFileInp is NULL");
        return (SYS_INTERNAL_NULL_INPUT_ERR);
    }

    if (strcmp(inpParam->type, STR_MS_T) != 0) return USER_PARAM_TYPE_ERR;

    msKeyValStr = (char *) inpParam->inOutStruct;

    condInput = &structFileExtAndRegInp->condInput;

    if (outBadKeyWd != NULL) *outBadKeyWd = NULL;

    if ((status = initParsedMsKeyValStr (msKeyValStr, &parsedMsKeyValStr)) < 0)
	return status;

    while (getNextKeyValFromMsKeyValStr (&parsedMsKeyValStr) >= 0) {
	if (parsedMsKeyValStr.kwPtr == NULL) {
	    if (hintForMissingKw == NULL) {
		status = NO_KEY_WD_IN_MS_INP_STR;
                rodsLogError (LOG_ERROR, status,
      		 "parseMsKeyValStrForStructFileExtAndRegInp: no keyWd for %s",
		  parsedMsKeyValStr.valPtr);
		clearParsedMsKeyValStr (&parsedMsKeyValStr);
        	return status;
	    } else if (strcmp (hintForMissingKw, KEY_WORD_KW) == 0) {
		/* the value should be treated at keyWd */
		parsedMsKeyValStr.kwPtr = parsedMsKeyValStr.valPtr;
		parsedMsKeyValStr.valPtr = parsedMsKeyValStr.endPtr;
	    } else {
		/* use the input hintForMissingKw */
		parsedMsKeyValStr.kwPtr = hintForMissingKw;
	    }
	} 
        if ((status = chkStructFileExtAndRegInpKw (parsedMsKeyValStr.kwPtr,
          validKwFlags)) < 0) {
            if (outBadKeyWd != NULL) 
                *outBadKeyWd = strdup (parsedMsKeyValStr.kwPtr);
            return status;
        }
	/* check for some of the special keyWd */
	if (status == COLL_FLAGS_FLAG) {
	    structFileExtAndRegInp->flags = atoi (parsedMsKeyValStr.valPtr);
	    continue;
        } else if (status == OPR_TYPE_FLAG) {
	    structFileExtAndRegInp->oprType = atoi (parsedMsKeyValStr.valPtr);
            continue;
        } else if (status == OBJ_PATH_FLAG) {
            rstrcpy (structFileExtAndRegInp->objPath, 
              parsedMsKeyValStr.valPtr, MAX_NAME_LEN);
            continue;
	} else if (status == COLL_NAME_FLAG) {
            rstrcpy (structFileExtAndRegInp->collection, 
	      parsedMsKeyValStr.valPtr, MAX_NAME_LEN);
            continue;
	}
        addKeyVal (condInput, parsedMsKeyValStr.kwPtr, 
	  parsedMsKeyValStr.valPtr); 
    }

    clearParsedMsKeyValStr (&parsedMsKeyValStr);

    return 0;
}

int
chkStructFileExtAndRegInpKw (char *keyWd, int validKwFlags)
{
    int i;

    if (keyWd == NULL) return SYS_INTERNAL_NULL_INPUT_ERR;
    for (i = 0; i < NumStructFileExtAndRegInpKeyWd; i++) {
        if (strcmp (StructFileExtAndRegInpKeyWd[i].keyWd, keyWd) == 0) {
            if ((StructFileExtAndRegInpKeyWd[i].flag & validKwFlags) 
	      == 0) {
                /* not valid */
                break;
            } else {
                /* OK */
                return StructFileExtAndRegInpKeyWd[i].flag;            }
        }
    }
    return USER_BAD_KEYWORD_ERR;
}
<|MERGE_RESOLUTION|>--- conflicted
+++ resolved
@@ -142,11 +142,6 @@
 
     outMsParamArray->len = msParamArray->len;
     for (i = 0; i < msParamArray->len; i++) {
-<<<<<<< HEAD
-	outMsParamArray->msParam[i] = 
-	  (msParam_t *) malloc (sizeof (msParam_t));
-=======
->>>>>>> dc42ee27
 	memset (outMsParamArray->msParam[i], 0, sizeof (msParam_t));
 	status = replMsParam (msParamArray->msParam[i], 
 	  outMsParamArray->msParam[i]);
