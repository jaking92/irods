/* -*- mode: c++; fill-column: 132; c-basic-offset: 4; indent-tabs-mode: nil -*- */

/*** Copyright (c), The Regents of the University of California            ***
 *** For more information please refer to files in the COPYRIGHT directory ***/

/* rcMisc.c - misc client routines
 */
#ifndef windows_platform
#include <sys/time.h>
#include <sys/wait.h>
#else
#include "Unix2Nt.h"
#endif
#include "rcMisc.h"
#include "apiHeaderAll.h"
#include "modDataObjMeta.h"
#include "rcGlobalExtern.h"
#include "rodsGenQueryNames.h"
#include "rodsType.h"
#include "rsApiHandler.h"
#include "dataObjPut.h"

#ifdef EXTENDED_ICAT
#define EXTENDED_ICAT_TABLES_1 1 /* have extendedICAT.h 
                                    set up the set 1 tables */
#include "extendedICAT.h"
#endif
#include "bulkDataObjPut.h"
#include "putUtil.h"

#include <cstdlib>
#include <iostream>

// =-=-=-=-=-=-=-
// eirods includes
#include "eirods_hierarchy_parser.h"
#include "eirods_stacktrace.h"


/* check with the input path is a valid path -
 * 1 - valid
 * 0 - not valid
 */

    int
isPath (char *myPath)
{
    path p (myPath);

    if (exists(p)) {
        return (1);
    } else {
        return (0);
    }
}

    rodsLong_t
getFileSize (char *myPath)
{
    path p (myPath);

    if (exists(p) && is_regular_file (p)) {
        return (file_size(p));
    } else {
        return (-1);
    }
}


int freeBBuf (bytesBuf_t *myBBuf)
{
    if (myBBuf == NULL) {
        return (0);
    }

    if (myBBuf->buf != NULL) {
        free (myBBuf->buf);
    }
    free (myBBuf);
    return (0);
}

    int
clearBBuf (bytesBuf_t *myBBuf)
{
    if (myBBuf == NULL) {
        return (0);
    }

    if (myBBuf->buf != NULL) {
        free (myBBuf->buf);
    } 

    memset (myBBuf, 0, sizeof (bytesBuf_t));
    return (0);
}

/* addRErrorMsg - Add an error msg to the rError_t struct.
 *    rError_t *myError - the rError_t struct  for the error msg.
 *    int status - the input error status.
 *    char *msg - the error msg string. This string will be copied to myError. 
 */

    int
addRErrorMsg (rError_t *myError, int status, const char *msg)
{
    rErrMsg_t **newErrMsg;
    int newLen;
    int i;

    if (myError == NULL) {
        return (SYS_INTERNAL_NULL_INPUT_ERR);
    }

    if ((myError->len % PTR_ARRAY_MALLOC_LEN) == 0) {
        newLen = myError->len + PTR_ARRAY_MALLOC_LEN;
        newErrMsg = (rErrMsg_t **) malloc (newLen * sizeof (newErrMsg));
        memset (newErrMsg, 0, newLen * sizeof (newErrMsg));
        for (i = 0; i < myError->len; i++) {
            newErrMsg[i] = myError->errMsg[i];
        }
        if (myError->errMsg != NULL)
            free (myError->errMsg);
        myError->errMsg = newErrMsg;
    }

    myError->errMsg[myError->len] = (rErrMsg_t*)malloc (sizeof (rErrMsg_t));
    strncpy (myError->errMsg[myError->len]->msg, msg, ERR_MSG_LEN-1);
    myError->errMsg[myError->len]->status = status;
    myError->len++;

    return (0);
}

    int 
replErrorStack (rError_t *srcRError, rError_t *destRError)
{
    int i, len;
    rErrMsg_t *errMsg;

    if (srcRError == NULL || destRError == NULL) {
        return USER__NULL_INPUT_ERR;
    }

    len = srcRError->len;

    for (i = 0;i < len; i++) {
        errMsg = srcRError->errMsg[i];
        addRErrorMsg (destRError, errMsg->status, errMsg->msg); 
    }
    return 0;
}

    int
freeRError (rError_t *myError)
{

    if (myError == NULL) {
        return (0);
    }

    freeRErrorContent (myError);
    free (myError);
    return (0);
}

    int
freeRErrorContent (rError_t *myError)
{
    int i;

    if (myError == NULL) {
        return (0);
    }

    if (myError->len > 0) {
        for (i = 0; i < myError->len; i++) {
            free (myError->errMsg[i]);
        }
        free (myError->errMsg);
    }

    memset (myError, 0, sizeof (rError_t));

    return (0);
}

/*
   Parse the input fullUserNameIn into an output userName and userZone
   and check that the username is a valid format, meaning at most one
   '@' and at most one '#'.
   Full userNames are of the form user@department[#zone].
   It is assumed the output strings are at least NAME_LEN characters long
   and the input string is at most that long.
 */
int
parseUserName(char *fullUserNameIn, char *userName, char *userZone) {
    char *cp;
    int ix;
    cp = strstr(fullUserNameIn, "#");
    ix = cp - fullUserNameIn;
    if (cp != NULL && ix > 0 && ix < NAME_LEN-1) {
        strncpy(userName, fullUserNameIn, ix);
        *(userName+ix)='\0';
        strncpy(userZone, fullUserNameIn+ix+1, NAME_LEN);
        if (strstr(userZone, "#")) return(USER_INVALID_USERNAME_FORMAT);
    }
    else {
        strncpy(userName, fullUserNameIn, NAME_LEN);
        strncpy(userZone, "", NAME_LEN);
    }
    cp = strstr(userName, "@");
    if (cp) {
        char *cp2;
        cp2 = strstr(cp+1, "@");
        if (cp2) return(USER_INVALID_USERNAME_FORMAT);
    }
    return(0);
}

    int
apiTableLookup (int apiNumber)
{
    int i;

    for (i = 0; i < NumOfApi; i++) {
        if (RcApiTable[i].apiNumber == apiNumber)
            return (i);
    }

    return (SYS_UNMATCHED_API_NUM);
}

    int
myHtonll (rodsLong_t inlonglong, rodsLong_t *outlonglong)
{
    int *inPtr, *outPtr;

    if (outlonglong == NULL) {
        return (SYS_INTERNAL_NULL_INPUT_ERR);
    }

    if (ntohl(1) == 1) {
        *outlonglong = inlonglong;
        return 0;
    }

    inPtr = (int *) &inlonglong;
    outPtr = (int *) outlonglong;

    *outPtr = htonl (*(inPtr + 1));
    outPtr++;
    *outPtr = htonl (*inPtr); 

    return (0);
}

    int
myNtohll (rodsULong_t inlonglong,  rodsLong_t *outlonglong)
{
    int *inPtr, *outPtr;

    if (outlonglong == NULL) {
        return (SYS_INTERNAL_NULL_INPUT_ERR);
    }

    if (ntohl(1) == 1) {
        *outlonglong = inlonglong;
        return 0;
    }

    inPtr = (int *) &inlonglong;
    outPtr = (int *) outlonglong;

    *outPtr = ntohl (*(inPtr + 1));
    outPtr ++;
    *outPtr = ntohl (*inPtr); 

    return (0);
}

    int 
statToRodsStat (rodsStat_t *rodsStat, struct stat *myFileStat)
{
    if (rodsStat == NULL || myFileStat == NULL)
        return (SYS_INTERNAL_NULL_INPUT_ERR);

    rodsStat->st_size = myFileStat->st_size;
    rodsStat->st_dev = myFileStat->st_dev;
    rodsStat->st_ino = myFileStat->st_ino;
    rodsStat->st_mode = myFileStat->st_mode;
    rodsStat->st_nlink = myFileStat->st_nlink;
    rodsStat->st_uid = myFileStat->st_uid;
    rodsStat->st_gid = myFileStat->st_gid;
    rodsStat->st_rdev = myFileStat->st_rdev;
    rodsStat->st_atim = myFileStat->st_atime;
    rodsStat->st_mtim = myFileStat->st_mtime;
    rodsStat->st_ctim = myFileStat->st_ctime;
#ifndef _WIN32
    rodsStat->st_blksize = myFileStat->st_blksize;
    rodsStat->st_blocks = myFileStat->st_blocks;
#endif

    return (0);
}

    int 
rodsStatToStat (struct stat *myFileStat, rodsStat_t *rodsStat)
{
    if (myFileStat == NULL || rodsStat == NULL)
        return (SYS_INTERNAL_NULL_INPUT_ERR);

    myFileStat->st_size = rodsStat->st_size;
    myFileStat->st_dev = rodsStat->st_dev;
    myFileStat->st_ino = rodsStat->st_ino;
    myFileStat->st_mode = rodsStat->st_mode;
    myFileStat->st_nlink = rodsStat->st_nlink;
    myFileStat->st_uid = rodsStat->st_uid;
    myFileStat->st_gid = rodsStat->st_gid;
    myFileStat->st_rdev = rodsStat->st_rdev;
    myFileStat->st_atime = rodsStat->st_atim;
    myFileStat->st_mtime = rodsStat->st_mtim;
    myFileStat->st_ctime = rodsStat->st_ctim;
#ifndef _WIN32
    myFileStat->st_blksize = rodsStat->st_blksize;
    myFileStat->st_blocks = rodsStat->st_blocks;
#endif

    return (0);
}

    int
direntToRodsDirent (struct rodsDirent *dirent, struct dirent *fileDirent)
{
    if (dirent == NULL || fileDirent == NULL)
        return (SYS_INTERNAL_NULL_INPUT_ERR);

    strcpy (dirent->d_name, fileDirent->d_name);

#if defined(linux_platform)
    dirent->d_ino = fileDirent->d_ino;
    dirent->d_offset = 0; 
    dirent->d_reclen = fileDirent->d_reclen;
    dirent->d_namlen = _D_EXACT_NAMLEN(fileDirent);
#elif defined(solaris_platform)
    dirent->d_ino = fileDirent->d_ino;
    dirent->d_offset = fileDirent->d_off;
    dirent->d_reclen = fileDirent->d_reclen;
    dirent->d_namlen = 0; 
#elif defined(aix_platform)
    dirent->d_ino = fileDirent->d_ino;
    dirent->d_offset = fileDirent->d_offset;
    dirent->d_reclen = fileDirent->d_reclen;
    dirent->d_namlen = fileDirent->d_namlen;
#elif defined(sgi_platform)
    dirent->d_ino = fileDirent->d_ino;
    dirent->d_offset = fileDirent->d_off;
    dirent->d_reclen = fileDirent->d_reclen;
    dirent->d_namlen = 0;
#elif defined(sunos_platform)
    dirent->d_ino = fileDirent->d_fileno;
    dirent->d_offset = fileDirent->d_off;
    dirent->d_reclen = fileDirent->d_reclen;
    dirent->d_namlen = fileDirent->d_namlen;
#elif defined(alpha_platform)
    dirent->d_ino = fileDirent->d_ino;
    dirent->d_offset = 0; 
    dirent->d_reclen = fileDirent->d_reclen;
    dirent->d_namlen = fileDirent->d_namlen;
#elif defined(osx_platform)
    dirent->d_ino = fileDirent->d_ino;
    dirent->d_offset = 0;
    dirent->d_reclen = fileDirent->d_reclen;
    dirent->d_namlen = fileDirent->d_namlen;
#elif defined(windows_platform)
    dirent->d_ino = fileDirent->d_ino;
    dirent->d_offset = 0;
    dirent->d_reclen = 0;
    dirent->d_namlen = 0;
#else   /* unknown. use linux */
    dirent->d_ino = fileDirent->d_ino;
    dirent->d_offset = 0; 
    dirent->d_reclen = fileDirent->d_reclen;
    dirent->d_namlen = _D_EXACT_NAMLEN(fileDirent);
#endif
    return (0);
}

/* getStrInBuf get the next str in buf. 
 * treat # as comment. ignore any leading white space.
 * Return the length of str copied, not including NULL.
 * bufSize is the remaining len in inbuf to be processed
 */

    int
getStrInBuf (char **inbuf, char *outbuf, int *inbufLen, int outbufLen)
{
    char *inPtr, *outPtr;
    int bytesCopied  = 0;
    int c;

    inPtr = *inbuf;
    outPtr = outbuf;

    while ((c = *inPtr) != '\0' && *inbufLen > 0) {
        (*inbufLen)--;
        inPtr ++;
        if (isspace (c)) {
            if (bytesCopied > 0) {
                break;
            } else {
                continue;
            }
        } else if (c == '#') {
            break;
        } else {
            if (bytesCopied >= outbufLen - 1) {
                rodsLog (LOG_ERROR,
                        "getStrInBuf: outbuf overflow buf len %d", bytesCopied);
                break;
            }
            *outPtr = c;
            bytesCopied ++;
            outPtr++;
        }
    }
    *outPtr = '\0';
    *inbuf = inPtr;
    return (bytesCopied);
}


/* getLine - Read the next line. Add a NULL char at the end.
 * return the length of the line including the terminating NULL.
 */

    int
getLine (FILE *fp, char *buf, int bufSize)
{
    int c;
    int len = 0;
    char *cptr = buf;

    while ((c = getc(fp)) != EOF) {
        if (c == '\n')
            break;
        *cptr ++ = c;
        len ++;

        /* overflow buf ? */
        if (len >= bufSize - 1) {
            rodsLog (LOG_ERROR, "getLine: buffer overflow bufSize %d",
                    bufSize);
            break;
        }

    }
    if (c == EOF && len == 0)
        return EOF;
    else {
        *cptr ++ = '\0';
        len ++;
        return len;
    }
}

    int
getZoneNameFromHint (char *rcatZoneHint, char *zoneName, int len)
{
    int bytesCopied = 0;
    char *hintPtr, *outPtr;

    if (rcatZoneHint == NULL) {
        zoneName[0] = '\0';
        return (0);
    }

    if (rcatZoneHint[0] == '/') {               /* a path */
        hintPtr = rcatZoneHint + 1;
        outPtr = zoneName;
        while (*hintPtr != '\0' && *hintPtr != '/' && bytesCopied < len - 1) { 
            *outPtr = *hintPtr;
            bytesCopied ++;
            outPtr ++;
            hintPtr ++;
        }
        /* take out the last ' */
        if (*(outPtr - 1) == '\'') {
            *(outPtr - 1) = '\0';
        } else {
            *outPtr = '\0';
        }
    } else {
        /* just a zoneName. use strncpy instead of rstrcpy to avoid error
         * msg */
#if 0
        rstrcpy (zoneName, rcatZoneHint, len);
#endif
        strncpy (zoneName, rcatZoneHint, len);
        zoneName[len - 1] = '\0';
    }

    return (0);
}

    int
freeDataObjInfo(dataObjInfo_t *dataObjInfo)
{
    if (dataObjInfo == NULL ) {
        return (0);
    }

    /* separate specColl */
    if (dataObjInfo->specColl != NULL) free (dataObjInfo->specColl);
    if( false && dataObjInfo->rescInfo != NULL) {
        delete dataObjInfo->rescInfo;
        dataObjInfo->rescInfo = 0;
    }

    free (dataObjInfo);
    dataObjInfo = 0;
    return (0);
}

    int
freeAllDataObjInfo(dataObjInfo_t *dataObjInfoHead)
{
    dataObjInfo_t *tmpDataObjInfo, *nextDataObjInfo;

    tmpDataObjInfo = dataObjInfoHead;
    while (tmpDataObjInfo != NULL) {
        nextDataObjInfo = tmpDataObjInfo->next;
        freeDataObjInfo (tmpDataObjInfo);
        tmpDataObjInfo = nextDataObjInfo;
    }
    return (0);
}

/* queDataObjInfo - queue the input dataObjInfo in dataObjInfoHead queue.
 * Input
 * int singleInfoFlag - 1 - the input dataObjInfo is a single dataObjInfo.
 *                      0 - the input dataObjInfo is a link list
 * int topFlag - 1 - queue the input dataObjInfo at the head of the queue
 *               0 - queue the input dataObjInfo at the bottom of the
 *                   queue.
 */
int queDataObjInfo(
        dataObjInfo_t** dataObjInfoHead, 
        dataObjInfo_t*  dataObjInfo,
        int             singleInfoFlag, 
        int             topFlag ) {

    dataObjInfo_t *tmpDataObjInfo;

    if (dataObjInfo == NULL)
        return (-1);

    if (*dataObjInfoHead == NULL) {
        *dataObjInfoHead = dataObjInfo;
        if (singleInfoFlag > 0) {
            dataObjInfo->next = NULL;
        }
    } else {
        if (topFlag > 0) {
            dataObjInfo_t *savedDataObjInfo;

            savedDataObjInfo = *dataObjInfoHead;
            *dataObjInfoHead = dataObjInfo;
            if (singleInfoFlag > 0) {
                (*dataObjInfoHead)->next = savedDataObjInfo;
            } else {
                /* have to drill down to find the last DataObjInfo */
                tmpDataObjInfo = *dataObjInfoHead;
                while (tmpDataObjInfo->next != NULL) {
                    tmpDataObjInfo = tmpDataObjInfo->next;
                }
                tmpDataObjInfo->next = savedDataObjInfo;
            }
        } else {
            tmpDataObjInfo = *dataObjInfoHead;
            while (tmpDataObjInfo->next != NULL) {
                tmpDataObjInfo = tmpDataObjInfo->next;
            }
            tmpDataObjInfo->next = dataObjInfo;

            if (singleInfoFlag > 0) {
                dataObjInfo->next = NULL;
            }
        }
    }

    return (0);
}
// =-=-=-=-=-=-=-
// JMC - backport 4590
    int
dequeDataObjInfo (dataObjInfo_t **dataObjInfoHead, dataObjInfo_t *dataObjInfo)
{
    dataObjInfo_t *tmpDataObjInfo;
    dataObjInfo_t *prevDataObjInfo = NULL;

    if (dataObjInfo == NULL || dataObjInfoHead == NULL)
        return (-1);

    tmpDataObjInfo = *dataObjInfoHead;
    while (tmpDataObjInfo != NULL) {
        if (tmpDataObjInfo == dataObjInfo) {
            if (prevDataObjInfo == NULL) {
                *dataObjInfoHead = tmpDataObjInfo->next;
            } else {
                prevDataObjInfo->next = tmpDataObjInfo->next;
            }
            return 0;
        }
        prevDataObjInfo = tmpDataObjInfo;
        tmpDataObjInfo = tmpDataObjInfo->next;
    }
    return -1;
}
// =-=-=-=-=-=-=-
    int 
getDataObjInfoCnt (dataObjInfo_t *dataObjInfoHead)
{
    dataObjInfo_t *tmpDataObjInfo;
    int cnt = 0;
    tmpDataObjInfo = dataObjInfoHead;

    while (tmpDataObjInfo != NULL) {
        cnt++;
        tmpDataObjInfo = tmpDataObjInfo->next;
    }

    return (cnt);
} 

    char *
getValByKey (const keyValPair_t *condInput, const char *keyWord)
{
    int i;

    if (condInput == NULL) {
        return (NULL);
    }

    for (i = 0; i < condInput->len; i++) {
        if (strcmp (condInput->keyWord[i], keyWord) == 0) {
            return (condInput->value[i]);
        }
    }

    return (NULL); 
}

    int
getIvalByInx (inxIvalPair_t *inxIvalPair, int inx, int *outValue)
{
    int i;

    if (inxIvalPair == NULL) {
        return (UNMATCHED_KEY_OR_INDEX);
    }

    for (i = 0; i < inxIvalPair->len; i++) {
        if (inxIvalPair->inx[i] == inx) {
            *outValue = inxIvalPair->value[i];
            return (0);
        }
    }

    return (UNMATCHED_KEY_OR_INDEX);
}

    int
rmKeyVal (keyValPair_t *condInput, char *keyWord)
{
    int i, j;

    if (condInput == NULL) {
        return (0);
    }

    for (i = 0; i < condInput->len; i++) {
        if (condInput->keyWord[i] != NULL &&
                strcmp (condInput->keyWord[i], keyWord) == 0) {
            free (condInput->keyWord[i]);
            free (condInput->value[i]);
            condInput->len--;
            for (j = i; j < condInput->len; j++) {
                condInput->keyWord[j] = condInput->keyWord[j + 1];
                condInput->value[j] = condInput->value[j + 1];
            }
            if (condInput->len <= 0) {
                free (condInput->keyWord);
                free (condInput->value);
                condInput->value = condInput->keyWord = NULL;
            }
            break;
        }
    }
    return (0);
}

    int
replKeyVal (const keyValPair_t *srcCondInput, keyValPair_t *destCondInput)
{
    int i;
    memset (destCondInput, 0, sizeof (keyValPair_t));

    for (i = 0; i < srcCondInput->len; i++) {
        addKeyVal (destCondInput, srcCondInput->keyWord[i], 
                srcCondInput->value[i]);
    }
    return (0);
}

int copyKeyVal (
        const keyValPair_t* _src, 
        keyValPair_t*       _dst ) {
    // =-=-=-=-=-=-=-
    // blatantly copy the src kvp to the dst
    for( int i = 0; i < _src->len; ++i ) {
        addKeyVal( _dst, _src->keyWord[i], _src->value[i] );

    }

    return (0);
}

    int
replDataObjInp (dataObjInp_t *srcDataObjInp, dataObjInp_t *destDataObjInp)
{
    *destDataObjInp = *srcDataObjInp;

    replKeyVal (&srcDataObjInp->condInput, &destDataObjInp->condInput);
    replSpecColl (srcDataObjInp->specColl, &destDataObjInp->specColl);
    return (0);
}

    int
replSpecColl (specColl_t *inSpecColl, specColl_t **outSpecColl)
{
    if (inSpecColl == NULL || outSpecColl == NULL) return USER__NULL_INPUT_ERR;
    *outSpecColl = (specColl_t *)malloc (sizeof (specColl_t));
    *(*outSpecColl) = *inSpecColl;

    return 0;
}

    int
addKeyVal (keyValPair_t *condInput, const char *keyWord, const char *value)
{
    char **newKeyWord;
    char **newValue;
    int newLen;
    int i;
    int emptyInx = -1;

    if (condInput == NULL) {
        return (SYS_INTERNAL_NULL_INPUT_ERR);
    }

    /* check if the keyword exists */

    for (i = 0; i < condInput->len; i++) {
        if (strcmp (keyWord, condInput->keyWord[i]) == 0) {
            free ( condInput->value[i]);
            condInput->value[i] = strdup (value);
            return (0);
        } else if (strlen (condInput->keyWord[i]) == 0) {
            emptyInx = i;
        }
    }

    if (emptyInx >= 0) {
        free (condInput->keyWord[emptyInx]);
        free (condInput->value[emptyInx]);
        condInput->keyWord[emptyInx] = strdup (keyWord);
        condInput->value[emptyInx] = strdup (value);
        return (0);
    }

    if ((condInput->len % PTR_ARRAY_MALLOC_LEN) == 0) {
        newLen = condInput->len + PTR_ARRAY_MALLOC_LEN;
        newKeyWord = (char **) malloc (newLen * sizeof (newKeyWord)); 
        newValue = (char **) malloc (newLen * sizeof (newValue)); 
        memset (newKeyWord, 0, newLen * sizeof (newKeyWord));
        memset (newValue, 0, newLen * sizeof (newValue));
        for (i = 0; i < condInput->len; i++) {
            newKeyWord[i] = condInput->keyWord[i];
            newValue[i] = condInput->value[i];
        } 
        if (condInput->keyWord != NULL)
            free (condInput->keyWord);
        if (condInput->value != NULL)
            free (condInput->value);
        condInput->keyWord = newKeyWord;
        condInput->value = newValue;
    }

    condInput->keyWord[condInput->len] = strdup (keyWord);
    condInput->value[condInput->len] = strdup (value);
    condInput->len++;

    return (0);
}


    int
addTagStruct (tagStruct_t *condInput, char *preTag, char *postTag, char *keyWord)
{
    char **newKeyWord;
    char **newPreTag;
    char **newPostTag;
    int newLen;
    int i;

    if (condInput == NULL) {
        return (SYS_INTERNAL_NULL_INPUT_ERR);
    }



    if ((condInput->len % PTR_ARRAY_MALLOC_LEN) == 0) {
        newLen = condInput->len + PTR_ARRAY_MALLOC_LEN;
        newKeyWord = (char **) malloc (newLen * sizeof (newKeyWord)); 
        newPreTag = (char **) malloc (newLen * sizeof (newPreTag)); 
        newPostTag = (char **) malloc (newLen * sizeof (newPostTag)); 
        memset (newKeyWord, 0, newLen * sizeof (newKeyWord));
        memset (newPreTag, 0, newLen * sizeof (newPreTag));
        memset (newPostTag, 0, newLen * sizeof (newPostTag));
        for (i = 0; i < condInput->len; i++) {
            newKeyWord[i] = condInput->keyWord[i];
            newPreTag[i] = condInput->preTag[i];
            newPostTag[i] = condInput->postTag[i];
        } 
        if (condInput->keyWord != NULL)
            free (condInput->keyWord);
        if (condInput->preTag != NULL)
            free (condInput->preTag);
        if (condInput->postTag != NULL)
            free (condInput->postTag);
        condInput->keyWord = newKeyWord;
        condInput->preTag = newPreTag;
        condInput->postTag = newPostTag;
    }

    condInput->keyWord[condInput->len] = strdup (keyWord);
    condInput->preTag[condInput->len] = strdup (preTag);
    condInput->postTag[condInput->len] = strdup (postTag);
    condInput->len++;

    return (0);
}




    int
addInxIval (inxIvalPair_t *inxIvalPair, int inx, int value)
{
    int *newInx;
    int *newValue;
    int newLen;
    int i;

    if (inxIvalPair == NULL) {
        return (SYS_INTERNAL_NULL_INPUT_ERR);
    }

    if ((inxIvalPair->len % PTR_ARRAY_MALLOC_LEN) == 0) {
        newLen = inxIvalPair->len + PTR_ARRAY_MALLOC_LEN;
        newInx = (int *) malloc (newLen * sizeof (int));
        newValue = (int *) malloc (newLen * sizeof (int));
        memset (newInx, 0, newLen * sizeof (int));
        memset (newValue, 0, newLen * sizeof (int));
        for (i = 0; i < inxIvalPair->len; i++) {
            newInx[i] = inxIvalPair->inx[i];
            newValue[i] = inxIvalPair->value[i];
        }
        if (inxIvalPair->inx != NULL)
            free (inxIvalPair->inx);
        if (inxIvalPair->value != NULL)
            free (inxIvalPair->value);
        inxIvalPair->inx = newInx;
        inxIvalPair->value = newValue;
    }

    inxIvalPair->inx[inxIvalPair->len] = inx;
    inxIvalPair->value[inxIvalPair->len] = value;
    inxIvalPair->len++;

    return (0);
}

<<<<<<< HEAD
int
addInxVal (inxValPair_t *inxValPair, int inx, const char *value)
=======
    int
addInxVal (inxValPair_t *inxValPair, int inx, char *value)
>>>>>>> 9c4ff9b4
{
    int *newInx;
    char **newValue;
    int newLen;
    int i;

    if (inxValPair == NULL) {
        return (SYS_INTERNAL_NULL_INPUT_ERR);
    }

    if ((inxValPair->len % PTR_ARRAY_MALLOC_LEN) == 0) {
        newLen = inxValPair->len + PTR_ARRAY_MALLOC_LEN;
        newInx = (int *) malloc (newLen * sizeof (int));
        newValue = (char **) malloc (newLen * sizeof (newValue));
        memset (newInx, 0, newLen * sizeof (int));
        memset (newValue, 0, newLen * sizeof (newValue));
        for (i = 0; i < inxValPair->len; i++) {
            newInx[i] = inxValPair->inx[i];
            newValue[i] = inxValPair->value[i];
        }
        if (inxValPair->inx != NULL)
            free (inxValPair->inx);
        if (inxValPair->value != NULL)
            free (inxValPair->value);
        inxValPair->inx = newInx;
        inxValPair->value = newValue;
    }

    inxValPair->inx[inxValPair->len] = inx;
    inxValPair->value[inxValPair->len] = strdup (value);
    inxValPair->len++;

    return (0);
}

    int
addStrArray (strArray_t *strArray, char *value)
{
    char *newValue;
    int newLen;
    int i;
    int size;
    int myLen;

    if (strArray == NULL) {
        return (SYS_INTERNAL_NULL_INPUT_ERR);
    }

    if (strArray->size <= 0) {
        if (strArray->len == 0) {
            /* default to NAME_LEN */

            strArray->size = NAME_LEN;
        } else {
            rodsLog (LOG_ERROR,
                    "addStrArray: invalid size %d, len %d", 
                    strArray->size, strArray->len);
            return (SYS_INTERNAL_NULL_INPUT_ERR);
        } 
    }

    myLen = strlen (value);

    size = strArray->size;
    while (size < myLen + 1) {
        size = size * 2;
    }


    /* XXXXXXX should be replaced by resizeStrArray after 2.3 release */
    if (size != strArray->size || 
            (strArray->len % PTR_ARRAY_MALLOC_LEN) == 0) {
        int oldSize = strArray->size;
        /* have to redo it */
        strArray->size = size;
        newLen = strArray->len + PTR_ARRAY_MALLOC_LEN;
        newValue = (char *) malloc (newLen * size);
        memset (newValue, 0, newLen * size);
        for (i = 0; i < strArray->len; i++) {
            rstrcpy (&newValue[i * size], &strArray->value[i * oldSize], size);
        }
        if (strArray->value != NULL)
            free (strArray->value);
        strArray->value = newValue;
    }

    rstrcpy (&strArray->value[strArray->len * size], value, size);
    strArray->len++;

    return (0);
}

    int
resizeStrArray (strArray_t *strArray, int newSize)
{
    int i, newLen;
    char *newValue;

    if (newSize > strArray->size ||
            (strArray->len % PTR_ARRAY_MALLOC_LEN) == 0) {
        int oldSize = strArray->size;
        /* have to redo it */
        if (strArray->size > newSize) 
            newSize = strArray->size;
        else
            strArray->size = newSize;
        newLen = strArray->len + PTR_ARRAY_MALLOC_LEN;
        newValue = (char *) malloc (newLen * newSize);
        memset (newValue, 0, newLen * newSize);
        for (i = 0; i < strArray->len; i++) {
            rstrcpy (&newValue[i * newSize], &strArray->value[i * oldSize], 
                    newSize);
        }
        if (strArray->value != NULL)
            free (strArray->value);
        strArray->value = newValue;
    }
    return 0;
}

    int
clearKeyVal (keyValPair_t *condInput)
{
    int i;

    if (condInput == NULL || condInput->len <= 0)
        return (0);

    for (i = 0; i < condInput->len; i++) {
        free (condInput->keyWord[i]);
        free (condInput->value[i]);
    }

    free (condInput->keyWord);
    free (condInput->value);
    memset (condInput, 0, sizeof (keyValPair_t));
    return(0);
}

    int
clearInxIval (inxIvalPair_t *inxIvalPair)
{
    if (inxIvalPair == NULL || inxIvalPair->len <= 0)
        return (0);

    free (inxIvalPair->inx);
    free (inxIvalPair->value);
    memset (inxIvalPair, 0, sizeof (inxIvalPair_t));

    return (0);
}

    int
clearInxVal (inxValPair_t *inxValPair)
{
    int i;

    if (inxValPair == NULL || inxValPair->len <= 0)
        return (0);

    for (i = 0; i < inxValPair->len; i++) {
        free (inxValPair->value[i]);
    }

    free (inxValPair->inx);
    free (inxValPair->value);
    memset (inxValPair, 0, sizeof (inxValPair_t));

    return(0);
}

    int
clearGenQueryInp (genQueryInp_t *genQueryInp)
{
    if (genQueryInp == NULL) {
        return (0);
    }

    clearInxIval (&genQueryInp->selectInp);
    clearInxVal (&genQueryInp->sqlCondInp);
    clearKeyVal (&genQueryInp->condInput);


    return (0);
}

    int 
freeGenQueryOut (genQueryOut_t **genQueryOut)
{
    if (genQueryOut == NULL)
        return 0;

    if (*genQueryOut == NULL)
        return 0;

    clearGenQueryOut (*genQueryOut);
    free (*genQueryOut);
    *genQueryOut = NULL;

    return (0);
}

    int 
clearGenQueryOut (genQueryOut_t *genQueryOut)
{
    int i;

    if (genQueryOut == NULL)
        return 0;

    for (i = 0; i < genQueryOut->attriCnt; i++) {
        if (genQueryOut->sqlResult[i].value != NULL)
            free (genQueryOut->sqlResult[i].value);
    }
    return (0);
}

/* catGenQueryOut - Concatenate genQueryOut to targGenQueryOut up to maxRowCnt.
 * It is assumed that the two genQueryOut have the same attriInx and
 * len for each attri.
 * 
 */
    int
catGenQueryOut (genQueryOut_t *targGenQueryOut, genQueryOut_t *genQueryOut,
        int maxRowCnt)
{
    int i;
    int totalRowCnt;

    /* do some sanity checks */


    if (targGenQueryOut == NULL || genQueryOut == NULL)
        return USER__NULL_INPUT_ERR;

    if (genQueryOut->rowCnt == 0) return 0;

    if ((totalRowCnt = targGenQueryOut->rowCnt + genQueryOut->rowCnt) > 
            maxRowCnt) {
        rodsLog (LOG_ERROR,
                "catGenQueryOut: total rowCnt %d > %d",
                targGenQueryOut->rowCnt + genQueryOut->rowCnt, maxRowCnt);
        return SYS_STRUCT_ELEMENT_MISMATCH;
    }


    if (targGenQueryOut->attriCnt != genQueryOut->attriCnt) {
        rodsLog (LOG_ERROR,
                "catGenQueryOut: attriCnt mismatch %d != %d",
                targGenQueryOut->attriCnt, genQueryOut->attriCnt);
        return SYS_STRUCT_ELEMENT_MISMATCH;
    }

    for (i = 0; i < genQueryOut->attriCnt; i++) {
        if (targGenQueryOut->sqlResult[i].attriInx != 
                genQueryOut->sqlResult[i].attriInx) {
            rodsLog (LOG_ERROR,
                    "catGenQueryOut: attriInx mismatch %d != %d",
                    targGenQueryOut->sqlResult[i].attriInx, 
                    genQueryOut->sqlResult[i].attriInx);
            return SYS_STRUCT_ELEMENT_MISMATCH;
        }
        if (targGenQueryOut->sqlResult[i].len != 
                genQueryOut->sqlResult[i].len) {
            rodsLog (LOG_ERROR,
                    "catGenQueryOut: len mismatch %d != %d",
                    targGenQueryOut->sqlResult[i].len, genQueryOut->sqlResult[i].len);
            return SYS_STRUCT_ELEMENT_MISMATCH;
        }
    }

    for (i = 0; i < genQueryOut->attriCnt; i++) {
        char *tmpValue;
        int len;

        if ((len = genQueryOut->sqlResult[i].len) <= 0) continue;
        if ((tmpValue = (char *)malloc (totalRowCnt * len)) == 0) 
            return (SYS_MALLOC_ERR - errno);
        if (targGenQueryOut->sqlResult[i].value != NULL) {
            memcpy (tmpValue, targGenQueryOut->sqlResult[i].value, 
                    len * targGenQueryOut->rowCnt);
            free (targGenQueryOut->sqlResult[i].value);
        }
        targGenQueryOut->sqlResult[i].value = tmpValue;
        tmpValue += len * targGenQueryOut->rowCnt;
        memcpy (tmpValue, genQueryOut->sqlResult[i].value, 
                len * genQueryOut->rowCnt);
    }
    targGenQueryOut->rowCnt = totalRowCnt;

    return (0);
}

    int
clearBulkOprInp (bulkOprInp_t *bulkOprInp)
{
    if (bulkOprInp == NULL)
        return 0;
    clearGenQueryOut (&bulkOprInp->attriArray);
    clearKeyVal (&bulkOprInp->condInput);
    return 0;
}

    int
moveKeyVal (keyValPair_t *destKeyVal, keyValPair_t *srcKeyVal)
{
    if (destKeyVal == NULL || srcKeyVal == NULL)
        return (0);

    *destKeyVal = *srcKeyVal;
    memset (srcKeyVal, 0, sizeof (keyValPair_t));
    return (0);
}

    int
getUnixUid (char *userName)
{
#ifndef _WIN32
    struct passwd *pw = 0;
    int myuid = 0;
    char* splitPos = 0;

    if ((splitPos = strchr (userName, '@')) != NULL) {
        *splitPos = '\0';       /* skip @ */
    }

    if (!(pw = getpwnam(userName))) {
        myuid = -1;
    } else {
        myuid = (int) pw->pw_uid;
    }
    if (splitPos != NULL) *splitPos = '@';
    return (myuid);
#else
    return (-1);
#endif
}

/*
   Return 64 semi-random bytes terminated by a null.  

   This is designed to be very quick and sufficiently pseudo-random for
   the context in which it is used (a challenge in the challenge -
   response protocol).  

   If /dev/urandom is available (as is usually the case on Linux/Unix
   hosts) we now use that, as it will be normally be sufficiently fast
   and has much entropy (very pseudo-random).

   Otherwise, this algorithm creates sufficient pseudo-randomness as
   described below.  There are about 20 bits of entropy from the
   microsecond clock, plus a few more via the pid, and more from the
   seconds value.

   By using the PID and a static counter as part of this, we're
   guaranteed that one or the other of those will vary each time, even
   if called repeatedly (the microsecond time value will vary too).

   The use of the epoch seconds value (a large number that increments
   each second), also helps prevent returning the same set of
   pseudo-random bytes over time.

   MD5 is a quick and handy way to fill out the 64 bytes using the input
   values, in a manner that is very unlikely to repeat.

   The entropy of the seeds, in combination with these other features,
   makes the probability of repeating a particular pattern on the order
   of one out of many billions.  If /dev/urandom is available, the odds
   are even smaller.

 */
int get64RandomBytes(char *buf) {
    MD5_CTX context;
    char buffer[65]; /* each digest is 16 bytes, 4 of them */
    int ints[30];
    int pid;
#ifdef windows_platform
    SYSTEMTIME tv;
#else
    struct timeval tv;
#endif
    static int count=12348;
    int i;

#ifndef windows_platform
    /*
       Use /dev/urandom instead, if available
     */
    int uran_fd, rval;
    uran_fd = open("/dev/urandom", O_RDONLY);
    if (uran_fd > 0) {
        rval = read(uran_fd, buffer, 64);
        close(uran_fd);
        if (rval==64) {
            for (i=0;i<64;i++) {
                if (buffer[i]=='\0') {
                    buffer[i]++;  /* make sure no nulls before end of 'string'*/
                }
            }
            buffer[64]='\0';
            strncpy(buf,buffer,65);
            return(0);
        }
    }
#endif

#ifdef windows_platform
    GetSystemTime(&tv);
#else
    gettimeofday(&tv, 0);
#endif
    pid = getpid();
    count++;

    ints[0]=12349994;
    ints[1]=count;
#ifdef windows_platform
    ints[2]= (int)tv.wSecond;
    ints[5]= (int)tv.wSecond;
#else
    ints[2]=tv.tv_usec;
    ints[5]=tv.tv_sec;
#endif
    MD5Init (&context);
    MD5Update (&context, (unsigned char*)&ints[0], 100);
    MD5Final ((unsigned char*)buffer, &context);

    ints[0]=pid;
    ints[4]=(int)buffer[10];
    MD5Init (&context);
    MD5Update (&context, (unsigned char *)&ints[0], 100);
    MD5Final ((unsigned char*)(buffer+16), &context);

    MD5Init (&context);
    MD5Update (&context, (unsigned char*)&ints[0], 100);
    MD5Final ((unsigned char*)(buffer+32), &context);

    MD5Init (&context);
    MD5Update (&context, (unsigned char*)buffer, 40);
    MD5Final ((unsigned char*)(buffer+48), &context);

    for (i=0;i<64;i++) {
        if (buffer[i]=='\0') {
            buffer[i]++;  /* make sure no nulls before end of 'string'*/
        }
    }
    buffer[64]='\0';
    strncpy(buf,buffer,65);
    return(0);
}

    sqlResult_t *
getSqlResultByInx (genQueryOut_t *genQueryOut, int attriInx)
{
    int i;

    if (genQueryOut == NULL)
        return NULL;

    for (i = 0; i < genQueryOut->attriCnt; i++) {
        if (genQueryOut->sqlResult[i].attriInx == attriInx)
            return (&genQueryOut->sqlResult[i]);
    }
    return (NULL);
}

    int 
clearModDataObjMetaInp (modDataObjMeta_t *modDataObjMetaInp)
{
    if (modDataObjMetaInp == NULL) {
        return 0;
    }

    if (modDataObjMetaInp->regParam != NULL) {
        clearKeyVal (modDataObjMetaInp->regParam);
        free (modDataObjMetaInp->regParam);
    }

    if (modDataObjMetaInp->dataObjInfo != NULL) {
        freeDataObjInfo (modDataObjMetaInp->dataObjInfo);
    }

    return (0);
}

    int
clearUnregDataObj (unregDataObj_t *unregDataObjInp)
{
    if (unregDataObjInp == NULL) {
        return 0;
    }

    if (unregDataObjInp->condInput != NULL) {
        clearKeyVal (unregDataObjInp->condInput);
        free (unregDataObjInp->condInput);
    }

    if (unregDataObjInp->dataObjInfo != NULL) {
        freeDataObjInfo (unregDataObjInp->dataObjInfo);
    }

    return (0);
}

    int
clearRegReplicaInp (regReplica_t *regReplicaInp)
{
    if (regReplicaInp == NULL) {
        return 0;
    }

    clearKeyVal (&regReplicaInp->condInput);

    if (regReplicaInp->srcDataObjInfo != NULL) {
        freeDataObjInfo (regReplicaInp->srcDataObjInfo);
    }

    if (regReplicaInp->destDataObjInfo != NULL) {
        freeDataObjInfo (regReplicaInp->destDataObjInfo);
    }

    memset (regReplicaInp, 0, sizeof (regReplica_t));

    return (0);
}

    int 
clearDataObjInp (dataObjInp_t *dataObjInp)
{
    if (dataObjInp == NULL) {
        return 0;
    }

    clearKeyVal (&dataObjInp->condInput);
    if (dataObjInp->specColl != NULL) free (dataObjInp->specColl);

    memset (dataObjInp, 0, sizeof (dataObjInp_t));

    return (0);
}

    int
clearCollInp (collInp_t *collInp)
{
    if (collInp == NULL) {
        return 0;
    }

    clearKeyVal (&collInp->condInput);

    memset (collInp, 0, sizeof (collInp_t));

    return (0);
}

    int
clearDataObjCopyInp (dataObjCopyInp_t *dataObjCopyInp)
{
    if (dataObjCopyInp == NULL) {
        return 0;
    }

    clearKeyVal (&dataObjCopyInp->destDataObjInp.condInput);
    clearKeyVal (&dataObjCopyInp->srcDataObjInp.condInput);

    if (dataObjCopyInp->srcDataObjInp.specColl != NULL)
        free (dataObjCopyInp->srcDataObjInp.specColl);

    memset (dataObjCopyInp, 0, sizeof (dataObjCopyInp_t));

    return (0);
}

    int 
freeAllRescGrpInfo (rescGrpInfo_t *rescGrpInfoHead)
{
    rescGrpInfo_t *tmpRescGrpInfo, *nextRescGrpInfo;
    rescGrpInfo_t *cacheRescGrpInfo, *nextCacheRescGrpInfo;

    cacheRescGrpInfo = rescGrpInfoHead;
    while (cacheRescGrpInfo != NULL) {
        tmpRescGrpInfo = cacheRescGrpInfo;
        nextCacheRescGrpInfo = cacheRescGrpInfo->cacheNext;
        while (tmpRescGrpInfo != NULL) {
            nextRescGrpInfo = tmpRescGrpInfo->next;
            free (tmpRescGrpInfo);
            tmpRescGrpInfo = nextRescGrpInfo;
        }
        cacheRescGrpInfo = nextCacheRescGrpInfo;
    }
    return (0);
}

    int
freeAllRescQuota (rescQuota_t *rescQuotaHead)
{
    rescQuota_t *tmpRescQuota, *nextRescQuota;

    tmpRescQuota = rescQuotaHead;
    while (tmpRescQuota != NULL) {
        nextRescQuota = tmpRescQuota->next;
        free (tmpRescQuota);
        tmpRescQuota = nextRescQuota;
    }
    return (0);
}

    int
parseMultiStr (char *strInput, strArray_t *strArray)
{
    char *startPtr, *endPtr;
    int endReached = 0;

    if (strInput == NULL || strArray == NULL) {
        return (SYS_INTERNAL_NULL_INPUT_ERR);
    }

    startPtr = endPtr = strInput;

    while (1) {
        /* RAJA changed JUl 11, 2007 so that two %% will be taken as an input %
           instead of as a delimiter */
        while (*endPtr != '%' && *endPtr != '\0') {
            endPtr ++;
        }
        if (*endPtr == '%') {
            if (*(endPtr+1) == '%') {
                endPtr ++;endPtr ++;
                continue;
            }
            *endPtr = '\0';
        } else {
            endReached = 1;
        }

        addStrArray (strArray, startPtr);

        if (endReached == 1) {
            break;
        }

        endPtr++;
        startPtr = endPtr;
    }

    return (strArray->len);
}

/* Get the current time, in the  form: 2006-10-25-10.52.43 */
/*                                     0123456789012345678 */
extern char *tzname[2];

/*
   Return an integer string of the current time in the Unix Time
   format (integer seconds since 1970).  This is the same
   in all timezones (sort of CUT) and is converted to local time
   for display.
 */
    void
getNowStr(char *timeStr) 
{
    time_t myTime;

    myTime = time(NULL);
    snprintf(timeStr, 15, "%011d", (uint) myTime);
}

/*
   Convert a Unix time value (as from getNowStr) to a local 
   time format.
 */
int
getLocalTimeFromRodsTime(const char *timeStrIn, char *timeStr) {
    time_t myTime;
    struct tm *mytm;

    // This is 1 because they actually capture a leading space
    if(strlen(timeStrIn) == 1) {
        strcpy(timeStr, "Never");
    } else {
        if (sizeof(time_t)==4) {
            myTime = atol(timeStrIn);
        }
        else {
#ifdef _WIN32
            myTime = _atoi64(timeStrIn);
#else
            myTime = atoll(timeStrIn);
#endif
        }

        mytm = localtime (&myTime);

        getLocalTimeStr (mytm, timeStr);
    }
    return 0;
}

    int
getLocalTimeStr (struct tm *mytm, char *timeStr)
{
    snprintf (timeStr, TIME_LEN, "%4d-%2d-%2d.%2d:%2d:%2d", 
            mytm->tm_year + 1900, mytm->tm_mon + 1, mytm->tm_mday, 
            mytm->tm_hour, mytm->tm_min, mytm->tm_sec);

    if (timeStr[5] == ' ') {
        timeStr[5] = '0';
    }
    if (timeStr[8] == ' ') {
        timeStr[8] = '0';
    }
    if (timeStr[11] == ' ') {
        timeStr[11] = '0';
    }
    if (timeStr[14] == ' ') {
        timeStr[14] = '0';
    }
    if (timeStr[17] == ' ') {
        timeStr[17] = '0';
    }

    return(0);
}


/* Get the current time + offset , in the  form: 2006-10-25-10.52.43 */
/*  offset is a string of the same form  */
/*                                               0123456789012345678 */
    void
getOffsetTimeStr(char *timeStr, char *offSet) 
{
    time_t myTime;

    myTime = time(NULL);
    myTime += atoi (offSet);

    snprintf (timeStr, NAME_LEN, "%d", (uint) myTime);
}

/* Update the input time string to be offset minutes ahead of the
   input value.  timeStr is input and ouput, in the form:
   2006-10-25-10.52.43
   0123456789012345678
   Offset the number of minutes to add.
   This is based on getOffsetTimeStr.
 */
    void
updateOffsetTimeStr(char *timeStr, int offset) 
{
    time_t myTime;
    struct tm *mytm;
    time_t newTime;
    char s[50];

    myTime = time(NULL);
    mytm = localtime (&myTime);

    rstrcpy(s,timeStr,49);

    s[19] = '\0';
    mytm->tm_sec = atoi(&s[17]);
    s[16] = '\0';
    mytm->tm_min = atoi(&s[14]);
    s[13] = '\0';
    mytm->tm_hour = atoi(&s[11]);
    s[10] = '\0';
    mytm->tm_mday = atoi(&s[8]);
    s[7] = '\0';
    mytm->tm_mon = atoi(&s[5]) - 1;
    s[4] = '\0';
    mytm->tm_year = atoi(&s[0]) - 1900;

    mytm->tm_min += offset; /* offset by the input minutes */

    newTime = mktime(mytm);
    mytm = localtime (&newTime);

    snprintf (timeStr, TIME_LEN, "%4d-%2d-%2d-%2d.%2d.%2d", 
            mytm->tm_year + 1900, mytm->tm_mon + 1, mytm->tm_mday, 
            mytm->tm_hour, mytm->tm_min, mytm->tm_sec);

    if (timeStr[5] == ' ') {
        timeStr[5] = '0';
    }
    if (timeStr[8] == ' ') {
        timeStr[8] = '0';
    }
    if (timeStr[11] == ' ') {
        timeStr[11] = '0';
    }
    if (timeStr[14] == ' ') {
        timeStr[14] = '0';
    }
    if (timeStr[17] == ' ') {
        timeStr[17] = '0';
    }
}

/* getNextRepeatTime - analyze the string given in delayStr to output the time
 * in sec of unix time in string nextTime for the next repetition based on
 * the current time given in string currTime.
 * Strings currTime and nextTime will be in sec of unix time.
 * The delayStr is of the format:
 *     nnnnU <directive>  where
 *     nnnn is a number, and
 *     U is the unit of the number (s-sec,m-min,h-hour,d-day,y-year),
 * The <directive> can be for the form:
 *     <empty-directive>    - equal to REPEAT FOR EVER
 *     REPEAT FOR EVER      
 *     REPEAT UNTIL SUCCESS 
 *     REPEAT nnnn TIMES    - where nnnn is an integer
 *     REPEAT UNTIL <time>  - where <time> is of the time format
 *                            supported by checkDateFormat function below.
 *     REPEAT UNTIL SUCCESS OR UNTIL <time>
 *     REPEAT UNTIL SUCCESS OR nnnn TIMES
 *
 *     DOUBLE FOR EVER
 *     DOUBLE UNTIL SUCCESS   - delay is doubled every time.
 *     DOUBLE nnnn TIMES
 *     DOUBLE UNTIL <time>
 *     DOUBLE UNTIL SUCCESS OR UNTIL <time>
 *     DOUBLE UNTIL SUCCESS OR nnnn TIMES
 *     DOUBLE UNTIL SUCCESS UPTO <time>
 * 
 * Return Values contain some semantics for followup actions:
 *    0 = continue with given delay
 *        that is, update the delayExec entry with nextExec time.
 *    1 = if the first operation was successful no more repeats.
 *        that is, remove the delayExec entry if execOp was successful.
 *             otherwise update the delayExec entry with nextExec time.
 *    2 = no more repeats whether the operation was successful or not.
 *        that is, remove the delayExec entry.
 *    3 = change the delayExec entry with new delayStr.
 *        that is, change both delayStr as well as nextExec time.
 *    4 = if the first operation was successful no more repeats.
 *        that is, remove the delayExec entry if execOp was successful.
 *             otherwise change both delayStr as well as nextExec time.
 * 
 */
    int
getNextRepeatTime(char *currTime, char *delayStr, char *nextTime)
{

    rodsLong_t  it, dt, ct;
    char *t, *s;
    char u;
    char tstr[200];
    int n;

    ct = atol(currTime); 

    t = delayStr;
    while (isdigit(*t)) t++;
    u = *t;
    *t ='\0';
    dt = atol(delayStr);
    it = dt;
    *t = u;
    t++;
    switch (u) {
        case 's': 
            break;
        case 'm': 
            dt = dt * 60;
            break;
        case 'h': 
            dt = dt * 3600;
            break;
        case 'd': 
            dt = dt * 3600 * 24;
            break;
        case 'y': 
            dt = dt * 3600 * 24 * 365;
            break;
        default:
            break;
    }

    while (isspace(*t)) t++;
    if (strlen(t) == 0 || !strcmp(t,"REPEAT FOR EVER")) {
        dt = dt   + atol(currTime);
        sprintf(nextTime,"%lld", dt);
        return(0);
    }
    if (!strcmp(t,"DOUBLE FOR EVER")) {
        dt = dt   + atol(currTime);
        sprintf(nextTime,"%lld", dt);
        sprintf(delayStr,"%lld%c DOUBLE FOR EVER", it * 2, u);
        return(3);
    }
    if ((s = strstr(t,"REPEAT UNTIL SUCCESS OR UNTIL ")) != NULL) {
        s = s+strlen("REPEAT UNTIL SUCCESS OR UNTIL ");
        while(isspace(*s)) s++;
        strcpy(tstr,s);
        convertDateFormat(tstr, currTime);
        dt = dt   + atol(currTime);
        sprintf(nextTime,"%lld", dt);
        if (atol(tstr) < dt)
            return(2);
        else
            return(1);
    }
    if ((s = strstr(t,"DOUBLE UNTIL SUCCESS OR UNTIL ")) != NULL) {
        s = s+strlen("DOUBLE UNTIL SUCCESS OR UNTIL ");
        while(isspace(*s)) s++;
        strcpy(tstr,s);
        convertDateFormat(tstr, currTime);
        dt = dt   + atol(currTime);
        sprintf(nextTime,"%lld", dt);
        sprintf(delayStr,"%lld%c DOUBLE UNTIL SUCCESS OR UNTIL %s", it * 2, u,s);
        if (atol(tstr) < dt)
            return(2);
        else
            return(4);
    }
    if ((s = strstr(t, "REPEAT UNTIL SUCCESS OR ")) != NULL) {
        s = s+strlen("REPEAT UNTIL SUCCESS OR ");
        while(isspace(*s)) s++;
        strcpy(tstr,s);
        s= tstr;
        while (isdigit(*s)) s++;
        *s = '\0';
        n = atoi(tstr);
        n--;
        dt = dt   + atol(currTime);
        sprintf(nextTime,"%lld", dt);
        if (strstr(s+1,"ORIGINAL TIMES") != NULL)
            sprintf(delayStr,"%lld%c REPEAT UNTIL SUCCESS OR %i %s", it, u, n, s+1);
        else
            sprintf(delayStr,"%lld%c REPEAT UNTIL SUCCESS OR %i TIMES. ORIGINAL TIMES=%i", it, u, n,n+1);
        if (n <= 0)
            return(2);
        else
            return(4);
    }
    if ((s = strstr(t, "DOUBLE UNTIL SUCCESS OR ")) != NULL) {
        s = s+strlen("DOUBLE UNTIL SUCCESS OR ");
        while(isspace(*s)) s++;
        strcpy(tstr,s);
        s= tstr;
        while (isdigit(*s)) s++;
        *s = '\0';
        n = atoi(tstr);
        n--;
        dt = dt   + atol(currTime);
        sprintf(nextTime,"%lld", dt);
        if (strstr(s+1,"ORIGINAL TIMES") != NULL)
            sprintf(delayStr,"%lld%c DOUBLE UNTIL SUCCESS OR %i %s", it * 2, u, n, s+1);
        else
            sprintf(delayStr,"%lld%c DOUBLE UNTIL SUCCESS OR %i TIMES. ORIGINAL TIMES=%i", it * 2, u, n,n+1);
        if (n <= 0)
            return(2);
        else
            return(4);
    }
    if ((s = strstr(t, "DOUBLE UNTIL SUCCESS UPTO ")) != NULL) {
        s = s+strlen("DOUBLE UNTIL SUCCESS UPTO ");
        while(isspace(*s)) s++;
        strcpy(tstr,s);
        convertDateFormat(tstr, currTime);
        dt = dt   + atol(currTime);
        sprintf(nextTime,"%lld", dt);
        sprintf(delayStr,"%lld%c DOUBLE UNTIL SUCCESS UPTO %s", it * 2, u,s);
        if (atol(tstr) > dt) 
            sprintf(delayStr,"%lld%c DOUBLE UNTIL SUCCESS UPTO %s", it * 2 , u,s);
        else
            sprintf(delayStr,"%lld%c DOUBLE UNTIL SUCCESS UPTO %s", it , u,s);
        return(4);
    }
#if 0   /* the string to compare is "REPEAT UNTIL SUCCESS " */
    if (!strcmp(t,"REPEAT UNTIL SUCCESS")) {
#endif
        if (strstr(t,"REPEAT UNTIL SUCCESS") != NULL) {
            dt = dt   + atol(currTime);
            sprintf(nextTime,"%lld", dt);
            return(1);
        }
#if 0   /* the string to compare is "DOUBLE UNTIL SUCCESS " */
        if (!strcmp(t,"DOUBLE UNTIL SUCCESS")) {
#endif
            if (strstr(t,"DOUBLE UNTIL SUCCESS") != NULL) {
                dt = dt   + atol(currTime);
                sprintf(nextTime,"%lld", dt);
                sprintf(delayStr,"%lld%c DOUBLE UNTIL SUCCESS", it * 2, u);
                return(4);
            }
            if ((s = strstr(t, "REPEAT UNTIL ")) != NULL) {
                s = s+strlen("REPEAT UNTIL ");
                while(isspace(*s)) s++;
                strcpy(tstr,s);
                convertDateFormat(tstr, currTime);
                dt = dt   + atol(currTime);
                sprintf(nextTime,"%lld", dt);
                if (atol(tstr) < dt)
                    return(2);
                else
                    return(0);
            }

            if ((s = strstr(t, "DOUBLE UNTIL ")) != NULL) {
                s = s+strlen("DOUBLE UNTIL ");
                while(isspace(*s)) s++;
                strcpy(tstr,s);
                convertDateFormat(tstr, currTime);
                dt = dt   + atol(currTime);
                sprintf(nextTime,"%lld", dt);
                /* sprintf(delayStr,"%lld%c DOUBLE UNTIL %s", it * 2, u,s); */
                sprintf(delayStr,"%lld%c DOUBLE UNTIL %s", it * 2, u,tstr);
                if (atol(tstr) < dt)
                    return(2);
                else
                    return(3);

            }
            if ((s = strstr(t, "REPEAT ")) != NULL) {
                s = s+strlen("REPEAT ");
                while(isspace(*s)) s++;
                strcpy(tstr,s);
                s= tstr;
                while (isdigit(*s)) s++;
                *s = '\0';
                n = atoi(tstr);
                n--;

                dt = dt   + atol(currTime);
                sprintf(nextTime,"%lld", dt);
                if (strstr(s+1,"ORIGINAL TIMES") != NULL)
                    sprintf(delayStr,"%lld%c REPEAT %i %s", it, u, n, s+1);
                else
                    sprintf(delayStr,"%lld%c REPEAT %i TIMES. ORIGINAL TIMES=%i", it, u, n,n+1);
                if (n <= 0)
                    return(2);
                else
                    return(3);
            }
            if ((s = strstr(t, "DOUBLE ")) != NULL) {
                s = s+strlen("DOUBLE ");
                while(isspace(*s)) s++;
                strcpy(tstr,s);
                s= tstr;
                while (isdigit(*s)) s++;
                *s = '\0';
                n = atoi(tstr);
                n--;
                dt = dt   + atol(currTime);
                sprintf(nextTime,"%lld", dt);
                if (strstr(s+1,"ORIGINAL TIMES") != NULL)
                    sprintf(delayStr,"%lld%c DOUBLE %i %s", it * 2, u, n, s+1);
                else
                    sprintf(delayStr,"%lld%c DOUBLE %i TIMES. ORIGINAL TIMES=%i", it * 2, u, n,n+1);
                if (n <= 0)
                    return(2);
                else
                    return(3);
            }

            return(0);
        }

        int
            localToUnixTime (char *localTime, char *unixTime)
            {
                time_t myTime;
                struct tm *mytm;
                time_t newTime;
                char s[TIME_LEN];

                myTime = time(NULL);
                mytm = localtime (&myTime);

                rstrcpy(s,localTime, TIME_LEN);

                s[19] = '\0';
                mytm->tm_sec = atoi(&s[17]);
                s[16] = '\0';
                mytm->tm_min = atoi(&s[14]);
                s[13] = '\0';
                mytm->tm_hour = atoi(&s[11]);
                s[10] = '\0';
                mytm->tm_mday = atoi(&s[8]);
                s[7] = '\0';
                mytm->tm_mon = atoi(&s[5]) - 1;
                s[4] = '\0';
                mytm->tm_year = atoi(&s[0]) - 1900;

                newTime = mktime(mytm);
                if (sizeof (newTime) == 64) {
                    snprintf (unixTime, TIME_LEN, "%lld", (rodsLong_t) newTime);
                } else {
                    snprintf (unixTime, TIME_LEN, "%d", (uint) newTime);
                }
                return (0);
            }

        int
            isInteger (char *inStr)
            {
                int i;
                int len;

                len = strlen(inStr);
                /* see if it is all digit */
                for (i = 0; i < len; i++) {
                    if (!isdigit(inStr[i])) {
                        return (0);
                    }
                }
                return (1);
            }


        /* convertDateFormat  - uses the checkDateFormat to convert string 's'
         * into sec of unix time. But if the time is in the YYYY-*** format
         * adds the current date (in unix seconds format) to forma  full date
         */

        int
            convertDateFormat(char *s, char *currTime)
            {
                rodsLong_t  it;
                char tstr[200];
                int i;
                rstrcpy(tstr,s, 199);
                i = checkDateFormat(tstr);
                if (i != 0)
                    return(i);
                if (!isInteger(s) && strchr(s,'-') == NULL && strchr(s,':') == NULL) {
                    it = atol(tstr) + atol(currTime);
                    sprintf(s,"%lld", it);
                }
                else
                    strcpy(s,tstr);
                return(0);
            }

        /* checkDateFormat - convert the string given in s and output the time
         * in sec of unix time in the same string s
         * The input can be incremental time given in :
         *     nnnn - an integer. assumed to be in sec
         *     nnnns - an integer followed by 's' ==> in sec
         *     nnnnm - an integer followed by 'm' ==> in min
         *     nnnnh - an integer followed by 'h' ==> in hours
         *     nnnnd - an integer followed by 'd' ==> in days
         *     nnnnd - an integer followed by 'y' ==> in years
         *     dd.hh:mm:ss - where dd, hh, mm and ss are 2 digits integers representing
         *       days, hours minutes and seconds, repectively. Truncation from the
         *       end is allowed. e.g. 20:40 means mm:ss
         * The input can also be full calander time in the form:
         *    YYYY-MM-DD.hh:mm:ss  - Truncation from the beginnning is allowed.
         *       e.g., 2007-07-29.12 means noon of July 29, 2007.
         * 
         */

        int
            checkDateFormat(char *s)
            {
                /* Note. The input *s is assumed to be TIME_LEN long */
                int len;
                char t[] = "0000-00-00.00:00:00";
                char outUnixTime[TIME_LEN]; 
                int status;
                int offset = 0;

                if (isInteger (s))
                    return (0);

                len = strlen(s);

                if (s[len - 1] == 's') {
                    /* in sec */
                    s[len - 1] = '\0';
                    offset = atoi (s);
                    snprintf (s, 19, "%d", offset);
                    return 0;
                } else if (s[len - 1] == 'm') {
                    /* in min */
                    s[len - 1] = '\0';
                    offset = atoi (s) * 60;
                    snprintf (s, 19, "%d", offset);
                    return 0;
                } else if (s[len - 1] == 'h') {
                    /* in hours */
                    s[len - 1] = '\0';
                    offset = atoi (s) * 3600;
                    snprintf (s, 19, "%d", offset);
                    return 0;
                } else if (s[len - 1] == 'd') {
                    /* in days */
                    s[len - 1] = '\0';
                    offset = atoi (s) * 3600 * 24;
                    snprintf (s, 19, "%d", offset);
                    return 0;
                } else if (s[len - 1] == 'y') {
                    /* in days */
                    s[len - 1] = '\0';
                    offset = atoi (s) * 3600 * 24 * 365;
                    snprintf (s, 19, "%d", offset);
                    return 0;
                } else if (len < 19) {
                    /* not a full date. */
                    if (isdigit(s[0]) && isdigit(s[1]) && isdigit(s[2]) && isdigit(s[3])) {
                        /* start with year, fill in the rest */
                        strcat(s,(char *)&t[len]);
                    } else {
                        /* must be offset */
                        int mypos;

                        /* sec */
                        mypos = len - 1;
                        while (mypos >= 0) {
                            if (isdigit (s[mypos]))
                                offset += s[mypos] - 48;
                            else
                                return (DATE_FORMAT_ERR);

                            mypos--;
                            if (mypos >= 0)
                                if (isdigit (s[mypos])) 
                                    offset += 10 * (s[mypos] - 48);
                                else 
                                    return (DATE_FORMAT_ERR);
                            else 
                                break;

                            mypos--;
                            if (mypos >= 0)
                                if (s[mypos] != ':') return (DATE_FORMAT_ERR);

                            /* min */
                            mypos--;
                            if (mypos >= 0) 
                                if (isdigit (s[mypos]))
                                    offset += 60 * (s[mypos] - 48);
                                else
                                    return (DATE_FORMAT_ERR);
                            else
                                break;

                            mypos--;
                            if (mypos >= 0)
                                if (isdigit (s[mypos]))
                                    offset += 10 * 60 * (s[mypos] - 48);
                                else
                                    return (DATE_FORMAT_ERR);
                            else
                                break;

                            mypos--;
                            if (mypos >= 0)
                                if (s[mypos] != ':') return (DATE_FORMAT_ERR);

                            /* hour */
                            mypos--;
                            if (mypos >= 0)
                                if (isdigit (s[mypos]))
                                    offset += 3600 * (s[mypos] - 48);
                                else
                                    return (DATE_FORMAT_ERR);
                            else
                                break;

                            mypos--;
                            if (mypos >= 0)
                                if (isdigit (s[mypos]))
                                    offset += 10 * 3600 * (s[mypos] - 48);
                                else
                                    return (DATE_FORMAT_ERR);
                            else
                                break;

                            mypos--;
                            if (mypos >= 0)
                                if (s[mypos] != '.') return (DATE_FORMAT_ERR);

                            /* day */

                            mypos--;
                            if (mypos >= 0)
                                if (isdigit (s[mypos]))
                                    offset += 24 * 3600 * (s[mypos] - 48);
                                else
                                    return (DATE_FORMAT_ERR);
                            else
                                break;

                            mypos--;
                            if (mypos >= 0)
                                if (isdigit (s[mypos]))
                                    offset += 10 * 24 * 3600 * (s[mypos] - 48);
                                else
                                    return (DATE_FORMAT_ERR);
                            else
                                break;
                        }
                        snprintf (s, 19, "%d", offset);
                        return (0);
                    }
                }

                if (isdigit(s[0]) && isdigit(s[1]) && isdigit(s[2]) && isdigit(s[3]) && 
                        isdigit(s[5]) && isdigit(s[6]) && isdigit(s[8]) && isdigit(s[9]) && 
                        isdigit(s[11]) && isdigit(s[12]) && isdigit(s[14]) && isdigit(s[15]) && 
                        isdigit(s[17]) && isdigit(s[18]) && 
                        s[4] == '-' && s[7] == '-' && s[10] == '.' && 
                        s[13] == ':' && s[16] == ':' ) {
                    status = localToUnixTime (s, outUnixTime);
                    if (status >= 0) {
                        rstrcpy (s, outUnixTime, TIME_LEN);
                    }
                    return(status);
                } else {
                    return(DATE_FORMAT_ERR);
                }
            }

        int
            printErrorStack (rError_t *rError)
            {
                int i, len;
                rErrMsg_t *errMsg;

                if (rError == NULL) {
                    return 0;
                }

                len = rError->len;

                for (i = 0;i < len; i++) {
                    errMsg = rError->errMsg[i];
                    if(errMsg->status != STDOUT_STATUS) {
                        printf ("Level %d: ", i);
                    }
                    printf("%s\n", errMsg->msg);
                }
                return (0);
            }

        int
            appendRandomToPath (char *trashPath)
            {
                int len;
                char *tmpPtr;

                len = strlen (trashPath);

                /* assume there is enough space for MAX_NAME_LEN char */

                if (len >= MAX_NAME_LEN + 12) {
                    return (SYS_INVALID_FILE_PATH);
                }
                tmpPtr = trashPath + len;
                sprintf (tmpPtr, ".%d", (uint) random ());

                return (0);
            }

        // =-=-=-=-=-=-=-
        // JMC - backport 4552
        int
            isBundlePath (char *myPath)
            {
                char *tmpPtr, *tmpPtr1;

                tmpPtr = myPath;

                /* start with a '/' */
                if (*tmpPtr != '/') {
                    return False;
                }

                tmpPtr++;
                if ((tmpPtr1 = strchr (tmpPtr, '/')) == NULL) {
                    return False;
                }

                tmpPtr = tmpPtr1 + 1;

                if (strncmp (tmpPtr, "bundle/", 7) == 0) {
                    return True;
                } else {
                    return False;
                }
            }
        //  =-=-=-=-=-=-=-

        int
            isTrashPath (char *myPath)
            {
                char *tmpPtr, *tmpPtr1;

                tmpPtr = myPath;

                /* start with a '/' */
                if (*tmpPtr != '/') {
                    return False;
                }

                tmpPtr++;
                if ((tmpPtr1 = strchr (tmpPtr, '/')) == NULL) {
                    return False;
                }

                tmpPtr = tmpPtr1 + 1;

                if (strncmp (tmpPtr, "trash/", 6) == 0) {
                    return True;
                } else {
                    return False;
                }
            }

        /* isTrashHome - see if the path is /myZone/trash/home or 
         * /myZone/trash/home/myName.
         * return 0 if it is not
         * return 1 if it is.
         */

        int
            isTrashHome (char *myPath)
            {
                char *tmpPtr, *tmpPtr1;

                tmpPtr = myPath;

                /* start with a '/' */
                if (*tmpPtr != '/') {
                    return 0;
                }

                tmpPtr++;
                if ((tmpPtr1 = strchr (tmpPtr, '/')) == NULL) {
                    return 0;
                }

                tmpPtr = tmpPtr1 + 1;

                if (strncmp (tmpPtr, "trash/home", 10) != 0) {
                    return 0;
                }

                tmpPtr += 10;

                if (*tmpPtr == '\0') {
                    /* /myZone/trash/home */
                    return (1);
                } else if (*tmpPtr != '/') {
                    return (0);
                }

                tmpPtr++;

                if (strchr (tmpPtr, '/') == NULL) {
                    /* /myZone/trash/home/myName */
                    return 1;
                } else {
                    /* /myZone/trash/home/myName/... Not a trash home */
                    return 0;
                }
            }

        /* isOrphanPath - check if path is a orphan path - /myZone/trash/orphan
         */
        orphanPathType_t
            isOrphanPath (char *myPath)
            {
                char *tmpPtr, *tmpPtr1;

                tmpPtr = myPath;

                /* start with a '/' */
                if (*tmpPtr != '/') {
                    return NOT_ORPHAN_PATH;
                }

                tmpPtr++;
                if ((tmpPtr1 = strchr (tmpPtr, '/')) == NULL) {
                    return NOT_ORPHAN_PATH;
                }

                tmpPtr = tmpPtr1 + 1;

                if (strncmp (tmpPtr, "trash/orphan", 12) != 0) {
                    return NOT_ORPHAN_PATH;
                } else if (strcmp (tmpPtr, "trash/orphan") == 0) {
                    return is_ORPHAN_HOME;
                } else {
                    return IS_ORPHAN_PATH;
                }
            }

        /* isHomeColl - see if the path is /myZone/home or 
         * /myZone/home/myName.
         * return 0 if it is not
         * return 1 if it is.
         */

        int
            isHomeColl (char *myPath)
            {
                char *tmpPtr, *tmpPtr1;

                tmpPtr = myPath;

                /* start with a '/' */
                if (*tmpPtr != '/') {
                    return 0;
                }

                tmpPtr++;
                if ((tmpPtr1 = strchr (tmpPtr, '/')) == NULL) {
                    return 0;
                }

                tmpPtr = tmpPtr1 + 1;

                if (strncmp (tmpPtr, "home", 4) != 0) {
                    return 0;
                }

                tmpPtr += 4;

                if (*tmpPtr == '\0') {
                    /* /myZone/home */
                    return (1);
                } else if (*tmpPtr != '/') {
                    return (0);
                }

                tmpPtr++;

                if (strchr (tmpPtr, '/') == NULL) {
                    /* /myZone/home/myName */
                    return 1;
                } else {
                    /* /myZone/home/myName/... Not a trash home */
                    return 0;
                }
            }

        int
            openRestartFile (char *restartFile, rodsRestart_t *rodsRestart, 
                    rodsArguments_t *rodsArgs)
            {
                path p (restartFile);
                char buf[MAX_NAME_LEN * 3];
                char *inptr;
                char tmpStr[MAX_NAME_LEN];
                int status; 

                if (!exists(p) || file_size(p) == 0) {
#ifndef windows_platform
                    rodsRestart->fd = open (restartFile, O_RDWR|O_CREAT, 0644);
#else
                    rodsRestart->fd = iRODSNt_bopen(restartFile, O_RDWR|O_CREAT, 0644);
#endif
                    if (rodsRestart->fd < 0) {
                        status = UNIX_FILE_OPEN_ERR - errno;
                        rodsLogError (LOG_ERROR, status,
                                "openRestartFile: open error for %s", restartFile);
                        return status;
                    }
                    rodsRestart->restartState = 0;
                    printf ("New restartFile %s opened\n", restartFile); 
                } else if (!is_regular_file(p)) {
                    close (rodsRestart->fd);
                    rodsRestart->fd = -1;
                    status = UNIX_FILE_OPEN_ERR;
                    rodsLogError (LOG_ERROR, status, 
                            "openRestartFile: %s is not a file", restartFile);
                    return UNIX_FILE_OPEN_ERR;
                } else {
#ifndef windows_platform
                    rodsRestart->fd = open (restartFile, O_RDWR, 0644);
#else
                    rodsRestart->fd = iRODSNt_bopen(restartFile, O_RDWR, 0644);
#endif
                    if (rodsRestart->fd < 0) {
                        status = UNIX_FILE_OPEN_ERR - errno;
                        rodsLogError (LOG_ERROR, status, 
                                "openRestartFile: open error for %s", restartFile);
                        return status;
                    }
                    status = read (rodsRestart->fd, (void *) buf, MAX_NAME_LEN * 3);
                    if (status <= 0) {
                        close (rodsRestart->fd);
                        status = UNIX_FILE_READ_ERR -errno;
                        rodsLogError (LOG_ERROR, status,
                                "openRestartFile: read error for %s", restartFile);
                        return status;
                    }

                    inptr = buf;
                    if (getLineInBuf (&inptr, rodsRestart->collection, MAX_NAME_LEN) < 0) {
                        rodsLog (LOG_ERROR,
                                "openRestartFile: restartFile %s is empty", restartFile);
                        return USER_RESTART_FILE_INPUT_ERR;
                    } 
                    if (getLineInBuf (&inptr, tmpStr, MAX_NAME_LEN) < 0) {
                        rodsLog (LOG_ERROR,
                                "openRestartFile: restartFile %s has 1 only line", restartFile);
                        return USER_RESTART_FILE_INPUT_ERR;
                    }
                    rodsRestart->doneCnt = atoi (tmpStr);

                    if (getLineInBuf (&inptr, rodsRestart->lastDonePath, 
                                MAX_NAME_LEN) < 0) {
                        rodsLog (LOG_ERROR,
                                "openRestartFile: restartFile %s has only 2 lines", restartFile);
                        return USER_RESTART_FILE_INPUT_ERR;
                    }

                    if (getLineInBuf (&inptr, rodsRestart->oprType,
                                NAME_LEN) < 0) {
                        rodsLog (LOG_ERROR,
                                "openRestartFile: restartFile %s has only 3 lines", restartFile);
                        return USER_RESTART_FILE_INPUT_ERR;
                    }

                    rodsRestart->restartState = PATH_MATCHING;
                    printf ("RestartFile %s opened\n", restartFile); 
                    printf ("Restarting collection/directory = %s     File count %d\n", 
                            rodsRestart->collection, rodsRestart->doneCnt); 
                    printf ("File last completed = %s\n", rodsRestart->lastDonePath);
                }
                return (0);
            }

        int
            getLineInBuf (char **inbuf, char *outbuf, int bufLen)
            {
                char *inPtr, *outPtr;
                int bytesCopied  = 0;
                int c;

                inPtr = *inbuf;
                outPtr = outbuf;

                while ((c = *inPtr) != '\n' && c != EOF && bytesCopied < bufLen) {
                    c = *inPtr;
                    if (c == '\n' || c == EOF)
                        break;
                    *outPtr = c;
                    inPtr++;
                    outPtr++;
                    bytesCopied++;
                }
                *outPtr = '\0';
                *inbuf = inPtr + 1;
                return (bytesCopied);
            }


        int
            setStateForResume (rcComm_t *conn, rodsRestart_t *rodsRestart, 
                    char *restartPath, objType_t objType, keyValPair_t *condInput,
                    int deleteFlag)
            {
                int status;

                if (restartPath != NULL && deleteFlag > 0) {
                    if (objType == DATA_OBJ_T) {
                        if ((condInput == NULL ||
                                    getValByKey (condInput, FORCE_FLAG_KW) == NULL) &&
                                (conn->fileRestart.info.status != FILE_RESTARTED ||
                                 strcmp (conn->fileRestart.info.objPath, restartPath) != 0)) {
                            dataObjInp_t dataObjInp;
                            /* need to remove any partially completed file */ 
                            /* XXXXX may not be enough for bulk put */
                            memset (&dataObjInp, 0, sizeof (dataObjInp));
                            addKeyVal (&dataObjInp.condInput, FORCE_FLAG_KW, "");
                            rstrcpy (dataObjInp.objPath, restartPath, MAX_NAME_LEN);
                            status = rcDataObjUnlink (conn,& dataObjInp);
                            clearKeyVal (&dataObjInp.condInput);
                        }
                    } else if (objType == LOCAL_FILE_T) {
                        if (conn->fileRestart.info.status != FILE_RESTARTED ||
                                strcmp (conn->fileRestart.info.fileName, restartPath) != 0) {
                            status = unlink (restartPath);
                        }
                    } else {
                        rodsLog (LOG_ERROR,
                                "setStateForResume: illegal objType %d for %s",
                                objType, restartPath);
                    }
                }
                rodsRestart->restartState = OPR_RESUMED;    /* resumed opr */

                return (0);
            }


        /* writeRestartFile - the restart file contain 4 lines:
         *   line 1 - collection.
         *   line 2 - doneCnt.
         *   line 3 - lastDonePath
         *   line 4 - oprType (BULK_OPR_KW or NON_BULK_OPR_KW);
         */

        int
            writeRestartFile (rodsRestart_t *rodsRestart, char *lastDonePath)
            {
                char buf[MAX_NAME_LEN * 3];
                int status;

                rodsRestart->doneCnt = rodsRestart->curCnt;
                rstrcpy (rodsRestart->lastDonePath, lastDonePath, MAX_NAME_LEN);
                memset (buf, 0, MAX_NAME_LEN * 3);
                snprintf (buf, MAX_NAME_LEN * 3, "%s\n%d\n%s\n%s\n",
                        rodsRestart->collection, rodsRestart->doneCnt,
                        rodsRestart->lastDonePath, rodsRestart->oprType);

                lseek (rodsRestart->fd, 0, SEEK_SET);
                status = write (rodsRestart->fd, buf, MAX_NAME_LEN * 3);
                if (status != MAX_NAME_LEN * 3) {
                    rodsLog (LOG_ERROR,
                            "writeRestartFile: write error, errno = %d",
                            errno);
                    return (SYS_COPY_LEN_ERR - errno);
                }
                return (0);
            }

        int
            procAndWrriteRestartFile (rodsRestart_t *rodsRestart, char *donePath)
            {
                int status;

                if (rodsRestart->fd <= 0) return 0;

                rodsRestart->curCnt ++;
                status = writeRestartFile (rodsRestart, donePath);

                return (status);
            }

        int
            setStateForRestart (rcComm_t *conn, rodsRestart_t *rodsRestart, 
                    rodsPath_t *targPath, rodsArguments_t *rodsArgs)
            {
                if (rodsRestart->restartState & PATH_MATCHING) {
                    /* check the restart collection */
                    if (strstr (targPath->outPath, rodsRestart->collection) != NULL) {
                        /* just use the rodsRestart->collection because the 
                         * targPath may be resolved into a differnet path */
                        rstrcpy (targPath->outPath, rodsRestart->collection, MAX_NAME_LEN);
                        rodsRestart->restartState |= MATCHED_RESTART_COLL;
                        rodsRestart->curCnt = 0;
                        if (rodsArgs->verbose == True) {
                            printf ("**** Scanning to Restart Operation in %s ****\n", 
                                    targPath->outPath);
                        }
                    } else {
                        /* take out MATCHED_RESTART_COLL */
                        if (rodsArgs->verbose == True) {
                            printf ("**** Skip Coll/dir %s ****\n", 
                                    targPath->outPath);
                        }
                        rodsRestart->restartState = rodsRestart->restartState &
                            (~MATCHED_RESTART_COLL);
                    }
                } else if (rodsRestart->fd > 0) {
                    /* just writing restart file */
                    rstrcpy (rodsRestart->collection, targPath->outPath,
                            MAX_NAME_LEN);
                    rodsRestart->doneCnt = rodsRestart->curCnt = 0;
                }
                return (0);
            }

        /* checkStateForResume - check the state for resume operation
         * return 0 - skip
         * return 1 - resume 
         */

        int
            chkStateForResume (rcComm_t *conn, rodsRestart_t *rodsRestart, 
                    char *targPath, rodsArguments_t *rodsArgs, objType_t objType, 
                    keyValPair_t *condInput, int deleteFlag) 
            {
                int status; 

                if (rodsRestart->restartState & MATCHED_RESTART_COLL) {
                    if (rodsRestart->curCnt > rodsRestart->doneCnt) {
                        rodsLog (LOG_ERROR,
                                "chkStateForResume:Restart failed.curCnt %d>doneCnt %d,path %s",
                                rodsRestart->curCnt, rodsRestart->doneCnt, targPath);
                        return (RESTART_OPR_FAILED);
                    }

                    if (rodsRestart->restartState & LAST_PATH_MATCHED) {
                        if (objType == DATA_OBJ_T || objType == LOCAL_FILE_T) {     
                            /* a file */
                            if (rodsArgs->verbose == True) {
                                printf ("***** RESUMING OPERATION ****\n");
                            } 
                            setStateForResume (conn, rodsRestart, targPath,
                                    objType, condInput, deleteFlag);
                        }
                        status = 1;
                    } else if (strcmp (targPath, rodsRestart->lastDonePath) == 0) {
                        /* will handle this with the next file */
                        rodsRestart->curCnt ++;
                        if (rodsRestart->curCnt != rodsRestart->doneCnt) {
                            rodsLog (LOG_ERROR,
                                    "chkStateForResume:Restart failed.curCnt %d!=doneCnt %d,path %s",
                                    rodsRestart->curCnt, rodsRestart->doneCnt, targPath);
                            return (RESTART_OPR_FAILED);
                        }
                        rodsRestart->restartState |= LAST_PATH_MATCHED;
                        status = 0;
                    } else if (objType == DATA_OBJ_T || objType == LOCAL_FILE_T) {
                        /* A file. no match - skip this */
                        if (rodsArgs->verbose == True) {
                            printf ("    ---- Skip file %s ----\n", targPath);
                        }
                        rodsRestart->curCnt ++;
                        status = 0;
                    } else {
                        /* collection - drill down and see */
                        status = 1;
                    }
                } else if (rodsRestart->restartState & PATH_MATCHING) {
                    /* the path does not match. skip */
                    status = 0;
                } else {
                    status = 1;
                }

                return status;
            }

        int
            getAttrIdFromAttrName(char *cname)
            {

                int i;
                for (i = 0; i < NumOfColumnNames ; i++) {
                    if (!strcmp(columnNames[i].columnName, cname))
                        return(columnNames[i].columnId);
                }
#ifdef EXTENDED_ICAT
                for (i = 0; i < NumOfExtColumnNames ; i++) {
                    if (!strcmp(extColumnNames[i].columnName, cname))
                        return(extColumnNames[i].columnId);
                }
#endif
                return(NO_COLUMN_NAME_FOUND);
            }

        int
            showAttrNames() {
                int i;
                for (i = 0; i < NumOfColumnNames ; i++) {
                    printf("%s\n",columnNames[i].columnName);
                }
#ifdef EXTENDED_ICAT
                for (i = 0; i < NumOfExtColumnNames ; i++) {
                    printf("%s\n",extColumnNames[i].columnName);
                }
#endif
                return(0);
            }

        int
            separateSelFuncFromAttr(char *t, char **aggOp, char **colNm)
            {
                char *s;

                if ((s = strchr(t,'(')) == NULL ) {
                    *colNm = t;
                    *aggOp = NULL;
                    return(0);
                }
                *aggOp = t;
                *s = '\0';
                s++;
                *colNm = s;
                if ((s = strchr(*colNm,')')) == NULL) 
                    return(NO_COLUMN_NAME_FOUND);
                *s = '\0';
                return(0);
            }

        int
            getSelVal(char *c)
            {
                if (c == NULL)
                    return(1);
                if (!strcmp(c,"sum") || !strcmp(c,"SUM"))
                    return(SELECT_SUM);
                if (!strcmp(c,"min") || !strcmp(c,"MIN"))
                    return(SELECT_MIN);
                if (!strcmp(c,"max") || !strcmp(c,"MAX"))
                    return(SELECT_MAX);
                if (!strcmp(c,"avg") || !strcmp(c,"AVG"))
                    return(SELECT_AVG);
                if (!strcmp(c,"count") || !strcmp(c,"COUNT"))
                    return(SELECT_COUNT);
                // =-=-=-=-=-=-=-
                // JMC - backport 4795
                if (!strcmp(c,"order") || !strcmp(c,"ORDER"))
                    return(ORDER_BY);
                if (!strcmp(c,"order_desc") || !strcmp(c,"ORDER_DESC"))
                    return(ORDER_BY_DESC);
                // =-=-=-=-=-=-=-

                return(1);
            }


        char *
            getAttrNameFromAttrId(int cid)
            {

                int i;
                for (i = 0; i < NumOfColumnNames ; i++) {
                    if (columnNames[i].columnId == cid)
                        return(columnNames[i].columnName);
                }
#ifdef EXTENDED_ICAT
                for (i = 0; i < NumOfExtColumnNames ; i++) {
                    if (extColumnNames[i].columnId == cid)
                        return(extColumnNames[i].columnName);
                }
#endif
                return(NULL);
            }

        int
            goodStrExpr(char *expr)
            {
                int qcnt = 0;
                int qqcnt = 0;
                int bcnt = 0;
                int i = 0;
                int inq =  0;
                int inqq =  0;
                while(expr[i] != '\0') {
                    if (inq) {
                        if (expr[i] == '\'') { inq--; qcnt++;}
                    }
                    else if (inqq) {
                        if (expr[i] == '"') { inqq--; qqcnt++;}
                    }
                    else if (expr[i] == '\'') { inq++; qcnt++; }
                    else if (expr[i] == '"') { inqq++; qqcnt++; }
                    else if (expr[i] == '(') bcnt++;
                    else if (expr[i] == ')') 
                        if (bcnt > 0) bcnt--;
                    i++;
                }
                if (bcnt != 0 || qcnt % 2 != 0 || qqcnt % 2 != 0 )
                    return(-1);
                return(0);

            }


        char *getCondFromString(char *t) 
        {
            char *u;
            char *u1, *u2;
            char *s;

            s = t;
            for (;;) {
                /* Search for an 'and' string, either case, and use the one
                   that appears first. */
                u1 = strstr(s," and ");
                u2 = strstr(s," AND ");
                u = u1;
                if (u1==NULL) u=u2;
                if (u1 != NULL && u2 != NULL) {
                    if (strlen(u2)>strlen(u1)) u=u2; /* both are present, use the first */
                }

                if (u!=NULL) {
                    *u = '\0';
                    if (goodStrExpr(t) == 0) {
                        *u = ' ';
                        return(u);
                    }
                    *u = ' ';
                    s = u+1;
                }
                else {
                    break;
                }
            }
            return(NULL);
        }

        int
            fillGenQueryInpFromStrCond(char *str, genQueryInp_t *genQueryInp)
            {

                int  n, m;
                char *p, *t, *f, *u, *a, *c;
                char *s;
                s = strdup(str);
                if ((t = strstr(s,"select")) != NULL ||
                        (t = strstr(s,"SELECT")) != NULL ) {

                    if ((f = strstr(t,"where")) != NULL ||
                            (f = strstr(t,"WHERE")) != NULL ) {
                        /* Where Condition Found*/
                        *f = '\0';
                    }
                    t = t +  7;
                    while ((u = strchr(t,',')) != NULL) {
                        *u = '\0';
                        trimWS(t);
                        separateSelFuncFromAttr(t,&a,&c);
                        m = getSelVal(a);
                        n = getAttrIdFromAttrName(c);
                        if (n < 0) {
                            free(s);
                            return(n);
                        }
                        addInxIval (&genQueryInp->selectInp, n, m);
                        t  = u+1;
                    }
                    trimWS(t);
                    separateSelFuncFromAttr(t,&a,&c);
                    m = getSelVal(a);
                    n = getAttrIdFromAttrName(c);
                    if (n < 0) {
                        free(s);
                        return(n);
                    }
                    addInxIval (&genQueryInp->selectInp, n, m);
                    if (f == NULL){
                        free(s);
                        return(0);
                    }
                }
                else {
                    if (t==NULL) {
                        free(s);
                        return(INPUT_ARG_NOT_WELL_FORMED_ERR);
                    }
                    if ((f = strstr(t,"where")) == NULL &&
                            (f = strstr(t,"WHERE")) == NULL ) {
                        free(s);
                        return(INPUT_ARG_NOT_WELL_FORMED_ERR);
                    }
                }
                t = f + 6;
                /**** RAJA changed Jul 2, 2008 
                  while ((u = strstr(t," and ")) != NULL ||
                  (u = strstr(t," AND ")) != NULL ){
                 ***/
                while ((u = getCondFromString(t)) != NULL) {
                    *u = '\0';
                    trimWS(t);
                    if ((p = strchr(t, ' ')) == NULL)
                        return(INPUT_ARG_NOT_WELL_FORMED_ERR);
                    *p = '\0';
                    n = getAttrIdFromAttrName(t);
                    if (n < 0) {
                        free(s);
                        return(n);
                    }
                    addInxVal (&genQueryInp->sqlCondInp, n, p+1);
                    t = u + 5;
                }
                trimWS(t);
                if ((p = strchr(t, ' ')) == NULL)
                    return(INPUT_ARG_NOT_WELL_FORMED_ERR);
                *p = '\0';
                n = getAttrIdFromAttrName(t);
                if (n < 0) {
                    free(s);
                    return(n);
                }
                addInxVal (&genQueryInp->sqlCondInp, n, p+1);
                free(s);
                return(0);
            }

            int
                printGenQueryOut(FILE *fd, char *format, char *hint, genQueryOut_t *genQueryOut)
                {
                    int i=0,n=0,j=0;
                    sqlResult_t *v[MAX_SQL_ATTR];
                    char * cname[MAX_SQL_ATTR];

                    if (hint != NULL &&  strlen(hint) > 0) {
                        //i = printHintedGenQueryOut(fd,format,hint, genQueryOut);
                        return(i);
                    }

                    n = genQueryOut->attriCnt;

                    for (i = 0; i < n; i++) {
                        v[i] = &genQueryOut->sqlResult[i];
                        cname[i] = getAttrNameFromAttrId(v[i]->attriInx);
                        if (cname[i] == NULL)
                            return(NO_COLUMN_NAME_FOUND);
                    }

                    for (i = 0;i < genQueryOut->rowCnt; i++) {
                        if (format == NULL || strlen(format) == 0) {
                            for (j = 0; j < n; j++) {
                                fprintf (fd,"%s = %s\n", cname[j], &v[j]->value[v[j]->len * i]);
                            }
                            fprintf (fd,"------------------------------------------------------------\n");
                        }
                        else {
                            if (n == 1) 
                                fprintf (fd,format,&v[0]->value[v[0]->len * i]);
                            else if (n == 2) 
                                fprintf (fd,format,&v[0]->value[v[0]->len * i],&v[1]->value[v[1]->len * i]);
                            else if (n == 3) 
                                fprintf (fd,format,&v[0]->value[v[0]->len * i],&v[1]->value[v[1]->len * i],&v[2]->value[v[2]->len * i]);
                            else if (n == 4) 
                                fprintf (fd,format,&v[0]->value[v[0]->len * i],&v[1]->value[v[1]->len * i],&v[2]->value[v[2]->len * i],&v[3]->value[v[3]->len * i]);
                            else if (n == 5) 
                                fprintf (fd,format,&v[0]->value[v[0]->len * i],&v[1]->value[v[1]->len * i],&v[2]->value[v[2]->len * i],&v[3]->value[v[3]->len * i],
                                        &v[4]->value[v[4]->len * i]);
                            else if (n == 6) 
                                fprintf (fd,format,&v[0]->value[v[0]->len * i],&v[1]->value[v[1]->len * i],&v[2]->value[v[2]->len * i],&v[3]->value[v[3]->len * i],
                                        &v[4]->value[v[4]->len * i],&v[5]->value[v[5]->len * i]);
                            else if (n == 7) 
                                fprintf (fd,format,&v[0]->value[v[0]->len * i],&v[1]->value[v[1]->len * i],&v[2]->value[v[2]->len * i],&v[3]->value[v[3]->len * i],
                                        &v[4]->value[v[4]->len * i],&v[5]->value[v[5]->len * i],&v[6]->value[v[6]->len * i]);
                            else if (n == 8) 
                                fprintf (fd,format,&v[0]->value[v[0]->len * i],&v[1]->value[v[1]->len * i],&v[2]->value[v[2]->len * i],&v[3]->value[v[3]->len * i],
                                        &v[4]->value[v[4]->len * i],&v[5]->value[v[5]->len * i],&v[6]->value[v[6]->len * i],&v[7]->value[v[7]->len * i]);
                            else if (n == 9) 
                                fprintf (fd,format,&v[0]->value[v[0]->len * i],&v[1]->value[v[1]->len * i],&v[2]->value[v[2]->len * i],&v[3]->value[v[3]->len * i],
                                        &v[4]->value[v[4]->len * i],&v[5]->value[v[5]->len * i],&v[6]->value[v[6]->len * i],&v[7]->value[v[7]->len * i],
                                        &v[8]->value[v[8]->len * i]);
                            else if (n == 10) 
                                fprintf (fd,format,&v[0]->value[v[0]->len * i],&v[1]->value[v[1]->len * i],&v[2]->value[v[2]->len * i],&v[3]->value[v[3]->len * i],
                                        &v[4]->value[v[4]->len * i],&v[5]->value[v[5]->len * i],&v[6]->value[v[6]->len * i],&v[7]->value[v[7]->len * i],
                                        &v[8]->value[v[8]->len * i],&v[9]->value[v[9]->len * i]);
                            else if (n == 11) 
                                fprintf (fd,format,&v[0]->value[v[0]->len * i],&v[1]->value[v[1]->len * i],&v[2]->value[v[2]->len * i],&v[3]->value[v[3]->len * i],
                                        &v[4]->value[v[4]->len * i],&v[5]->value[v[5]->len * i],&v[6]->value[v[6]->len * i],&v[7]->value[v[7]->len * i],
                                        &v[8]->value[v[8]->len * i],&v[9]->value[v[9]->len * i],&v[10]->value[v[10]->len * i]);
                            else if (n == 12) 
                                fprintf (fd,format,&v[0]->value[v[0]->len * i],&v[1]->value[v[1]->len * i],&v[2]->value[v[2]->len * i],&v[3]->value[v[3]->len * i],
                                        &v[4]->value[v[4]->len * i],&v[5]->value[v[5]->len * i],&v[6]->value[v[6]->len * i],&v[7]->value[v[7]->len * i],
                                        &v[8]->value[v[8]->len * i],&v[9]->value[v[9]->len * i],&v[10]->value[v[10]->len * i],&v[11]->value[v[11]->len * i]);
                            fprintf (fd,"\n");
                        }

                    }
                    return(0);
                }


            int
                appendToByteBuf(bytesBuf_t *bytesBuf, char *str) {
                    int i,j;
                    char *tBuf;

                    i = strlen(str);
                    j = 0;
                    if (bytesBuf->buf == NULL) {
                        bytesBuf->buf = malloc (i + 1 + MAX_NAME_LEN * 5);
                        strcpy((char *)bytesBuf->buf, str);
                        bytesBuf->len = i + 1 + MAX_NAME_LEN * 5; /* allocated length */
                    }
                    else {
                        j = strlen((char *)bytesBuf->buf);
                        if ((i + j) < bytesBuf->len) {
                            strcat((char *)bytesBuf->buf, str);
                        }
                        else { /* needs more space */
                            tBuf = (char *) malloc(j + i + 1 + (MAX_NAME_LEN * 5));
                            strcpy(tBuf,(char *)bytesBuf->buf);
                            strcat(tBuf,str);
                            free (bytesBuf->buf);
                            bytesBuf->len = j + i + 1 + (MAX_NAME_LEN * 5);
                            bytesBuf->buf = tBuf;
                        }
                    }
                    /*  
                        printf("bytesBuf->len=%d  oldbufLen=%d  strlen=%d\n",bytesBuf->len,j,i);
                        printf("bytesBuf->buf:%s\n",bytesBuf->buf);
                     */    
                    return(0);
                }


            int
                getMountedSubPhyPath (char *logMountPoint, char *phyMountPoint, 
                        char *logSubPath, char *phySubPathOut)
                {
                    char *tmpPtr;
                    int len = strlen (logMountPoint);

                    if (strncmp (logSubPath, logMountPoint, len) != 0) {
                        rodsLog (LOG_ERROR,
                                "getMountedSubPhyPath: sub path %s not in mount point %s",
                                logSubPath, logMountPoint);
                        return (SYS_INTERNAL_NULL_INPUT_ERR);
                    }
                    /* skip over the mount point */
                    tmpPtr = logSubPath + len;
                    /* compose the physical path */
                    snprintf (phySubPathOut, MAX_NAME_LEN, "%s%s", phyMountPoint,
                            tmpPtr);
                    return (0);

                }

            int
                getSpecCollTypeStr (specColl_t *specColl, char *outStr)
                {
                    int i;

                    if (specColl->collClass == NO_SPEC_COLL) {
                        return SYS_UNMATCHED_SPEC_COLL_TYPE;
                    } else if (specColl->collClass == MOUNTED_COLL) {
                        rstrcpy (outStr, MOUNT_POINT_STR, NAME_LEN);
                        return (0);
                    } else if (specColl->collClass == LINKED_COLL) {
                        rstrcpy (outStr, LINK_POINT_STR, NAME_LEN);
                        return (0);
                    } else {
                        for (i = 0; i < NumStructFileType; i++) {
                            if (specColl->type == StructFileTypeDef[i].type) {
                                rstrcpy (outStr, StructFileTypeDef[i].typeName, NAME_LEN);
                                return (0);
                            }
                        }
                        rodsLog (LOG_ERROR,
                                "getSpecCollTypeStr: unmatch specColl type %d", specColl->type);
                        return (SYS_UNMATCHED_SPEC_COLL_TYPE);
                    }
                }

            int 
                resolveSpecCollType (char *type, char *collection, char *collInfo1, 
                        char *collInfo2, specColl_t *specColl)
                {
                    int i;

                    if (specColl == NULL) return (USER__NULL_INPUT_ERR);

                    if (*type == '\0') {
                        specColl->collClass = NO_SPEC_COLL;
                        return (SYS_UNMATCHED_SPEC_COLL_TYPE);
                    }

                    rstrcpy (specColl->collection, collection,
                            MAX_NAME_LEN);

                    if (strcmp (type, MOUNT_POINT_STR) == 0) {
                        specColl->collClass = MOUNTED_COLL;
                        rstrcpy (specColl->phyPath, collInfo1, MAX_NAME_LEN);

                        eirods::hierarchy_parser parse;
                        parse.set_string( collInfo2 );

                        std::string first_resc;
                        parse.first_resc( first_resc );

                        rstrcpy (specColl->resource, first_resc.c_str(), NAME_LEN);
                        rstrcpy (specColl->rescHier, collInfo2, NAME_LEN);

                        return (0);
                    } else if (strcmp (type, LINK_POINT_STR) == 0) {
                        specColl->collClass = LINKED_COLL;
                        rstrcpy (specColl->phyPath, collInfo1, MAX_NAME_LEN);

                        return (0);
                    } else {
                        for (i = 0; i < NumStructFileType; i++) {
                            if (strcmp (type, StructFileTypeDef[i].typeName) == 0) {
                                specColl->collClass = STRUCT_FILE_COLL;
                                specColl->type = StructFileTypeDef[i].type;
                                rstrcpy (specColl->objPath, collInfo1,
                                        MAX_NAME_LEN);
                                parseCachedStructFileStr (collInfo2, specColl);
                                return (0);
                            }
                        }
                        specColl->collClass = NO_SPEC_COLL;
                        rodsLog (LOG_ERROR,
                                "resolveSpecCollType: unmatch specColl type %s", type);
                        return (SYS_UNMATCHED_SPEC_COLL_TYPE);
                    }
                }

            int
                parseCachedStructFileStr (char *collInfo2, specColl_t *specColl) 
                {
                    char *tmpPtr1, *tmpPtr2;
                    int len;

                    if (collInfo2 == NULL || specColl == NULL) {
                        rodsLog (LOG_ERROR,
                                "parseCachedStructFileStr: NULL input");
                        return (SYS_INTERNAL_NULL_INPUT_ERR);
                    }

                    if (strlen (collInfo2) == 0) {
                        /* empty */
                        specColl->cacheDir[0] = specColl->resource[0] = '\0';
                        return (0);
                    }

                    tmpPtr1 = strstr (collInfo2, ";;;");

                    if (tmpPtr1 == NULL) {
                        rodsLog (LOG_NOTICE,
                                "parseCachedStructFileStr: collInfo2 %s format error", collInfo2);
                        return SYS_COLLINFO_2_FORMAT_ERR;
                    }

                    len = (int) (tmpPtr1 - collInfo2);
                    strncpy (specColl->cacheDir, collInfo2, len);

                    tmpPtr1 += 3;

                    tmpPtr2 = strstr (tmpPtr1, ";;;");

                    if (tmpPtr2 == NULL) {
                        rodsLog (LOG_NOTICE,
                                "parseCachedStructFileStr: collInfo2 %s format error", collInfo2);
                        return SYS_COLLINFO_2_FORMAT_ERR;
                    }

                    len = (int) (tmpPtr2 - tmpPtr1);

                    eirods::hierarchy_parser parse;
                    parse.set_string( tmpPtr1 );

                    std::string first_resc;
                    parse.first_resc( first_resc );

                    strncpy (specColl->resource, first_resc.c_str(), NAME_LEN);
                    strncpy (specColl->rescHier, tmpPtr1, len);
                    tmpPtr2 += 3;

                    specColl->cacheDirty = atoi (tmpPtr2);

                    return 0;
                }

            int
                makeCachedStructFileStr (char *collInfo2, specColl_t *specColl)
                {
                    if (collInfo2 == NULL || specColl == NULL) {
                        rodsLog (LOG_ERROR,
                                "makeCachedStructFileStr: NULL input");
                        return (SYS_INTERNAL_NULL_INPUT_ERR);
                    }

                    if (strlen (specColl->resource) == 0 || strlen (specColl->cacheDir) == 0) {
                        return (0);
                    }

                    snprintf (collInfo2, MAX_NAME_LEN, "%s;;;%s;;;%d",
                            //specColl->cacheDir, specColl->resource, specColl->cacheDirty);
                             specColl->cacheDir, specColl->rescHier, specColl->cacheDirty);

                    return 0;
                }

            int
                getErrno (int irodError)
                {
                    int unixErrno = irodError % 1000;

                    if (unixErrno < 0) {
                        unixErrno = -1 * unixErrno;
                    }

                    return (unixErrno);
                }

            int
                getIrodsErrno (int irodError)
                {
                    int irodsErrno = irodError / 1000 * 1000;
                    return irodsErrno;
                }

            structFileOprType_t
                getSpecCollOpr (keyValPair_t *condInput, specColl_t *specColl)
                {
                    if (specColl == NULL) return (NOT_SPEC_COLL_OPR);

                    if (specColl->collClass != STRUCT_FILE_COLL) return (NON_STRUCT_FILE_SPEC_COLL_OPR);

                    if (getValByKey (condInput, STRUCT_FILE_OPR_KW) == NULL)
                        return (NORMAL_OPR_ON_STRUCT_FILE_COLL);
                    else
                        return (STRUCT_FILE_SPEC_COLL_OPR);
                }

#if 0 // JMC - UNUSED
            void
                resolveStatForStructFileOpr (keyValPair_t *condInput, 
                        rodsObjStat_t *rodsObjStatOut)
                {
                    if (rodsObjStatOut == NULL) return;

                    if (getSpecCollOpr (condInput, rodsObjStatOut->specColl) == 
                            NORMAL_OPR_ON_STRUCT_FILE_COLL) { 
                        /* it is in a structFile but not trying to do operation in the structFile. */
                    }
                    return;
                }
#endif // JMC - UNUSED


            /**
             * Output a list of keyword-value pairs as a property string.
             *
             * @param       list            a keyword-value pair list
             * @param       string          a property string
             * @return                      a status code, 0 on success
             */
            int
                keyValToString( keyValPair_t* list, char** string )
                {
                    if( NULL == list || NULL == string ) { // JMC cppcheck - nullptr
                        rodsLog( LOG_ERROR, "keyValToString :: null input parameter" );
                        return SYS_INTERNAL_NULL_INPUT_ERR;
                    }
                    int nBytes = 0;
                    int nKeys = list->len;
                    int i;

                    //if ( list == NULL ) // JMC cppcheck - nullptr
                    //return SYS_INTERNAL_NULL_INPUT_ERR;

                    /* Scan the list to figure out how much space we need. */
                    for ( i=0; i<nKeys; i++ )
                    {
                        int nk, nv;
                        if ( list->keyWord[i] == NULL || list->keyWord[i][0] == '\0' )
                            continue;       /* Null keyword means empty entry */
                        if ( list->value[i] == NULL )
                            continue;       /* Null value is not legal */
                        nk = strlen( list->keyWord[i] );
                        nv = strlen( list->value[i] );

                        /* <keyword>value</keyword> */
                        nBytes += 1 + nk + 1 +   nv   + 2 + nk + 1 + 1;
                    }
                    nBytes++;

                    /* Allocate the space. */
                    *string = (char*)malloc( nBytes );
                    memset( *string, 0, nBytes );

                    /* Write the string. */
                    for ( i=0; i<nKeys; i++ )
                    {
                        if ( list->keyWord[i] == NULL || list->keyWord[i][0] == '\0' )
                            continue;       /* Null keyword means empty entry */
                        if ( list->value[i] == NULL )
                            continue;       /* Null value is not legal */

                        strcat( *string, "<" );
                        strcat( *string, list->keyWord[i] );
                        strcat( *string, ">" );
                        strcat( *string, list->value[i] );
                        strcat( *string, "</" );
                        strcat( *string, list->keyWord[i] );
                        strcat( *string, ">\n" );
                    }

                    return 0;
                }




            /**
             * Parse a property string into a list of keyword-value pairs.
             * The property string is assumed to be well-formed.
             *
             * @param       string          a property string
             * @param       list            a keyword-value pair list
             * @return                      a status code, 0 on success
             */
            int
                keyValFromString( char* string, keyValPair_t** list )
                {
                    int index = 0;
                    int len = strlen( string );

                    /* Create and clear the list. */
                    *list = (keyValPair_t*)malloc( sizeof( keyValPair_t ) );
                    memset( *list, 0, sizeof( keyValPair_t ) );

                    /* Parse the string.  Extract out the tag and value */
                    /* without doing any memory allocations (to save time). */
                    while ( TRUE )
                    {
                        int startTag = -1;
                        int endTag = -1;
                        char* tag = NULL;

                        int startCloseTag = -1;
                        int endCloseTag = -1;
                        char* closeTag = NULL;

                        int startValue = -1;
                        int endValue = -1;
                        char* value = NULL;

                        /* Skip over everything until the start */
                        /* of the next tag. */
                        while ( index < len && string[index] != '<' )
                            ++index;
                        if ( index == len )
                            break;          /* Done */


                        /* Get the tag. */
                        index++;                /* Skip '<' */
                        startTag = index;
                        while ( index < len && string[index] != '>' )
                            ++index;
                        if ( index == len )
                            break;          /* Done */
                        endTag = index;
                        index++;                /* Skip '>' */
                        startValue = index;


                        /* Skip to the end of the value. */
                        while ( index < len && string[index] != '<' )
                            ++index;
                        if ( index == len )
                            break;          /* Done */
                        endValue = index;


                        /* Get the close tag.Y */
                        index += 2;             /* Skip '</' */
                        startCloseTag = index;
                        while ( index < len && string[index] != '>' )
                            ++index;
                        if ( index == len )
                            break;          /* Done */
                        endCloseTag = index;


                        /* Compare the opening and closing tags */
                        /* and make sure they match. */
                        if ( (endTag-startTag) != (endCloseTag-startCloseTag) )
                            /* Find a better error code! */
                            return UNMATCHED_KEY_OR_INDEX;
                        tag = string + startTag;
                        closeTag = string + startCloseTag;
                        value = string + startValue;
                        if ( strncmp( tag, closeTag, (endTag-startTag) ) != 0 )
                            /* Find a better error code! */
                            return UNMATCHED_KEY_OR_INDEX;

                        /* Temporarily add a NULL at the end of the tag */
                        /* and the value.  This gives us two NULL-terminated */
                        /* strings to pass in to the addKeyVal. */
                        string[endTag] = '\0';          /* was '>' */
                        string[endValue] = '\0';        /* was '<' */

                        /* Add the key-value pair. */
                        addKeyVal( *list, tag, value );

                        /* Remove the NULLs added above. */
                        string[endTag] = '>';
                        string[endValue] = '<';
                    }

                    return 0;
                }

            int
                clearSendXmsgInfo (sendXmsgInfo_t *sendXmsgInfo)
                {
                    if (sendXmsgInfo == NULL) return 0;

                    if (sendXmsgInfo->msg != NULL) free (sendXmsgInfo->msg);

                    if (sendXmsgInfo->deliPort != NULL) free (sendXmsgInfo->deliPort);

                    if (sendXmsgInfo->miscInfo != NULL) free (sendXmsgInfo->miscInfo);

                    if (sendXmsgInfo->deliAddress != NULL && 
                            *sendXmsgInfo->deliAddress != NULL) {
                        int i;

                        for (i = 0; i < sendXmsgInfo->numDeli; i++) {
                            free (sendXmsgInfo->deliAddress[i]);
                        }
                        free (sendXmsgInfo->deliAddress);
                    }
                    memset (sendXmsgInfo, 0, sizeof (sendXmsgInfo_t));

                    return (0);
                }

            void
                freeStringIfNotNull(char * str) {
                    if (str != NULL) free(str);
                }

            int
                clearModAVUMetadataInp (modAVUMetadataInp_t *modAVUMetadataInp)
                {
                    freeStringIfNotNull(modAVUMetadataInp->arg0);
                    freeStringIfNotNull(modAVUMetadataInp->arg1);
                    freeStringIfNotNull(modAVUMetadataInp->arg2);
                    freeStringIfNotNull(modAVUMetadataInp->arg3);
                    freeStringIfNotNull(modAVUMetadataInp->arg4);
                    freeStringIfNotNull(modAVUMetadataInp->arg5);
                    freeStringIfNotNull(modAVUMetadataInp->arg6);
                    freeStringIfNotNull(modAVUMetadataInp->arg7);
                    freeStringIfNotNull(modAVUMetadataInp->arg8);
                    freeStringIfNotNull(modAVUMetadataInp->arg9);
                    memset (modAVUMetadataInp, 0, sizeof (modAVUMetadataInp_t));
                    return(0);
                }

            /* freeRodsObjStat - free a rodsObjStat_t. Note that this should only
             * be used by the client because specColl also is freed which is cached
             * on the server
             */
            int
                freeRodsObjStat (rodsObjStat_t *rodsObjStat)
                {
                    if (rodsObjStat == NULL) return 0;

                    if (rodsObjStat->specColl != NULL) free (rodsObjStat->specColl);

                    free (rodsObjStat);

                    return 0;
                }

            int
                parseHostAddrStr (char *hostAddr, rodsHostAddr_t *addr)
                {
                    char port[NAME_LEN];

                    if (hostAddr == NULL || addr == NULL) return SYS_INTERNAL_NULL_INPUT_ERR;

                    if (splitPathByKey (hostAddr, addr->hostAddr, port, ':') < 0) {
                        rstrcpy (addr->hostAddr, hostAddr, LONG_NAME_LEN);
                        addr->portNum = 0;
                    } else {
                        addr->portNum = atoi (port);
                    }
                    return 0;
                }

#ifdef COMPAT_201
            int
                collInp201ToCollInp (collInp201_t *collInp201, collInp_t *collInp)
                {
                    bzero (collInp, sizeof (collInp_t));

                    rstrcpy (collInp->collName, collInp201->collName, MAX_NAME_LEN);
                    collInp->condInput = collInp201->condInput;

                    return 0;
                }
#endif

            /*
               Print some release information.
               Used by the i-commands when printting the help text.
             */
            void
                printReleaseInfo(char *cmdName) {
                    char tmp[40];
                    strncpy(tmp, RODS_REL_VERSION, 40);   /* to skip over the 'rods' part 
                                                             of the string */
                    printf("\niRODS Version %s                  %s                      %s\n",
                            (char*)&tmp[4], RODS_RELEASE_DATE, cmdName);
                    return;
                }

            unsigned int
                seedRandom ()
                {
                    unsigned int seed;

                    seed = time(0) & (getpid() << 10);
#ifdef windows_platform
                    srand (seed);
#else
                    srandom (seed);
#endif

                    return seed;
                }

            int
                initBulkDataObjRegInp (genQueryOut_t *bulkDataObjRegInp)
                {
                    if (bulkDataObjRegInp == NULL) return USER__NULL_INPUT_ERR;

                    memset (bulkDataObjRegInp, 0, sizeof (genQueryOut_t));

                    bulkDataObjRegInp->attriCnt = 11;

                    bulkDataObjRegInp->sqlResult[0].attriInx = COL_DATA_NAME;
                    bulkDataObjRegInp->sqlResult[0].len = MAX_NAME_LEN;
                    bulkDataObjRegInp->sqlResult[0].value =
                        (char *)malloc (MAX_NAME_LEN * MAX_NUM_BULK_OPR_FILES);
                    bzero (bulkDataObjRegInp->sqlResult[0].value, 
                            MAX_NAME_LEN * MAX_NUM_BULK_OPR_FILES);
                    bulkDataObjRegInp->sqlResult[1].attriInx = COL_DATA_TYPE_NAME;
                    bulkDataObjRegInp->sqlResult[1].len = NAME_LEN;
                    bulkDataObjRegInp->sqlResult[1].value =
                        (char *)malloc (NAME_LEN * MAX_NUM_BULK_OPR_FILES);
                    bzero (bulkDataObjRegInp->sqlResult[1].value,
                            NAME_LEN * MAX_NUM_BULK_OPR_FILES);
                    bulkDataObjRegInp->sqlResult[2].attriInx = COL_DATA_SIZE;
                    bulkDataObjRegInp->sqlResult[2].len = NAME_LEN;
                    bulkDataObjRegInp->sqlResult[2].value =
                        (char *)malloc (NAME_LEN * MAX_NUM_BULK_OPR_FILES);
                    bzero (bulkDataObjRegInp->sqlResult[2].value,
                            NAME_LEN * MAX_NUM_BULK_OPR_FILES);
                    bulkDataObjRegInp->sqlResult[3].attriInx = COL_D_RESC_NAME;
                    bulkDataObjRegInp->sqlResult[3].len = NAME_LEN;
                    bulkDataObjRegInp->sqlResult[3].value =
                        (char *)malloc (NAME_LEN * MAX_NUM_BULK_OPR_FILES);
                    bzero (bulkDataObjRegInp->sqlResult[3].value,
                            NAME_LEN * MAX_NUM_BULK_OPR_FILES);
                    bulkDataObjRegInp->sqlResult[4].attriInx = COL_D_DATA_PATH;
                    bulkDataObjRegInp->sqlResult[4].len = MAX_NAME_LEN;
                    bulkDataObjRegInp->sqlResult[4].value =
                        (char *)malloc (MAX_NAME_LEN * MAX_NUM_BULK_OPR_FILES);
                    bzero (bulkDataObjRegInp->sqlResult[4].value,
                            MAX_NAME_LEN * MAX_NUM_BULK_OPR_FILES);
                    bulkDataObjRegInp->sqlResult[5].attriInx = COL_DATA_MODE;
                    bulkDataObjRegInp->sqlResult[5].len = NAME_LEN;
                    bulkDataObjRegInp->sqlResult[5].value =
                        (char *)malloc (NAME_LEN * MAX_NUM_BULK_OPR_FILES);
                    bzero (bulkDataObjRegInp->sqlResult[5].value,
                            NAME_LEN * MAX_NUM_BULK_OPR_FILES);
                    bulkDataObjRegInp->sqlResult[6].attriInx = OPR_TYPE_INX;
                    bulkDataObjRegInp->sqlResult[6].len = NAME_LEN;
                    bulkDataObjRegInp->sqlResult[6].value =
                        (char *)malloc (NAME_LEN * MAX_NUM_BULK_OPR_FILES);
                    bzero (bulkDataObjRegInp->sqlResult[6].value,
                            NAME_LEN * MAX_NUM_BULK_OPR_FILES);
                    bulkDataObjRegInp->sqlResult[7].attriInx = COL_RESC_GROUP_NAME;
                    bulkDataObjRegInp->sqlResult[7].len = NAME_LEN;
                    bulkDataObjRegInp->sqlResult[7].value =
                        (char *)malloc (NAME_LEN * MAX_NUM_BULK_OPR_FILES);
                    bzero (bulkDataObjRegInp->sqlResult[7].value,
                            NAME_LEN * MAX_NUM_BULK_OPR_FILES);
                    bulkDataObjRegInp->sqlResult[8].attriInx = COL_DATA_REPL_NUM;
                    bulkDataObjRegInp->sqlResult[8].len = NAME_LEN;
                    bulkDataObjRegInp->sqlResult[8].value =
                        (char *)malloc (NAME_LEN * MAX_NUM_BULK_OPR_FILES);
                    bzero (bulkDataObjRegInp->sqlResult[8].value,
                            NAME_LEN * MAX_NUM_BULK_OPR_FILES);
                    bulkDataObjRegInp->sqlResult[9].attriInx = COL_D_DATA_CHECKSUM;
                    bulkDataObjRegInp->sqlResult[9].len = NAME_LEN;
                    bulkDataObjRegInp->sqlResult[9].value =
                        (char *)malloc (NAME_LEN * MAX_NUM_BULK_OPR_FILES);
                    bzero (bulkDataObjRegInp->sqlResult[9].value,
                            NAME_LEN * MAX_NUM_BULK_OPR_FILES);
                    bulkDataObjRegInp->sqlResult[10].attriInx = COL_D_RESC_HIER;
                    bulkDataObjRegInp->sqlResult[10].len = MAX_NAME_LEN;
                    bulkDataObjRegInp->sqlResult[10].value =
                        (char *)malloc (MAX_NAME_LEN * MAX_NUM_BULK_OPR_FILES);
                    bzero (bulkDataObjRegInp->sqlResult[10].value,
                            MAX_NAME_LEN * MAX_NUM_BULK_OPR_FILES);


                    bulkDataObjRegInp->continueInx = -1;

                    return (0);
                }

            int
                initBulkDataObjRegOut (genQueryOut_t **bulkDataObjRegOut)
                {
                    genQueryOut_t *myBulkDataObjRegOut;

                    if (bulkDataObjRegOut == NULL) return USER__NULL_INPUT_ERR;

                    myBulkDataObjRegOut = *bulkDataObjRegOut = (genQueryOut_t*)malloc (sizeof (genQueryOut_t));
                    if (myBulkDataObjRegOut == NULL) return SYS_MALLOC_ERR;

                    memset (myBulkDataObjRegOut, 0, sizeof (genQueryOut_t));

                    myBulkDataObjRegOut->attriCnt = 1;

                    myBulkDataObjRegOut->sqlResult[0].attriInx = COL_D_DATA_ID;
                    myBulkDataObjRegOut->sqlResult[0].len = NAME_LEN;
                    myBulkDataObjRegOut->sqlResult[0].value =
                        (char *)malloc (NAME_LEN * MAX_NUM_BULK_OPR_FILES);
                    bzero (myBulkDataObjRegOut->sqlResult[0].value,
                            NAME_LEN * MAX_NUM_BULK_OPR_FILES);

                    myBulkDataObjRegOut->continueInx = -1;
                    return (0);
                }

            int
                fillBulkDataObjRegInp (char *rescName, const std::string& rescHier, char *rescGroupName, char *objPath,
                        char *filePath, char *dataType, rodsLong_t dataSize, int dataMode, 
                        int modFlag, int replNum, char *chksum, genQueryOut_t *bulkDataObjRegInp)
                {

                    int rowCnt;

                    if (bulkDataObjRegInp == NULL || rescName == NULL || objPath == NULL || 
                            filePath == NULL) return USER__NULL_INPUT_ERR;

                    rowCnt = bulkDataObjRegInp->rowCnt;

                    if (rowCnt >= MAX_NUM_BULK_OPR_FILES) return SYS_BULK_REG_COUNT_EXCEEDED;

                    rstrcpy (&bulkDataObjRegInp->sqlResult[0].value[MAX_NAME_LEN * rowCnt],
                            objPath, MAX_NAME_LEN);
                    rstrcpy (&bulkDataObjRegInp->sqlResult[1].value[NAME_LEN * rowCnt],
                            dataType, NAME_LEN);
                    snprintf (&bulkDataObjRegInp->sqlResult[2].value[NAME_LEN * rowCnt], 
                            NAME_LEN, "%lld", dataSize);
                    rstrcpy (&bulkDataObjRegInp->sqlResult[3].value[NAME_LEN * rowCnt],
                            rescName, NAME_LEN);
                    rstrcpy (&bulkDataObjRegInp->sqlResult[4].value[MAX_NAME_LEN * rowCnt],
                            filePath, MAX_NAME_LEN);
                    snprintf (&bulkDataObjRegInp->sqlResult[5].value[NAME_LEN * rowCnt], 
                            NAME_LEN, "%d", dataMode);
                    if (modFlag == 1) {
                        rstrcpy (&bulkDataObjRegInp->sqlResult[6].value[NAME_LEN * rowCnt],
                                MODIFY_OPR, NAME_LEN);
                    } else {
                        rstrcpy (&bulkDataObjRegInp->sqlResult[6].value[NAME_LEN * rowCnt],
                                REGISTER_OPR, NAME_LEN);
                    }
                    rstrcpy (&bulkDataObjRegInp->sqlResult[7].value[NAME_LEN * rowCnt],
                            rescGroupName, NAME_LEN);
                    snprintf (&bulkDataObjRegInp->sqlResult[8].value[NAME_LEN * rowCnt],
                            NAME_LEN, "%d", replNum);
                    if (chksum != NULL && strlen (chksum) > 0) {
                        rstrcpy (&bulkDataObjRegInp->sqlResult[9].value[NAME_LEN * rowCnt],
                                chksum, NAME_LEN);
                    } else {
                        bulkDataObjRegInp->sqlResult[9].value[NAME_LEN * rowCnt] = '\0';
                    }
                    snprintf (&bulkDataObjRegInp->sqlResult[10].value[MAX_NAME_LEN * rowCnt],
                            MAX_NAME_LEN, "%s", rescHier.c_str() );
                    bulkDataObjRegInp->rowCnt++;

                    return 0;
                }

            int
                initAttriArrayOfBulkOprInp (bulkOprInp_t *bulkOprInp)
                {
                    genQueryOut_t *attriArray;
                    int i;

                    if (bulkOprInp == NULL) return USER__NULL_INPUT_ERR;

                    attriArray = &bulkOprInp->attriArray;

                    attriArray->attriCnt = 3;

                    attriArray->sqlResult[0].attriInx = COL_DATA_NAME;
                    attriArray->sqlResult[0].len = MAX_NAME_LEN;
                    attriArray->sqlResult[0].value =
                        (char *)malloc (MAX_NAME_LEN * MAX_NUM_BULK_OPR_FILES);
                    bzero (attriArray->sqlResult[0].value,
                            MAX_NAME_LEN * MAX_NUM_BULK_OPR_FILES);
                    attriArray->sqlResult[1].attriInx = COL_DATA_MODE;
                    attriArray->sqlResult[1].len = NAME_LEN;
                    attriArray->sqlResult[1].value =
                        (char *)malloc (NAME_LEN * MAX_NUM_BULK_OPR_FILES);
                    bzero (attriArray->sqlResult[1].value,
                            NAME_LEN * MAX_NUM_BULK_OPR_FILES);
                    attriArray->sqlResult[2].attriInx = OFFSET_INX;
                    attriArray->sqlResult[2].len = NAME_LEN;
                    attriArray->sqlResult[2].value =
                        (char *)malloc (NAME_LEN * MAX_NUM_BULK_OPR_FILES);
                    bzero (attriArray->sqlResult[2].value,
                            NAME_LEN * MAX_NUM_BULK_OPR_FILES);

                    if (getValByKey (&bulkOprInp->condInput, REG_CHKSUM_KW) != NULL ||
                            getValByKey (&bulkOprInp->condInput, VERIFY_CHKSUM_KW) != NULL) {
                        i = attriArray->attriCnt;
                        attriArray->sqlResult[i].attriInx = COL_D_DATA_CHECKSUM;
                        attriArray->sqlResult[i].len = NAME_LEN;
                        attriArray->sqlResult[i].value =
                            (char *)malloc (NAME_LEN * MAX_NUM_BULK_OPR_FILES);
                        bzero (attriArray->sqlResult[i].value,
                                NAME_LEN * MAX_NUM_BULK_OPR_FILES);
                        attriArray->attriCnt++;
                    }
                    attriArray->continueInx = -1;
                    return 0;
                }

            int
                fillAttriArrayOfBulkOprInp (char *objPath, int dataMode, char *inpChksum,
                        int offset, bulkOprInp_t *bulkOprInp)
                {
                    genQueryOut_t *attriArray;
                    int rowCnt;
                    sqlResult_t *chksum = NULL;

                    if (bulkOprInp == NULL || objPath == NULL) return USER__NULL_INPUT_ERR;

                    attriArray = &bulkOprInp->attriArray;

                    rowCnt = attriArray->rowCnt;

                    if (rowCnt >= MAX_NUM_BULK_OPR_FILES) return SYS_BULK_REG_COUNT_EXCEEDED;

                    chksum = getSqlResultByInx (attriArray, COL_D_DATA_CHECKSUM);
                    if (inpChksum != NULL && strlen (inpChksum) > 0) {
                        if (chksum == NULL) {
                            rodsLog (LOG_ERROR,
                                    "initAttriArrayOfBulkOprInp: getSqlResultByInx for COL_D_DATA_CHECKSUM failed");
                            return (UNMATCHED_KEY_OR_INDEX);
                        } else {
                            rstrcpy (&chksum->value[NAME_LEN * rowCnt], inpChksum, NAME_LEN);
                        }
                    } else {
                        if (chksum != NULL) {
                            chksum->value[NAME_LEN * rowCnt] = '\0';
                        }
                    }
                    rstrcpy (&attriArray->sqlResult[0].value[MAX_NAME_LEN * rowCnt],
                            objPath, MAX_NAME_LEN);
                    snprintf (&attriArray->sqlResult[1].value[NAME_LEN * rowCnt],
                            NAME_LEN, "%d", dataMode);
                    snprintf (&attriArray->sqlResult[2].value[NAME_LEN * rowCnt],
                            NAME_LEN, "%d", offset);

                    attriArray->rowCnt++;

                    return 0;
                }

            int
                getAttriInAttriArray (char *inpObjPath, genQueryOut_t *attriArray, 
                        int *outDataMode, char **outChksum)
                {
                    int i;
                    int startInx;
                    sqlResult_t *objPath, *dataMode, *chksum;
                    char *tmpObjPath, *tmpDataMode, *tmpChksum;

                    if (inpObjPath == NULL || attriArray == NULL || outDataMode == NULL ||
                            outChksum == NULL) return USER__NULL_INPUT_ERR;

                    if ((objPath =
                                getSqlResultByInx (attriArray, COL_DATA_NAME)) == NULL) {
                        rodsLog (LOG_NOTICE,
                                "getAttriInAttriArray: getSqlResultByInx for COL_DATA_NAME failed");
                        return (UNMATCHED_KEY_OR_INDEX);
                    }

                    if ((dataMode =
                                getSqlResultByInx (attriArray, COL_DATA_MODE)) == NULL) {
                        rodsLog (LOG_NOTICE,
                                "getAttriInAttriArray: getSqlResultByInx for COL_DATA_MODE failed");
                        return (UNMATCHED_KEY_OR_INDEX);
                    }

                    chksum = getSqlResultByInx (attriArray, COL_D_DATA_CHECKSUM);

                    startInx = attriArray->continueInx;
                    if (startInx >= attriArray->rowCnt || startInx < 0) startInx = 0;

                    for (i = startInx; i < attriArray->rowCnt; i++) {
                        tmpObjPath = &objPath->value[objPath->len * i];
                        if (strcmp (inpObjPath, tmpObjPath) == 0) {
                            attriArray->continueInx = i + 1;
                            tmpDataMode = &dataMode->value[dataMode->len * i];
                            *outDataMode = atoi (tmpDataMode);
                            if (chksum != NULL) {
                                tmpChksum = &chksum->value[chksum->len * i]; 
                                if (strlen (tmpChksum) > 0) {
                                    *outChksum = tmpChksum;
                                } else {
                                    *outChksum = NULL;
                                }
                            } else {
                                *outChksum = NULL;
                            }
                            return 0;
                        }
                    }

                    for (i = 0; i < startInx; i++) {
                        tmpObjPath = &objPath->value[objPath->len * i];
                        if (strcmp (inpObjPath, tmpObjPath) == 0) {
                            attriArray->continueInx = i + 1;
                            tmpDataMode = &dataMode->value[dataMode->len * i];
                            *outDataMode = atoi (tmpDataMode);
                            if (chksum != NULL) {
                                tmpChksum = &chksum->value[chksum->len * i];
                                if (strlen (tmpChksum) > 0) {
                                    *outChksum = tmpChksum;
                                } else {
                                    *outChksum = NULL;
                                }
                            } else {
                                *outChksum = NULL;
                            }
                            return 0;
                        }
                    }
                    /* no match when got here */
                    *outChksum = NULL;
                    return UNMATCHED_KEY_OR_INDEX;
                }

#ifdef BULK_OPR_WITH_TAR
            int
                untarBuf (char *phyBunDir, bytesBuf_t *tarBBuf)
                {
                    int childPid;
                    int pipeFd[2];
#ifdef windows_platform
                    int pipe_buf_size;
#endif
                    int status = 0;
                    int childStatus = 0;
                    char *av[NAME_LEN];

                    if (tarBBuf == NULL || phyBunDir == NULL) return USER__NULL_INPUT_ERR;

                    if (tarBBuf->len <= 0) return 0;

#ifdef windows_platform
                    if (tarBBuf->len > META_STR_LEN) {
                        pipe_buf_size = tarBBuf->len;
                    } else {
                        pipe_buf_size = META_STR_LEN;
                    }
#endif

#ifndef windows_platform    /* UNIX */
                    if (pipe (pipeFd) < 0)
#else
                        if(_pipe(pipeFd, pipe_buf_size, O_BINARY) < 0)
#endif
                        {
                            rodsLog (LOG_ERROR,
                                    "untarBuf: pipe create failed. errno = %d", errno);
                            return (SYS_PIPE_ERROR - errno);
                        }

                    bzero (av, sizeof (av));
                    av[0] = TAR_EXEC_PATH;
                    av[1] = "-x";
                    av[2] = "-m";       /* no timestamp error msg */
                    av[3] = "-C";
                    av[4] = phyBunDir;

#ifndef windows_platform   /* UNIX */
                    childPid = RODS_FORK ();

                    if (childPid == 0) {
                        /* make pipeFd[0] stdin */
                        close (pipeFd[1]);
                        close (0);

                        dup2 (pipeFd[0], 0);
                        close (pipeFd[0]);

                        status = execv (av[0], av);

                        /* gets here. must be bad */
                        exit(1);
                    } else if (childPid < 0) {
                        rodsLog (LOG_ERROR,
                                "untarBuf: RODS_FORK failed. errno = %d", errno);
                        return (SYS_FORK_ERROR);
                    } else {    /* parent */
                        close (pipeFd[0]);      /* close in */

                        status = writeFromByteBuf (pipeFd[1], tarBBuf);
                        close (pipeFd[1]);
                        if (status < 0) {
                            return status;
                        }

                        status = waitpid (childPid, &childStatus, 0);
                        if (status >= 0 && childStatus != 0) {
                            rodsLog (LOG_ERROR,
                                    "untarBuf: waitpid status = %d, childStatus = %d",
                                    status, childStatus);
                            status = EXEC_CMD_ERROR;
                        }
                    }
#else  /* Windows */
                    /* can it redorect pipe ? */
                    status = _spawnv(_P_NOWAIT, av[0], av);
#endif
                    return status;
                }
#endif  /* BULK_OPR_WITH_TAR */

#if 0
            int
                unbunBulkBuf (char *phyBunDir, bu0lkOprInp_t *bulkOprInp, bytesBuf_t *bulkBBuf)
                {
                    sqlResult_t *objPath, *offset;
                    char *tmpObjPath;
                    char *bufPtr;
                    int status, i;
                    genQueryOut_t *attriArray = &bulkOprInp->attriArray;
                    int intOffset[MAX_NUM_BULK_OPR_FILES];
                    char phyBunPath[MAX_NAME_LEN];

                    if (phyBunDir == NULL || bulkOprInp == NULL) return USER__NULL_INPUT_ERR;

                    if ((objPath =
                                getSqlResultByInx (attriArray, COL_DATA_NAME)) == NULL) {
                        rodsLog (LOG_NOTICE,
                                "unbunBulkBuf: getSqlResultByInx for COL_DATA_NAME failed");
                        return (UNMATCHED_KEY_OR_INDEX);
                    }

                    if ((offset =
                                getSqlResultByInx (attriArray, OFFSET_INX)) == NULL) {
                        rodsLog (LOG_NOTICE,
                                "unbunBulkBuf: getSqlResultByInx for OFFSET_INX failed");
                        return (UNMATCHED_KEY_OR_INDEX);
                    }
                    if (attriArray->rowCnt > MAX_NUM_BULK_OPR_FILES) {
                        rodsLog (LOG_NOTICE,
                                "unbunBulkBuf: rowCnt %d too large", 
                                attriArray->rowCnt);
                        return (SYS_REQUESTED_BUF_TOO_LARGE);
                    }

                    for (i = 0; i < attriArray->rowCnt; i++) {
                        intOffset[i] = atoi (&offset->value[offset->len * i]);
                    }

                    for (i = 0; i < attriArray->rowCnt; i++) {
                        int size;
                        int out_fd;

                        tmpObjPath = &objPath->value[objPath->len * i];
                        if (i == 0) {
                            bufPtr = (char *)bulkBBuf->buf;
                            size = intOffset[0];
                        } else {
                            bufPtr = (char *)bulkBBuf->buf + intOffset[i - 1];
                            size = intOffset[i] - intOffset[i - 1];
                        }
                        status = getPhyBunPath (bulkOprInp->objPath, tmpObjPath, phyBunDir,
                                phyBunPath);
                        if (status < 0) return status;

                        mkdirForFilePath (phyBunPath);

#ifdef windows_platform
                        out_fd = iRODSNt_bopen(phyBunPath, O_WRONLY | O_CREAT | O_TRUNC, 0640);
#else
                        out_fd = open (phyBunPath, O_WRONLY | O_CREAT | O_TRUNC, 0640);
#endif
                        if (out_fd < 0) {
                            status = UNIX_FILE_OPEN_ERR - errno;
                            rodsLogError (LOG_ERROR, status,
                                    "unbunBulkBuf: open error for %s", phyBunPath);
                            return status;
                        }

                        status = myWrite (out_fd, bufPtr, size, FILE_DESC_TYPE, NULL);
                        if (status != size) {
                            if (status >= 0) status = SYS_COPY_LEN_ERR - errno;
                            rodsLog (LOG_ERROR,
                                    "unbunBulkBuf: Bytes written %d does not match size %d for %s",
                                    status, size, phyBunPath);
                            return status;
                        }
                        close (out_fd);
                    }
                    return 0;
                }
#endif

#ifdef BULK_OPR_WITH_TAR
            int
                tarToBuf (char *phyBunDir, bytesBuf_t *tarBBuf)
                {
                    int childPid;
                    int pipeFd[2];
#ifdef windows_platform
                    int pipe_buf_size;
#endif
                    int status = 0;
                    int childStatus = 0;
                    char *av[NAME_LEN];

                    if (tarBBuf == NULL || phyBunDir == NULL) return USER__NULL_INPUT_ERR;

                    if (tarBBuf->len <= 0) return 0;

#ifdef windows_platform
                    if (tarBBuf->len > META_STR_LEN) {
                        pipe_buf_size = tarBBuf->len;
                    } else {
                        pipe_buf_size = META_STR_LEN;
                    }
#endif

#ifndef windows_platform    /* UNIX */
                    if (pipe (pipeFd) < 0)
#else
                        if(_pipe(pipeFd, pipe_buf_size, O_BINARY) < 0)
#endif
                        {
                            rodsLog (LOG_ERROR,
                                    "untarBuf: pipe create failed. errno = %d", errno);
                            return (SYS_PIPE_ERROR - errno);
                        }

                    bzero (av, sizeof (av));
                    av[0] = TAR_EXEC_PATH;
                    av[1] = "-c";
                    av[2] = "-h";
                    av[3] = "-C";
                    av[4] = phyBunDir;
                    av[5] = ".";

#ifndef windows_platform   /* UNIX */
                    childPid = RODS_FORK ();

                    if (childPid == 0) {
                        /* make pipeFd[1] the stdout */
                        close (pipeFd[0]);
                        close (1);
                        dup2 (pipeFd[1], 1);
                        close (pipeFd[1]);

                        status = execv (av[0], av);

                        /* gets here. must be bad */
                        exit(1);
                    } else if (childPid < 0) {
                        rodsLog (LOG_ERROR,
                                "untarBuf: RODS_FORK failed. errno = %d", errno);
                        return (SYS_FORK_ERROR);
                    } else {    /* parent */
                        close (pipeFd[1]); 

                        status = readToByteBuf (pipeFd[0], tarBBuf);
                        close (pipeFd[0]);
                        if (status < 0) {
                            return status;
                        }

                        status = waitpid (childPid, &childStatus, 0);
                        if (status >= 0 && childStatus != 0) {
                            rodsLog (LOG_ERROR,
                                    "untarBuf: waitpid status = %d, childStatus = %d",
                                    status, childStatus);
                            status = EXEC_CMD_ERROR;
                        }
                    }
#else  /* Windows */
                    /* can it redorect pipe ? */
                    status = _spawnv(_P_NOWAIT, av[0], av);
#endif
                    return status;
                }
#endif  /* BULK_OPR_WITH_TAR */


            int
                readToByteBuf (int fd, bytesBuf_t *bytesBuf)
                {
                    int toRead, buflen, nbytes;
                    char *bufptr;

                    if (bytesBuf->len <= 0) {
                        /* use default */
                        buflen = INIT_SZ_FOR_EXECMD_BUF;
                    } else {
                        /* sanity check */
                        buflen = bytesBuf->len;
                        if (buflen > MAX_SZ_FOR_EXECMD_BUF) return SYS_REQUESTED_BUF_TOO_LARGE;
                    }
                    bytesBuf->len = 0;
                    bytesBuf->buf = bufptr = (char *)malloc (buflen);
                    toRead = buflen;

                    while (1) {
                        nbytes = myRead (fd, bufptr, toRead, SOCK_TYPE, NULL, NULL);
                        if (nbytes == toRead) { /* more */
                            char *tmpPtr;

                            bytesBuf->len += nbytes;
                            if (buflen >= MAX_SZ_FOR_EXECMD_BUF) {
                                return (EXEC_CMD_OUTPUT_TOO_LARGE);
                            } else {
                                buflen = 4 * buflen;
                                if (buflen > MAX_SZ_FOR_EXECMD_BUF) {
                                    buflen = MAX_SZ_FOR_EXECMD_BUF;
                                }
                                toRead = buflen - bytesBuf->len; 
                                tmpPtr = (char*)bytesBuf->buf;
                                bytesBuf->buf = malloc (buflen);
                                memcpy (bytesBuf->buf, tmpPtr, bytesBuf->len);
                                free (tmpPtr);
                                bufptr = (char *) bytesBuf->buf + bytesBuf->len;
                            }
                        } else {
                            if (nbytes > 0) {
                                bytesBuf->len += nbytes;
                                bufptr += nbytes;
                            }
                            if (bytesBuf->len > 0) {
#if 0   /* not needed */
                                /* add NULL termination */
                                *bufptr = '\0';
                                bytesBuf->len++;
#endif
                            } else {
                                free (bytesBuf->buf);
                                bytesBuf->buf = NULL;
                            }
                            break;
                        }
                    }
                    if (nbytes < 0) {
                        return (nbytes);
                    } else {
                        return (0);
                    }
                }

            int
                writeFromByteBuf (int fd, bytesBuf_t *bytesBuf)
                {
                    int toWrite, buflen, nbytes;
                    char *bufptr;

                    bufptr = (char *)bytesBuf->buf;
                    buflen = toWrite = bytesBuf->len;
                    while ((nbytes = myWrite (fd, bufptr, toWrite, SOCK_TYPE, NULL)) >= 0) {
                        toWrite -= nbytes;
                        bufptr += nbytes;
                        if (toWrite <= 0) break;
                    }
                    close (fd);

                    if (toWrite != 0) {
                        return (SYS_COPY_LEN_ERR - errno);
                    } else {
                        return (0);
                    }
                }

            int
                setForceFlagForRestart (bulkOprInp_t *bulkOprInp, bulkOprInfo_t *bulkOprInfo)
                {
                    if (bulkOprInp == NULL || bulkOprInfo == NULL) return USER__NULL_INPUT_ERR;

                    if (getValByKey (&bulkOprInp->condInput, FORCE_FLAG_KW) != NULL) {
                        /* already has FORCE_FLAG_KW */
                        return 0;
                    }

                    addKeyVal (&bulkOprInp->condInput, FORCE_FLAG_KW, "");
                    /* remember to remove it */
                    bulkOprInfo->forceFlagAdded = 1;

                    return 0;
                }

            int
                getPhyBunPath (const char *collection, const char *objPath, const char *phyBunDir,
                        char *outPhyBunPath)
                {
                    int collLen = strlen (collection);
                    const char *subPath = objPath + collLen;

                    if (*subPath != '/') {
                        rodsLogError (LOG_ERROR, USER_INPUT_PATH_ERR,
                                "getPhyBunPath: inconsistent collection %s and objPath %s",
                                collection, objPath);
                        return USER_INPUT_PATH_ERR;
                    }
                    snprintf (outPhyBunPath, MAX_NAME_LEN, "%s%s", phyBunDir, subPath);
                    return 0;
                }

            int mySetenvStr (const char *envname, const char *envval)
            {
                int status;

#if defined(linux_platform)||defined(osx_platform) 
                if (envname == NULL || envval == NULL) return USER__NULL_INPUT_ERR;
                status = setenv (envname, envval, 1);
#else
                char *myBuf;
                int len;

                if (envname == NULL || envval == NULL) return USER__NULL_INPUT_ERR;
                len = strlen (envname) + strlen (envval) + 16;
                myBuf = (char *)malloc (len);
                snprintf (myBuf, len, "%s=%s", envname, envval);
                status = putenv (myBuf);
                //      free( myBuf ); // JMC cppcheck - leak ==> backport 'fix' from comm trunk for solaris
#endif
                return status;
            }

            int
                mySetenvInt (char *envname, int envval)
                {
                    int status;

#if defined(linux_platform)||defined(osx_platform)
                    char myIntStr[NAME_LEN];
                    if (envname == NULL) return USER__NULL_INPUT_ERR;
                    snprintf (myIntStr, NAME_LEN, "%d", envval);
                    status = setenv (envname, myIntStr, 1);
#else
                    char *myBuf;
                    int len;
                    if (envname == NULL) return USER__NULL_INPUT_ERR;
                    len = strlen (envname) + 20;
                    myBuf = (char *)malloc (len);
                    snprintf (myBuf, len, "%s=%d", envname, envval);
                    status = putenv (myBuf);
                    //      free( myBuf ); // JMC cppcheck - leak ==> backport 'fix' from comm trunk for solaris
#endif
                    return status;
                }

            int
                getRandomArray (int **randomArray, int size)
                {
                    int *myArray;
                    int i, j, k;

                    if (size < 0) {
                        *randomArray = NULL;
                        return -1;
                    }

                    myArray = (int *) malloc (size * sizeof (int));
                    bzero (myArray, size * sizeof (int));
                    for (i = size ; i > 0; i --) {
                        int ranNum;
                        /* get a number between 0 and i-1 */
                        ranNum = (random() >> 2) % i;
                        k = 0;
                        /* find the ranNum th empty slot  */
                        for (j = 0; j < size ; j ++) {
                            if (myArray[j] == 0) {
                                k++;
                            }
                            if (k > ranNum) break;
                        }
                        myArray[j] = i;
                    }
                    *randomArray = myArray;

                    return (0);
                }

            int
                isPathSymlink (rodsArguments_t *rodsArgs, char *myPath)
                {
                    path p (myPath);
                    if (rodsArgs != NULL && rodsArgs->link != True) return 0;
                    if (exists(p) && is_symlink (p)) {
                        return 1;
                    } else {
                        return 0;
                    }
                }

            /* Added by RAJA Nov 22 2010 */
            int
                clearAuthResponseInp (void *inauthResponseInp)
                {
                    authResponseInp_t *authResponseInp;

                    authResponseInp = (authResponseInp_t *) inauthResponseInp;

                    if (authResponseInp == NULL) {
                        return 0;
                    }
                    free(authResponseInp->username);
                    free(authResponseInp->response);
                    memset (authResponseInp, 0, sizeof (authResponseInp_t));

                    return (0);
                }

            namespace boost
            {
                void assertion_failed(char const * expr,
                        char const * function, char const * file, long line)
                {
                    std::cerr <<
                        "***** Internal Program Error - assertion (" << expr << ") failed in "
                        << function << ":\n"
                        << file << '(' << line << "): errno = " << errno << std::endl;
                }


            } // namespace boost

            int
                getPathStMode (path & p)
                {
                    struct stat statbuf;

                    if (stat (p.c_str(), &statbuf) == 0 && 
                            (statbuf.st_mode & S_IFREG)) {
                        return statbuf.st_mode;
                    } else {
                        return -1;
                    }
                }


            int
                hasSymlinkInDir (char *mydir)
                {
                    int status;
                    char subfilePath[MAX_NAME_LEN];
                    DIR *dirPtr;
                    struct dirent *myDirent;
                    struct stat statbuf;

                    if (mydir == NULL) return 0;
                    dirPtr = opendir (mydir);
                    if (dirPtr == NULL) return 0;

                    while ((myDirent = readdir (dirPtr)) != NULL) {
                        if (strcmp (myDirent->d_name, ".") == 0 ||
                                strcmp (myDirent->d_name, "..") == 0) {
                            continue;
                        }
                        snprintf (subfilePath, MAX_NAME_LEN, "%s/%s",
                                mydir, myDirent->d_name);
                        status = lstat (subfilePath, &statbuf);
                        if (status != 0) {
                            rodsLog (LOG_ERROR,
                                    "hasSymlinkIndir: stat error for %s, errno = %d",
                                    subfilePath, errno);
                            continue;
                        }
                        if ((statbuf.st_mode & S_IFLNK) == S_IFLNK) {
                            rodsLog (LOG_ERROR,
                                    "hasSymlinkIndir: %s is a symlink",
                                    subfilePath);
                            closedir (dirPtr);
                            return 1;
                        }
                        if ((statbuf.st_mode & S_IFDIR) != 0) {
                            if (hasSymlinkInDir (subfilePath)) {
                                closedir (dirPtr);
                                return 1;
                            }
                        }
                    }
                    closedir (dirPtr);
                    return 0;
                }

            int
                hasSymlinkInPartialPath (char *myPath, int pos)
                {
                    char *nextPtr;
                    char *curPtr = myPath + pos;
                    struct stat statbuf;
                    int status;

                    status = lstat (myPath, &statbuf);
                    if (status != 0) {
                        rodsLog (LOG_ERROR,
                                "hasSymlinkInPartialPath: stat error for %s, errno = %d",
                                myPath, errno);
                        return 0;
                    }
                    if ((statbuf.st_mode & S_IFLNK) == S_IFLNK) {
                        rodsLog (LOG_ERROR,
                                "hasSymlinkInPartialPath: %s is a symlink", myPath);
                        return 1;
                    }

                    while ((nextPtr = strchr (curPtr, '/')) != NULL) {
                        *nextPtr = '\0';
                        status = lstat (myPath, &statbuf);
                        if (status != 0) {
                            rodsLog (LOG_ERROR,
                                    "hasSymlinkInPartialPath: stat error for %s, errno = %d",
                                    myPath, errno);
                            *nextPtr = '/';
                            return 0;
                        }
                        if ((statbuf.st_mode & S_IFLNK) == S_IFLNK) {
                            rodsLog (LOG_ERROR,
                                    "hasSymlinkInPartialPath: %s is a symlink", myPath);
                            *nextPtr = '/';
                            return 1;
                        }
                        *nextPtr = '/';
                        curPtr = nextPtr + 1;
                    }
                    return 0;
                }

            int
                hasSymlinkInPath (char *myPath)
                {
                    static char lastCheckedPath[MAX_NAME_LEN];
                    int status, i;
                    int lastSlashPos = 0;

                    for (i = 0; i < MAX_NAME_LEN; i++) {
                        if (lastCheckedPath[i] != myPath[i]) break;
                        if (lastCheckedPath[i] == '/') lastSlashPos = i;
                    }
                    status = hasSymlinkInPartialPath (myPath, lastSlashPos + 1);
                    if (status == 0) {
                        rstrcpy (lastCheckedPath, myPath, MAX_NAME_LEN);
                    }
                    return status;
                }

<|MERGE_RESOLUTION|>--- conflicted
+++ resolved
@@ -892,13 +892,8 @@
     return (0);
 }
 
-<<<<<<< HEAD
 int
 addInxVal (inxValPair_t *inxValPair, int inx, const char *value)
-=======
-    int
-addInxVal (inxValPair_t *inxValPair, int inx, char *value)
->>>>>>> 9c4ff9b4
 {
     int *newInx;
     char **newValue;
