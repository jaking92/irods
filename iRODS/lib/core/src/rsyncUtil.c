/*** Copyright (c), The Regents of the University of California            ***
 *** For more information please refer to files in the COPYRIGHT directory ***/
#ifndef windows_platform
#include <sys/time.h>
#endif
#include "rodsPath.h"
#include "rodsErrorTable.h"
#include "rodsLog.h"
#include "rsyncUtil.h"
#include "miscUtil.h"

static int CurrentTime = 0;
int
ageExceeded (int ageLimit, int myTime, int verbose, char *objPath,
rodsLong_t fileSize);

int
rsyncUtil (rcComm_t *conn, rodsEnv *myRodsEnv, rodsArguments_t *myRodsArgs,
rodsPathInp_t *rodsPathInp)
{
    int i;
    int status; 
    int savedStatus = 0;
    rodsPath_t *srcPath, *targPath;
    dataObjInp_t dataObjOprInp;
    dataObjCopyInp_t dataObjCopyInp;


    if (rodsPathInp == NULL) {
	return (USER__NULL_INPUT_ERR);
    }


    status = resolveRodsTarget (conn, myRodsEnv, rodsPathInp, RSYNC_OPR);
    if (status < 0) {
        rodsLogError (LOG_ERROR, status,
          "rsyncUtil: resolveRodsTarget");
        return (status);
    }

    if (rodsPathInp->srcPath[0].objType <= COLL_OBJ_T &&
      rodsPathInp->targPath[0].objType <= COLL_OBJ_T) {
        initCondForIrodsToIrodsRsync (myRodsEnv, myRodsArgs, &dataObjCopyInp);
    } else {
        initCondForRsync (myRodsEnv, myRodsArgs, &dataObjOprInp);
    }

    for (i = 0; i < rodsPathInp->numSrc; i++) {
	int srcType, targType;

        targPath = &rodsPathInp->targPath[i];
        srcPath = &rodsPathInp->srcPath[i];
	srcType = srcPath->objType;
	targType = targPath->objType;

	if (srcPath->objState != EXIST_ST) {
            rodsLog (LOG_ERROR,
              "rsyncUtil: Source path %s does not exist");
	    return USER_INPUT_PATH_ERR;
	}
	    
        if (srcPath->objType <= COLL_OBJ_T && srcPath->rodsObjStat != NULL &&
          rodsPathInp->srcPath[i].rodsObjStat->specColl != NULL) {
            dataObjOprInp.specColl = dataObjCopyInp.srcDataObjInp.specColl =
              srcPath->rodsObjStat->specColl;
        } else {
            dataObjOprInp.specColl = 
	      dataObjCopyInp.srcDataObjInp.specColl = NULL;
        }

	if (srcType == DATA_OBJ_T && targType == LOCAL_FILE_T) { 
	    rmKeyVal (&dataObjOprInp.condInput, TRANSLATED_PATH_KW);
	    status = rsyncDataToFileUtil (conn, srcPath, targPath,
	     myRodsEnv, myRodsArgs, &dataObjOprInp);
	} else if (srcType == LOCAL_FILE_T && targType == DATA_OBJ_T) {
            if (isPathSymlink (myRodsArgs, srcPath->outPath) > 0)
                continue;
	    dataObjOprInp.createMode = rodsPathInp->srcPath[i].objMode;
            status = rsyncFileToDataUtil (conn, srcPath, targPath,
             myRodsEnv, myRodsArgs, &dataObjOprInp);
        } else if (srcType == DATA_OBJ_T && targType == DATA_OBJ_T) {
            rmKeyVal (&dataObjCopyInp.srcDataObjInp.condInput, 
	      TRANSLATED_PATH_KW);
	    addKeyVal (&dataObjCopyInp.destDataObjInp.condInput, 
	      REG_CHKSUM_KW, "");
            status = rsyncDataToDataUtil (conn, srcPath, targPath,
             myRodsEnv, myRodsArgs, &dataObjCopyInp);
        } else if (srcType == COLL_OBJ_T && targType == LOCAL_DIR_T) {
	    addKeyVal (&dataObjOprInp.condInput, TRANSLATED_PATH_KW, "");
            status = rsyncCollToDirUtil (conn, srcPath, targPath,
             myRodsEnv, myRodsArgs, &dataObjOprInp);
            if (status >= 0 && dataObjOprInp.specColl != NULL &&
              dataObjOprInp.specColl->collClass == STRUCT_FILE_COLL) {
                dataObjOprInp.specColl = NULL;
		status = rsyncCollToDirUtil (conn, srcPath, targPath,
                  myRodsEnv, myRodsArgs, &dataObjOprInp);
	    }
        } else if (srcType == LOCAL_DIR_T && targType == COLL_OBJ_T) {
            status = rsyncDirToCollUtil (conn, srcPath, targPath,
             myRodsEnv, myRodsArgs, &dataObjOprInp);
        } else if (srcType == COLL_OBJ_T && targType == COLL_OBJ_T) {
            addKeyVal (&dataObjCopyInp.srcDataObjInp.condInput, 
	      TRANSLATED_PATH_KW, "");
            addKeyVal (&dataObjCopyInp.destDataObjInp.condInput, 
              REG_CHKSUM_KW, "");
            status = rsyncCollToCollUtil (conn, srcPath, targPath,
             myRodsEnv, myRodsArgs, &dataObjCopyInp);
            if (status >= 0 && dataObjOprInp.specColl != NULL &&
              dataObjCopyInp.srcDataObjInp.specColl->collClass == STRUCT_FILE_COLL) {
		dataObjCopyInp.srcDataObjInp.specColl = NULL;
                status = rsyncCollToCollUtil (conn, srcPath, targPath,
                 myRodsEnv, myRodsArgs, &dataObjCopyInp);
	    }
	} else {
	    /* should not be here */
	    rodsLog (LOG_ERROR,
	     "rsyncUtil: invalid srcType %d and targType %d combination for %s",
	      srcType, targType, targPath->outPath);
	    return (USER_INPUT_PATH_ERR);
	}
	/* XXXX may need to return a global status */
	if (status < 0) {
            rodsLogError (LOG_ERROR, status,
             "rsyncUtil: rsync error for %s", 
	      targPath->outPath);
	    savedStatus = status;
	} 
    }
    if (savedStatus < 0) {
        return (savedStatus);
    } else if (status == CAT_NO_ROWS_FOUND || 
      status == SYS_SPEC_COLL_OBJ_NOT_EXIST) {
        return (0);
    } else {
        return (status);
    }
}

int
rsyncDataToFileUtil (rcComm_t *conn, rodsPath_t *srcPath, 
rodsPath_t *targPath, rodsEnv *myRodsEnv, rodsArguments_t *myRodsArgs, 
dataObjInp_t *dataObjOprInp)
{
    int status;
    struct timeval startTime, endTime;
    int getFlag = 0;
    int syncFlag = 0;
    char *chksum;
 
    if (srcPath == NULL || targPath == NULL) {
       rodsLog (LOG_ERROR,
          "rsyncDataToFileUtil: NULL srcPath or targPath input");
        return (USER__NULL_INPUT_ERR);
    }
    /* check the age */
    if (myRodsArgs->age == True) {
       if (srcPath->rodsObjStat != NULL) {
           if (ageExceeded (myRodsArgs->agevalue,
             atoi (srcPath->rodsObjStat->modifyTime), myRodsArgs->verbose,
              srcPath->outPath, srcPath->size)) return 0;
        }
    }

    if (myRodsArgs->verbose == True) {
        (void) gettimeofday(&startTime, (struct timezone *)0);
	bzero (&conn->transStat, sizeof (transStat_t));
    }

    if (targPath->objState == NOT_EXIST_ST) {
	getFlag = 1;
    } else if (myRodsArgs->sizeFlag == True) {
	/* sync by size */
	if (targPath->size != srcPath->size) {
	    getFlag = 1;
	}
    } else if (strlen (srcPath->chksum) > 0) {
	/* src has a checksum value */
        status = rcChksumLocFile (targPath->outPath, RSYNC_CHKSUM_KW,
          &dataObjOprInp->condInput);
        if (status < 0) {
            rodsLogError (LOG_ERROR, status,
              "rsyncDataToFileUtil: rcChksumLocFile error for %s, status = %d",
              targPath->outPath, status);
            return (status);
        } else {
	    chksum = getValByKey (&dataObjOprInp->condInput, RSYNC_CHKSUM_KW);
	    if (strcmp (chksum, srcPath->chksum) != 0) {
		getFlag = 1;
	    }
	}
    } else { 
	/* exist but no chksum */
        status = rcChksumLocFile (targPath->outPath, RSYNC_CHKSUM_KW,
          &dataObjOprInp->condInput);
        if (status < 0) {
            rodsLogError (LOG_ERROR, status,
              "rsyncDataToFileUtil: rcChksumLocFile error for %s, status = %d",
              targPath->outPath, status);
            return (status);
        } else {
	    syncFlag = 1;
	}
    }

    if (getFlag + syncFlag > 0) {
        if (myRodsArgs->verifyChecksum == True) {
            addKeyVal (&dataObjOprInp->condInput, VERIFY_CHKSUM_KW, "");
        }
        rstrcpy (dataObjOprInp->objPath, srcPath->outPath, MAX_NAME_LEN);
        dataObjOprInp->dataSize = srcPath->size;
        dataObjOprInp->openFlags = O_RDONLY;
    }

    if (getFlag == 1) {
	/* only do the sync if no -l option specified */
	if ( myRodsArgs->longOption != True ) { 
	    status = rcDataObjGet (conn, dataObjOprInp, targPath->outPath);	
	} else {
	    status = 0;
	    printf ("%s   %lld   N\n", srcPath->outPath, srcPath->size);
	}
        rmKeyVal (&dataObjOprInp->condInput, RSYNC_CHKSUM_KW);
	if (status >= 0 && myRodsArgs->longOption != True) 
	    myChmod (targPath->outPath, srcPath->objMode);
    } else if (syncFlag == 1) {
	addKeyVal (&dataObjOprInp->condInput, RSYNC_DEST_PATH_KW, 
	  targPath->outPath);
	addKeyVal (&dataObjOprInp->condInput, RSYNC_MODE_KW, LOCAL_TO_IRODS);
        status = rcDataObjRsync (conn, dataObjOprInp);
        rmKeyVal (&dataObjOprInp->condInput, RSYNC_DEST_PATH_KW);
        rmKeyVal (&dataObjOprInp->condInput, RSYNC_MODE_KW);
    } else {
	status = 0;
    }

    if (status >= 0 && myRodsArgs->verbose == True) {
	if (getFlag > 0 || 
	  (syncFlag > 0 && status == SYS_RSYNC_TARGET_MODIFIED)) {
            (void) gettimeofday(&endTime, (struct timezone *)0);
            printTiming (conn, srcPath->outPath, srcPath->size, 
	      targPath->outPath, &startTime, &endTime);
	} else {
	    printNoSync (srcPath->outPath, srcPath->size, "a match");
	}
    }

    return (status);
}

int
rsyncFileToDataUtil (rcComm_t *conn, rodsPath_t *srcPath, 
rodsPath_t *targPath, rodsEnv *myRodsEnv, rodsArguments_t *myRodsArgs, 
dataObjInp_t *dataObjOprInp)
{
    rodsLog( LOG_NOTICE, "XXXx - rsyncFileToDataUtil :: START" );
    int status;
    struct timeval startTime, endTime;
    int putFlag = 0;
    int syncFlag = 0;
    char *chksum;
 
    if (srcPath == NULL || targPath == NULL) {
       rodsLog (LOG_ERROR,
          "rsyncFileToDataUtil: NULL srcPath or targPath input");
        return (USER__NULL_INPUT_ERR);
    }
    /* check the age */
    if (myRodsArgs->age == True) {
#ifndef windows_platform
        struct stat statbuf;
        status = stat (srcPath->outPath, &statbuf);
#else
        struct irodsntstat statbuf;
        status = iRODSNt_stat(srcPath->outPath, &statbuf);
#endif
       if (status < 0) {
            rodsLog (LOG_ERROR,
              "rsyncFileToDataUtil: stat error for %s, errno = %d\n",
              srcPath->outPath, errno);
            return (USER_INPUT_PATH_ERR);
        }
        if( ageExceeded (myRodsArgs->agevalue, statbuf.st_mtime,
            myRodsArgs->verbose, srcPath->outPath, srcPath->size)) return 0;
    }

    if (myRodsArgs->verbose == True) {
        (void) gettimeofday(&startTime, (struct timezone *)0);
        bzero (&conn->transStat, sizeof (transStat_t));
    }

    if (targPath->objState == NOT_EXIST_ST) {
	putFlag = 1;
    } else if (myRodsArgs->sizeFlag == True) {
	/* sync by size */
	if (targPath->size != srcPath->size) {
	    putFlag = 1;
	}
    } else if (strlen (targPath->chksum) > 0) {
	/* src has a checksum value */
        status = rcChksumLocFile (srcPath->outPath, RSYNC_CHKSUM_KW,
          &dataObjOprInp->condInput);
        if (status < 0) {
            rodsLogError (LOG_ERROR, status,
              "rsyncFileToDataUtil: rcChksumLocFile error for %s, status = %d",
              srcPath->outPath, status);
            return (status);
        } else {
	    chksum = getValByKey (&dataObjOprInp->condInput, RSYNC_CHKSUM_KW);
	    if (strcmp (chksum, targPath->chksum) != 0) {
            if (myRodsArgs->verifyChecksum == True) {
               addKeyVal (&dataObjOprInp->condInput, VERIFY_CHKSUM_KW,
                  chksum);
            }

		putFlag = 1;
	    }
	}
    } else { 
	/* exist but no chksum */
        status = rcChksumLocFile (srcPath->outPath, RSYNC_CHKSUM_KW,
          &dataObjOprInp->condInput);
        if (status < 0) {
            rodsLogError (LOG_ERROR, status,
              "rsyncFileToDataUtil: rcChksumLocFile error for %s, status = %d",
              srcPath->outPath, status);
            return (status);
        } else {
            chksum = getValByKey (&dataObjOprInp->condInput, RSYNC_CHKSUM_KW);
            if (myRodsArgs->verifyChecksum == True) {
                addKeyVal (&dataObjOprInp->condInput, VERIFY_CHKSUM_KW, chksum);
            }
	        syncFlag = 1;
	}
    }

    if (putFlag + syncFlag > 0) {
        rstrcpy (dataObjOprInp->objPath, targPath->outPath, MAX_NAME_LEN);
        dataObjOprInp->dataSize = srcPath->size;
        dataObjOprInp->openFlags = O_WRONLY;
    }

    if (putFlag == 1) {
	/* only do the sync if no -l option specified */
	if ( myRodsArgs->longOption != True ) { 
    rodsLog( LOG_NOTICE, "XXXx - rsyncFileToDataUtil :: calling rcDataObjPut" );
            status = rcDataObjPut (conn, dataObjOprInp, srcPath->outPath);
	} else {
	    status = 0;
            printf ("%s   %lld   N\n", srcPath->outPath, srcPath->size);
	}
        rmKeyVal (&dataObjOprInp->condInput, RSYNC_CHKSUM_KW);
    } else if (syncFlag == 1) {
	addKeyVal (&dataObjOprInp->condInput, RSYNC_DEST_PATH_KW, 
	  srcPath->outPath);
	addKeyVal (&dataObjOprInp->condInput, RSYNC_MODE_KW, IRODS_TO_LOCAL);
	/* only do the sync if no -l option specified */
	if ( myRodsArgs->longOption != True ) {
    rodsLog( LOG_NOTICE, "XXXx - rsyncFileToDataUtil :: calling rcDataObjRsync" );
	    status = rcDataObjRsync (conn, dataObjOprInp);
	} else {
            status = 0;
	}
        rmKeyVal (&dataObjOprInp->condInput, RSYNC_DEST_PATH_KW);
        rmKeyVal (&dataObjOprInp->condInput, RSYNC_MODE_KW);
    } else {
        status = 0;
    }

    if (status >= 0 && myRodsArgs->verbose == True) {
	if (putFlag > 0 ||
	  (syncFlag > 0 && status == SYS_RSYNC_TARGET_MODIFIED)) {
            (void) gettimeofday(&endTime, (struct timezone *)0);
            printTiming (conn, srcPath->outPath, srcPath->size,
              targPath->outPath, &startTime, &endTime);
        } else {
            printNoSync (srcPath->outPath, srcPath->size, "a match");
        }
    }

    return (status);
}

int
rsyncDataToDataUtil (rcComm_t *conn, rodsPath_t *srcPath, 
rodsPath_t *targPath, rodsEnv *myRodsEnv, rodsArguments_t *myRodsArgs, 
dataObjCopyInp_t *dataObjCopyInp)
{
    int status;
    struct timeval startTime, endTime;
    int syncFlag = 0;
    int cpFlag = 0;
 
    if (srcPath == NULL || targPath == NULL) {
       rodsLog (LOG_ERROR,
          "rsyncDataToDataUtil: NULL srcPath or targPath input");
        return (USER__NULL_INPUT_ERR);
    }
    /* check the age */
    if (myRodsArgs->age == True) {
        if (srcPath->rodsObjStat != NULL) {
           if (ageExceeded (myRodsArgs->agevalue,
              atoi (srcPath->rodsObjStat->modifyTime), myRodsArgs->verbose,
              srcPath->outPath, srcPath->size)) return 0;
        }
    }

    if (myRodsArgs->verbose == True) {
        (void) gettimeofday(&startTime, (struct timezone *)0);
        bzero (&conn->transStat, sizeof (transStat_t));
    }

    if (targPath->objState == NOT_EXIST_ST) {
	cpFlag = 1;
    } else if (myRodsArgs->sizeFlag == True) {
	/* sync by size */
	if (targPath->size != srcPath->size) {
	    cpFlag = 1;
	}
    } else if (strlen (srcPath->chksum) > 0 && strlen (targPath->chksum) > 0) {
	/* src and trg has a checksum value */
	if (strcmp (targPath->chksum, srcPath->chksum) != 0) {
	    cpFlag = 1;
	}
    } else { 
	syncFlag = 1;
    }

    if (cpFlag == 1) {
        rstrcpy (dataObjCopyInp->srcDataObjInp.objPath, srcPath->outPath, 
          MAX_NAME_LEN);
        dataObjCopyInp->srcDataObjInp.dataSize = srcPath->size;
        rstrcpy (dataObjCopyInp->destDataObjInp.objPath, targPath->outPath, 
          MAX_NAME_LEN);
	/* only do the sync if no -l option specified */
	if ( myRodsArgs->longOption != True ) {
	    status = rcDataObjCopy (conn, dataObjCopyInp);

	    if(status < 0) {
		char* sys_error;
		char* rods_error = rodsErrorName(status, &sys_error);
		std::stringstream msg;
		msg << __FUNCTION__;
		msg << " - Failed to copy the object \"";
		msg << srcPath->outPath;
		msg << "\" to \"";
		msg << targPath->outPath;
		msg << "\" ";
		msg << rods_error << " " << sys_error;
		eirods::log(LOG_ERROR, msg.str());
	    }

	} else {
	    status = 0;
	    printf ("%s   %lld   N\n", srcPath->outPath, srcPath->size);
	}
    } else if (syncFlag == 1) {
	dataObjInp_t *dataObjOprInp = &dataObjCopyInp->destDataObjInp;
        rstrcpy (dataObjOprInp->objPath, srcPath->outPath, 
          MAX_NAME_LEN);
        dataObjOprInp->dataSize = srcPath->size;
        addKeyVal (&dataObjOprInp->condInput, RSYNC_DEST_PATH_KW,
          targPath->outPath);
	addKeyVal (&dataObjOprInp->condInput, RSYNC_MODE_KW, IRODS_TO_IRODS);
	/* only do the sync if no -l option specified */
	if ( myRodsArgs->longOption != True ) {
	    status = rcDataObjRsync (conn, dataObjOprInp);
	} else {
	    status = 0;
	    printf ("%s   %lld   N\n", srcPath->outPath, srcPath->size);
	}
        rmKeyVal (&dataObjOprInp->condInput, RSYNC_MODE_KW);
        rmKeyVal (&dataObjOprInp->condInput, RSYNC_DEST_PATH_KW);
    } else {
	status = 0;
    }

    if (status >= 0 && myRodsArgs->verbose == True) {
	if (cpFlag > 0 ||
	  (syncFlag > 0 && status == SYS_RSYNC_TARGET_MODIFIED)) {
            (void) gettimeofday(&endTime, (struct timezone *)0);
            printTiming (conn, srcPath->outPath, srcPath->size, 
	      targPath->outPath, &startTime, &endTime);
	} else {
            printNoSync (srcPath->outPath, srcPath->size, "a match");
        }
    }

    return (status);
}

int
rsyncCollToDirUtil (rcComm_t *conn, rodsPath_t *srcPath, 
rodsPath_t *targPath, rodsEnv *myRodsEnv, rodsArguments_t *rodsArgs, 
dataObjInp_t *dataObjOprInp)
{
    int status = 0;
    int savedStatus = 0;
    char *srcColl, *targDir;
    char targChildPath[MAX_NAME_LEN];
#if 0
    int collLen;
#else
    char parPath[MAX_NAME_LEN], childPath[MAX_NAME_LEN];
#endif
    rodsPath_t mySrcPath, myTargPath;
    collHandle_t collHandle;
    collEnt_t collEnt;
    dataObjInp_t childDataObjInp;

    if (srcPath == NULL || targPath == NULL) {
       rodsLog (LOG_ERROR,
          "rsyncCollToDirUtil: NULL srcPath or targPath input");
        return (USER__NULL_INPUT_ERR);
    }

    srcColl = srcPath->outPath;
    targDir = targPath->outPath;

    if (rodsArgs->recursive != True) {
        rodsLog (LOG_ERROR,
        "rsyncCollToDirUtil: -r option must be used for collection %s",
         targDir);
        return (USER_INPUT_OPTION_ERR);
    }

#if 0
    status = rclOpenCollection (conn, srcColl, 
      RECUR_QUERY_FG | VERY_LONG_METADATA_FG, &collHandle);
#else
    status = rclOpenCollection (conn, srcColl,
      VERY_LONG_METADATA_FG, &collHandle);
#endif

    if (status < 0) {
        rodsLog (LOG_ERROR,
          "rsyncCollToDirUtil: rclOpenCollection of %s error. status = %d",
          srcColl, status);
        return status;
    }

    memset (&mySrcPath, 0, sizeof (mySrcPath));
    memset (&myTargPath, 0, sizeof (myTargPath));
    myTargPath.objType = LOCAL_FILE_T;
    mySrcPath.objType = DATA_OBJ_T;

#if 0
    collLen = strlen (srcColl);
    collLen = getOpenedCollLen (&collHandle);
#endif
    while ((status = rclReadCollection (conn, &collHandle, &collEnt)) >= 0) {
        if (collEnt.objType == DATA_OBJ_T) {
           if (rodsArgs->age == True) {
                if (ageExceeded (rodsArgs->agevalue,
                  atoi (collEnt.modifyTime), rodsArgs->verbose,
                  collEnt.dataName, collEnt.dataSize)) continue;
            }
#if 0
            snprintf (myTargPath.outPath, MAX_NAME_LEN, "%s%s/%s",
              targDir, collEnt.collName + collLen,
              collEnt.dataName);
#else
            snprintf (myTargPath.outPath, MAX_NAME_LEN, "%s/%s",
              targDir, collEnt.dataName);
#endif
            snprintf (mySrcPath.outPath, MAX_NAME_LEN, "%s/%s",
              collEnt.collName, collEnt.dataName);
            /* fill in some info for mySrcPath */
            if (strlen (mySrcPath.dataId) == 0)
                rstrcpy (mySrcPath.dataId, collEnt.dataId, NAME_LEN);
            mySrcPath.size = collEnt.dataSize;
            mySrcPath.objMode = collEnt.dataMode;
            rstrcpy (mySrcPath.chksum, collEnt.chksum, NAME_LEN);
            mySrcPath.objState = EXIST_ST;

            getFileType (&myTargPath);

            status = rsyncDataToFileUtil (conn, &mySrcPath, &myTargPath,
              myRodsEnv, rodsArgs, dataObjOprInp);
            if (status < 0) {
                rodsLogError (LOG_ERROR, status,
                  "rsyncCollUtil: rsyncDataObjUtil failed for %s. status = %d",
                  mySrcPath.outPath, status);
                /* need to set global error here */
                savedStatus = status;
                status = 0;
            }
        } else if (collEnt.objType == COLL_OBJ_T) {
#if 0
            snprintf (targChildPath, MAX_NAME_LEN, "%s/%s",
              targDir, collEnt.collName + collLen);
#else
            if ((status = splitPathByKey (
              collEnt.collName, parPath, childPath, '/')) < 0) {
                rodsLogError (LOG_ERROR, status,
                  "rsyncCollToDirUtil:: splitPathByKey for %s error, stat=%d",
                  collEnt.collName, status);
                return (status);
            }
            snprintf (targChildPath, MAX_NAME_LEN, "%s/%s",
              targDir, childPath);
#endif

			/* only do the sync if no -l option specified */
			if ( rodsArgs->longOption != True ) {
                mkdirR (targDir, targChildPath, 0750);
	    }

#if 0
            if (collEnt.specColl.collClass != NO_SPEC_COLL) {
#endif
                /* the child is a spec coll. need to drill down */
                childDataObjInp = *dataObjOprInp;
		if (collEnt.specColl.collClass != NO_SPEC_COLL)
                    childDataObjInp.specColl = &collEnt.specColl;
                else 
                    childDataObjInp.specColl = NULL;
                rstrcpy (myTargPath.outPath, targChildPath, MAX_NAME_LEN);
                rstrcpy (mySrcPath.outPath, collEnt.collName, MAX_NAME_LEN);

                status = rsyncCollToDirUtil (conn, &mySrcPath,
                  &myTargPath, myRodsEnv, rodsArgs, &childDataObjInp);

                if (status < 0 && status != CAT_NO_ROWS_FOUND) {
                    return (status);
                }
#if 0
            }
#endif
        }
    }
    rclCloseCollection (&collHandle);

    if (savedStatus < 0) {
        return (savedStatus);
    } else if (status == CAT_NO_ROWS_FOUND || 
      status == SYS_SPEC_COLL_OBJ_NOT_EXIST) {
        return (0);
    } else {
        return (status);
    }
}

int
rsyncDirToCollUtil (rcComm_t *conn, rodsPath_t *srcPath, 
        rodsPath_t *targPath, rodsEnv *myRodsEnv, rodsArguments_t *rodsArgs, 
        dataObjInp_t *dataObjOprInp)
{
    int status = 0;
    int savedStatus = 0;
    char *srcDir, *targColl;
    rodsPath_t mySrcPath, myTargPath;

    if (srcPath == NULL || targPath == NULL) {
        rodsLog (LOG_ERROR,
                "rsyncDirToCollUtil: NULL srcPath or targPath input");
        return (USER__NULL_INPUT_ERR);
    }

    srcDir = srcPath->outPath;
    targColl = targPath->outPath;

    if (isPathSymlink (rodsArgs, srcDir) > 0) return 0;

    if (rodsArgs->recursive != True) {
        rodsLog (LOG_ERROR,
                "rsyncDirToCollUtil: -r option must be used for putting %s directory",
                srcDir);
        return (USER_INPUT_OPTION_ERR);
    }

    path srcDirPath (srcDir);
    if (!exists(srcDirPath) || !is_directory(srcDirPath)) {
        rodsLog (LOG_ERROR,
                "rsyncDirToCollUtil: opendir local dir error for %s, errno = %d\n",
                srcDir, errno);
        return (USER_INPUT_PATH_ERR);
    }

    if (rodsArgs->verbose == True) {
        fprintf (stdout, "C- %s:\n", targColl);
    }

    memset( &mySrcPath,  0, sizeof( mySrcPath  ) );
    memset( &myTargPath, 0, sizeof( myTargPath ) );
    myTargPath.objType = DATA_OBJ_T;
    mySrcPath.objType  = LOCAL_FILE_T;

    directory_iterator end_itr; // default construction yields past-the-end
    for( directory_iterator itr( srcDirPath ); 
            itr != end_itr;
            ++itr ) {
        path p = itr->path();
        snprintf( mySrcPath.outPath, MAX_NAME_LEN, "%s", p.c_str() );

        if( isPathSymlink( rodsArgs, mySrcPath.outPath ) > 0) continue;

        if (!exists(p)) {
            rodsLog (LOG_ERROR,
                    "rsyncDirToCollUtil: stat error for %s, errno = %d\n",
                    mySrcPath.outPath, errno);
            return (USER_INPUT_PATH_ERR);
        }

        if( is_regular_file( p ) && 
                rodsArgs->age == True ) {
            if( ageExceeded( 
                        rodsArgs->agevalue, 
                        last_write_time( p ),
                        rodsArgs->verbose, 
                        mySrcPath.outPath, 
                        file_size( p ) ) ) {
                continue;
            }
        }

        bzero (&myTargPath, sizeof (myTargPath));
        path childPath = p.filename();
        snprintf (myTargPath.outPath, MAX_NAME_LEN, "%s/%s",
                targColl, childPath.c_str());
        if (is_symlink (p)) {
            path cp = read_symlink (p);
            snprintf (mySrcPath.outPath, MAX_NAME_LEN, "%s/%s",
                    srcDir, cp.c_str ());
            p = path (mySrcPath.outPath);
        }
        dataObjOprInp->createMode = getPathStMode (p);
        if (is_regular_file(p)) {
            myTargPath.objType = DATA_OBJ_T;
            mySrcPath.objType = LOCAL_FILE_T;
            mySrcPath.objState = EXIST_ST;

            mySrcPath.size = file_size (p);
            getRodsObjType (conn, &myTargPath);
            status = rsyncFileToDataUtil (conn, &mySrcPath, &myTargPath,
                    myRodsEnv, rodsArgs, dataObjOprInp);
            /* fix a big mem leak */
            if (myTargPath.rodsObjStat != NULL) {
                freeRodsObjStat (myTargPath.rodsObjStat);
                myTargPath.rodsObjStat = NULL;
            }
        } else if (is_directory(p)) {
            status = 0;
            /* only do the sync if no -l option specified */
            if ( rodsArgs->longOption != True ) {
                status = mkCollR (conn, targColl, myTargPath.outPath);
            }
            if (status < 0) {
                rodsLogError (LOG_ERROR, status,
                        "rsyncDirToCollUtil: mkColl error for %s", 
                        myTargPath.outPath);
            } else {
                myTargPath.objType = COLL_OBJ_T;
                mySrcPath.objType = LOCAL_DIR_T;
                mySrcPath.objState = myTargPath.objState = EXIST_ST;
                getRodsObjType (conn, &myTargPath);
                status = rsyncDirToCollUtil (conn, &mySrcPath, &myTargPath,
                        myRodsEnv, rodsArgs, dataObjOprInp);
                /* fix a big mem leak */
                if (myTargPath.rodsObjStat != NULL) {
                    freeRodsObjStat (myTargPath.rodsObjStat);
                    myTargPath.rodsObjStat = NULL;
                }
            }
        } else {
            rodsLog (LOG_ERROR,
                    "rsyncDirToCollUtil: unknown local path %s",
                    mySrcPath.outPath);
            status = USER_INPUT_PATH_ERR;
        }

        if (status < 0) {
            savedStatus = status;
            rodsLogError (LOG_ERROR, status,
                    "rsyncDirToCollUtil: put %s failed. status = %d",
                    mySrcPath.outPath, status);
        }
    }

    if (savedStatus < 0) {
        return (savedStatus);
    } else if (status == CAT_NO_ROWS_FOUND || 
            status == SYS_SPEC_COLL_OBJ_NOT_EXIST) {
        return (0);
    } else {
        return (status);
    }

}

int
rsyncCollToCollUtil (rcComm_t *conn, rodsPath_t *srcPath, 
rodsPath_t *targPath, rodsEnv *myRodsEnv, rodsArguments_t *rodsArgs, 
dataObjCopyInp_t *dataObjCopyInp)
{
    int status = 0;
    int savedStatus = 0;
    char *srcColl, *targColl;
    char targChildPath[MAX_NAME_LEN];
    char parPath[MAX_NAME_LEN], childPath[MAX_NAME_LEN];

    rodsPath_t mySrcPath, myTargPath;
    collHandle_t collHandle;
    collEnt_t collEnt;
    dataObjCopyInp_t childDataObjCopyInp;

    dataObjInp_t *dataObjOprInp = &collHandle.dataObjInp;

    if (srcPath == NULL || targPath == NULL) {
       rodsLog (LOG_ERROR,
          "rsyncCollToCollUtil: NULL srcPath or targPath input");
        return (USER__NULL_INPUT_ERR);
    }

    srcColl = srcPath->outPath;
    targColl = targPath->outPath;

    if (rodsArgs->recursive != True) {
        rodsLog (LOG_ERROR,
        "rsyncCollToCollUtil: -r option must be used for collection %s",
         targColl);
        return (USER_INPUT_OPTION_ERR);
    }

    status = rclOpenCollection (conn, srcColl,
      VERY_LONG_METADATA_FG, &collHandle);

    if (status < 0) {
        rodsLog (LOG_ERROR,
          "getCollUtil: rclOpenCollection of %s error. status = %d",
          srcColl, status);
        return status;
    }

    if (dataObjOprInp->specColl != NULL) {
        if (rodsArgs->verbose == True) {
            if (rodsArgs->verbose == True) {
                char objType[NAME_LEN];
                status = getSpecCollTypeStr (dataObjOprInp->specColl, objType);
                if (status < 0) 
                    fprintf (stdout, "C- %s    :\n", targColl);
		else
                    fprintf (stdout, "C- %s    %-5.5s :\n", targColl, objType);
            }
        }
    }

    memset (&mySrcPath, 0, sizeof (mySrcPath));
    memset (&myTargPath, 0, sizeof (myTargPath));
    myTargPath.objType = DATA_OBJ_T;
    mySrcPath.objType = DATA_OBJ_T;

    while ((status = rclReadCollection (conn, &collHandle, &collEnt)) >= 0) {
        if (collEnt.objType == DATA_OBJ_T) {
            if (rodsArgs->age == True) {
                if (ageExceeded (rodsArgs->agevalue,
                  atoi (collEnt.modifyTime), rodsArgs->verbose,
                  collEnt.dataName, collEnt.dataSize)) continue;
            }

            snprintf (myTargPath.outPath, MAX_NAME_LEN, "%s/%s",
              targColl, collEnt.dataName);

            snprintf (mySrcPath.outPath, MAX_NAME_LEN, "%s/%s",
              collEnt.collName, collEnt.dataName);
            /* fill in some info for mySrcPath */
            if (strlen (mySrcPath.dataId) == 0)
                rstrcpy (mySrcPath.dataId, collEnt.dataId, NAME_LEN);
            mySrcPath.size = collEnt.dataSize;
            rstrcpy (mySrcPath.chksum, collEnt.chksum, NAME_LEN);
            mySrcPath.objState = EXIST_ST;

	    getRodsObjType (conn, &myTargPath);

            status = rsyncDataToDataUtil (conn, &mySrcPath,
             &myTargPath, myRodsEnv, rodsArgs, dataObjCopyInp);
	    if (myTargPath.rodsObjStat != NULL) {
	        freeRodsObjStat (myTargPath.rodsObjStat);
		myTargPath.rodsObjStat = NULL;
	    }
            if (status < 0) {
                rodsLogError (LOG_ERROR, status,
                  "rsyncCollToCollUtil: rsyncDataToDataUtil failed for %s.stat=%d",
                  myTargPath.outPath, status);
                /* need to set global error here */
                savedStatus = status;
                status = 0;
            }
        } else if (collEnt.objType == COLL_OBJ_T) {
            if ((status = splitPathByKey (
              collEnt.collName, parPath, childPath, '/')) < 0) {
                rodsLogError (LOG_ERROR, status,
                  "rsyncCollToCollUtil:: splitPathByKey for %s error, status = %d",
                  collEnt.collName, status);
                return (status);
            }
            snprintf (targChildPath, MAX_NAME_LEN, "%s/%s",
              targColl, childPath);

            if ( rodsArgs->longOption != True ) {   /* only do the sync if no -l option specified */
                    mkColl (conn, targChildPath);
            }

                /* the child is a spec coll. need to drill down */
           childDataObjCopyInp = *dataObjCopyInp;
		    if (collEnt.specColl.collClass != NO_SPEC_COLL)
                    childDataObjCopyInp.srcDataObjInp.specColl = 
		      &collEnt.specColl;
                rstrcpy (myTargPath.outPath, targChildPath, MAX_NAME_LEN);
                rstrcpy (mySrcPath.outPath, collEnt.collName, MAX_NAME_LEN);
                status = rsyncCollToCollUtil (conn, &mySrcPath,
                  &myTargPath, myRodsEnv, rodsArgs, &childDataObjCopyInp);


                if (status < 0 && status != CAT_NO_ROWS_FOUND) {
                    return (status);
                }



	    }
    }
    rclCloseCollection (&collHandle);

    if (savedStatus < 0) {
        return (savedStatus);
    } else if (status == CAT_NO_ROWS_FOUND || 
      status == SYS_SPEC_COLL_OBJ_NOT_EXIST) {
        return (0);
    } else {
        return (status);
    }
}

int
initCondForRsync (rodsEnv *myRodsEnv, rodsArguments_t *rodsArgs, 
dataObjInp_t *dataObjInp)
{
    char tmpStr[NAME_LEN];


    if (dataObjInp == NULL) {
       rodsLog (LOG_ERROR,
          "initCondForRsync: NULL dataObjOprInp input");
        return (USER__NULL_INPUT_ERR);
    }

    memset (dataObjInp, 0, sizeof (dataObjInp_t));

    if (rodsArgs == NULL) {
	return (0);
    }

    /* always turn on the force flag */
    addKeyVal (&dataObjInp->condInput, FORCE_FLAG_KW, "");

    if (rodsArgs->sizeFlag == True) {
        addKeyVal (&dataObjInp->condInput, VERIFY_BY_SIZE_KW, "");
    }

    if (rodsArgs->all == True) {
        addKeyVal (&dataObjInp->condInput, ALL_KW, "");
    }

#ifdef windows_platform
    dataObjInp->numThreads = NO_THREADING;
#else
    if (rodsArgs->number == True) {
        if (rodsArgs->numberValue == 0) {
            dataObjInp->numThreads = NO_THREADING;
        } else {
            dataObjInp->numThreads = rodsArgs->numberValue;
        }
    }
#endif

    if (rodsArgs->resource == True) {
        if (rodsArgs->resourceString == NULL) {
            rodsLog (LOG_ERROR,
              "initCondForRepl: NULL resourceString error");
            return (USER__NULL_INPUT_ERR);
        } else {
            addKeyVal (&dataObjInp->condInput, DEST_RESC_NAME_KW,
              rodsArgs->resourceString);
        }
    } else if (myRodsEnv != NULL && strlen (myRodsEnv->rodsDefResource) > 0) {
        addKeyVal (&dataObjInp->condInput, DEST_RESC_NAME_KW,
          myRodsEnv->rodsDefResource);
    }
    if (rodsArgs->age == True) {
        snprintf (tmpStr, NAME_LEN, "%d", rodsArgs->agevalue);
        addKeyVal (&dataObjInp->condInput, AGE_KW, tmpStr);
    }

    return (0);
}

int
initCondForIrodsToIrodsRsync (rodsEnv *myRodsEnv, rodsArguments_t *rodsArgs, 
dataObjCopyInp_t *dataObjCopyInp)
{
    char tmpStr[NAME_LEN];

    if (dataObjCopyInp == NULL) {
       rodsLog (LOG_ERROR,
          "initCondForCp: NULL dataObjCopyInp incp");
        return (USER__NULL_INPUT_ERR);
    }

    memset (dataObjCopyInp, 0, sizeof (dataObjCopyInp_t));

    if (rodsArgs == NULL) {
	return (0);
    }

    /* always turn on the force flag */
    addKeyVal (&dataObjCopyInp->destDataObjInp.condInput, FORCE_FLAG_KW, "");

    if (rodsArgs->sizeFlag == True) {
        addKeyVal (&dataObjCopyInp->destDataObjInp.condInput, 
	  VERIFY_BY_SIZE_KW, "");
    }

    if (rodsArgs->all == True) {
        addKeyVal (&dataObjCopyInp->destDataObjInp.condInput, ALL_KW, "");
    }

    if (rodsArgs->resource == True) {
        if (rodsArgs->resourceString == NULL) {
            rodsLog (LOG_ERROR,
              "initCondForRepl: NULL resourceString error");
            return (USER__NULL_INPUT_ERR);
        } else {
<<<<<<< HEAD
            addKeyVal (&dataObjCopyInp->destDataObjInp.condInput, 
	      DEST_RESC_NAME_KW, rodsArgs->resourceString);
=======
            addKeyVal(&dataObjCopyInp->destDataObjInp.condInput, 
	                  DEST_RESC_NAME_KW, rodsArgs->resourceString);
>>>>>>> c1818d0c
        }
    } else if (myRodsEnv != NULL && strlen (myRodsEnv->rodsDefResource) > 0) {
        addKeyVal (&dataObjCopyInp->destDataObjInp.condInput, 
	               DEST_RESC_NAME_KW, myRodsEnv->rodsDefResource);
    }
// =-=-=-=-=-=-=-
// JMC - backport 4865
#ifdef windows_platform
    dataObjCopyInp->destDataObjInp.numThreads = NO_THREADING;
#else
    if (rodsArgs->number == True) {
        if (rodsArgs->numberValue == 0) {
            dataObjCopyInp->destDataObjInp.numThreads = NO_THREADING;
        } else {
            dataObjCopyInp->destDataObjInp.numThreads = rodsArgs->numberValue;
        }
    }
#endif
// =-=-=-=-=-=-=-
    if (rodsArgs->age == True) {
        snprintf (tmpStr, NAME_LEN, "%d", rodsArgs->agevalue);
        addKeyVal (&dataObjCopyInp->destDataObjInp.condInput, AGE_KW, tmpStr);
    }

    if (rodsArgs->verifyChecksum == True) {
        addKeyVal (&dataObjCopyInp->destDataObjInp.condInput,
         VERIFY_CHKSUM_KW, "");
    }    

    return (0);
}

int
ageExceeded (int ageLimit, int myTime, int verbose, char *objPath,
rodsLong_t fileSize)
{
    int age;

    if (CurrentTime == 0) CurrentTime = time (0);
    age = CurrentTime - myTime;
    if (age > ageLimit * 60) {
        printNoSync (objPath, fileSize, "age");
        return 1;
    } else {
        return 0;
    }
}
<|MERGE_RESOLUTION|>--- conflicted
+++ resolved
@@ -1030,13 +1030,8 @@
               "initCondForRepl: NULL resourceString error");
             return (USER__NULL_INPUT_ERR);
         } else {
-<<<<<<< HEAD
             addKeyVal (&dataObjCopyInp->destDataObjInp.condInput, 
 	      DEST_RESC_NAME_KW, rodsArgs->resourceString);
-=======
-            addKeyVal(&dataObjCopyInp->destDataObjInp.condInput, 
-	                  DEST_RESC_NAME_KW, rodsArgs->resourceString);
->>>>>>> c1818d0c
         }
     } else if (myRodsEnv != NULL && strlen (myRodsEnv->rodsDefResource) > 0) {
         addKeyVal (&dataObjCopyInp->destDataObjInp.condInput, 
