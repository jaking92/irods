/*** Copyright (c), The Regents of the University of California            ***
 *** For more information please refer to files in the COPYRIGHT directory ***/
#ifndef windows_platform
#include <sys/time.h>
#endif
#include "rodsPath.h"
#include "rodsErrorTable.h"
#include "rodsLog.h"
#include "rsyncUtil.h"
#include "miscUtil.h"

static int CurrentTime = 0;
int
ageExceeded (int ageLimit, int myTime, int verbose, char *objPath,
rodsLong_t fileSize);

int
rsyncUtil (rcComm_t *conn, rodsEnv *myRodsEnv, rodsArguments_t *myRodsArgs,
rodsPathInp_t *rodsPathInp)
{
    int i;
    int status; 
    int savedStatus = 0;
    rodsPath_t *srcPath, *targPath;
    dataObjInp_t dataObjOprInp;
    dataObjCopyInp_t dataObjCopyInp;


    if (rodsPathInp == NULL) {
	return (USER__NULL_INPUT_ERR);
    }


    status = resolveRodsTarget (conn, myRodsEnv, rodsPathInp, RSYNC_OPR);
    if (status < 0) {
        rodsLogError (LOG_ERROR, status,
          "rsyncUtil: resolveRodsTarget");
        return (status);
    }

    if (rodsPathInp->srcPath[0].objType <= COLL_OBJ_T &&
      rodsPathInp->targPath[0].objType <= COLL_OBJ_T) {
        initCondForIrodsToIrodsRsync (myRodsEnv, myRodsArgs, &dataObjCopyInp);
    } else {
        initCondForRsync (myRodsEnv, myRodsArgs, &dataObjOprInp);
    }

    for (i = 0; i < rodsPathInp->numSrc; i++) {
	int srcType, targType;

        targPath = &rodsPathInp->targPath[i];
        srcPath = &rodsPathInp->srcPath[i];
	srcType = srcPath->objType;
	targType = targPath->objType;

	if (srcPath->objState != EXIST_ST) {
            rodsLog (LOG_ERROR,
              "rsyncUtil: Source path %s does not exist");
	    return USER_INPUT_PATH_ERR;
	}
	    
        if (srcPath->objType <= COLL_OBJ_T && srcPath->rodsObjStat != NULL &&
          rodsPathInp->srcPath[i].rodsObjStat->specColl != NULL) {
            dataObjOprInp.specColl = dataObjCopyInp.srcDataObjInp.specColl =
              srcPath->rodsObjStat->specColl;
        } else {
            dataObjOprInp.specColl = 
	      dataObjCopyInp.srcDataObjInp.specColl = NULL;
        }

	if (srcType == DATA_OBJ_T && targType == LOCAL_FILE_T) { 
	    rmKeyVal (&dataObjOprInp.condInput, TRANSLATED_PATH_KW);
	    status = rsyncDataToFileUtil (conn, srcPath, targPath,
	     myRodsEnv, myRodsArgs, &dataObjOprInp);
	} else if (srcType == LOCAL_FILE_T && targType == DATA_OBJ_T) {
            if (isPathSymlink (myRodsArgs, srcPath->outPath) > 0)
                continue;
	    dataObjOprInp.createMode = rodsPathInp->srcPath[i].objMode;
            status = rsyncFileToDataUtil (conn, srcPath, targPath,
             myRodsEnv, myRodsArgs, &dataObjOprInp);
        } else if (srcType == DATA_OBJ_T && targType == DATA_OBJ_T) {
            rmKeyVal (&dataObjCopyInp.srcDataObjInp.condInput, 
	      TRANSLATED_PATH_KW);
	    addKeyVal (&dataObjCopyInp.destDataObjInp.condInput, 
	      REG_CHKSUM_KW, "");
            status = rsyncDataToDataUtil (conn, srcPath, targPath,
             myRodsEnv, myRodsArgs, &dataObjCopyInp);
        } else if (srcType == COLL_OBJ_T && targType == LOCAL_DIR_T) {
	    addKeyVal (&dataObjOprInp.condInput, TRANSLATED_PATH_KW, "");
            status = rsyncCollToDirUtil (conn, srcPath, targPath,
             myRodsEnv, myRodsArgs, &dataObjOprInp);
            if (status >= 0 && dataObjOprInp.specColl != NULL &&
              dataObjOprInp.specColl->collClass == STRUCT_FILE_COLL) {
                dataObjOprInp.specColl = NULL;
		status = rsyncCollToDirUtil (conn, srcPath, targPath,
                  myRodsEnv, myRodsArgs, &dataObjOprInp);
	    }
        } else if (srcType == LOCAL_DIR_T && targType == COLL_OBJ_T) {
            status = rsyncDirToCollUtil (conn, srcPath, targPath,
             myRodsEnv, myRodsArgs, &dataObjOprInp);
        } else if (srcType == COLL_OBJ_T && targType == COLL_OBJ_T) {
            addKeyVal (&dataObjCopyInp.srcDataObjInp.condInput, 
	      TRANSLATED_PATH_KW, "");
            addKeyVal (&dataObjCopyInp.destDataObjInp.condInput, 
              REG_CHKSUM_KW, "");
            status = rsyncCollToCollUtil (conn, srcPath, targPath,
             myRodsEnv, myRodsArgs, &dataObjCopyInp);
            if (status >= 0 && dataObjOprInp.specColl != NULL &&
              dataObjCopyInp.srcDataObjInp.specColl->collClass == STRUCT_FILE_COLL) {
		dataObjCopyInp.srcDataObjInp.specColl = NULL;
                status = rsyncCollToCollUtil (conn, srcPath, targPath,
                 myRodsEnv, myRodsArgs, &dataObjCopyInp);
	    }
	} else {
	    /* should not be here */
	    rodsLog (LOG_ERROR,
	     "rsyncUtil: invalid srcType %d and targType %d combination for %s",
	      srcType, targType, targPath->outPath);
	    return (USER_INPUT_PATH_ERR);
	}
	/* XXXX may need to return a global status */
	if (status < 0) {
            rodsLogError (LOG_ERROR, status,
             "rsyncUtil: rsync error for %s", 
	      targPath->outPath);
	    savedStatus = status;
	} 
    }
    if (savedStatus < 0) {
        return (savedStatus);
    } else if (status == CAT_NO_ROWS_FOUND || 
      status == SYS_SPEC_COLL_OBJ_NOT_EXIST) {
        return (0);
    } else {
        return (status);
    }
}

int
rsyncDataToFileUtil (rcComm_t *conn, rodsPath_t *srcPath, 
rodsPath_t *targPath, rodsEnv *myRodsEnv, rodsArguments_t *myRodsArgs, 
dataObjInp_t *dataObjOprInp)
{
    int status;
    struct timeval startTime, endTime;
    int getFlag = 0;
    int syncFlag = 0;
    char *chksum;
 
    if (srcPath == NULL || targPath == NULL) {
       rodsLog (LOG_ERROR,
          "rsyncDataToFileUtil: NULL srcPath or targPath input");
        return (USER__NULL_INPUT_ERR);
    }
    /* check the age */
    if (myRodsArgs->age == True) {
       if (srcPath->rodsObjStat != NULL) {
           if (ageExceeded (myRodsArgs->agevalue,
             atoi (srcPath->rodsObjStat->modifyTime), myRodsArgs->verbose,
              srcPath->outPath, srcPath->size)) return 0;
        }
    }

    if (myRodsArgs->verbose == True) {
        (void) gettimeofday(&startTime, (struct timezone *)0);
	bzero (&conn->transStat, sizeof (transStat_t));
    }

    if (targPath->objState == NOT_EXIST_ST) {
	getFlag = 1;
    } else if (myRodsArgs->sizeFlag == True) {
	/* sync by size */
	if (targPath->size != srcPath->size) {
	    getFlag = 1;
	}
    } else if (strlen (srcPath->chksum) > 0) {
	/* src has a checksum value */
        status = rcChksumLocFile (targPath->outPath, RSYNC_CHKSUM_KW,
          &dataObjOprInp->condInput);
        if (status < 0) {
            rodsLogError (LOG_ERROR, status,
              "rsyncDataToFileUtil: rcChksumLocFile error for %s, status = %d",
              targPath->outPath, status);
            return (status);
        } else {
	    chksum = getValByKey (&dataObjOprInp->condInput, RSYNC_CHKSUM_KW);
	    if (strcmp (chksum, srcPath->chksum) != 0) {
		getFlag = 1;
	    }
	}
    } else { 
	/* exist but no chksum */
        status = rcChksumLocFile (targPath->outPath, RSYNC_CHKSUM_KW,
          &dataObjOprInp->condInput);
        if (status < 0) {
            rodsLogError (LOG_ERROR, status,
              "rsyncDataToFileUtil: rcChksumLocFile error for %s, status = %d",
              targPath->outPath, status);
            return (status);
        } else {
	    syncFlag = 1;
	}
    }

    if (getFlag + syncFlag > 0) {
        if (myRodsArgs->verifyChecksum == True) {
            addKeyVal (&dataObjOprInp->condInput, VERIFY_CHKSUM_KW, "");
        }
        rstrcpy (dataObjOprInp->objPath, srcPath->outPath, MAX_NAME_LEN);
        dataObjOprInp->dataSize = srcPath->size;
        dataObjOprInp->openFlags = O_RDONLY;
    }

    if (getFlag == 1) {
	/* only do the sync if no -l option specified */
	if ( myRodsArgs->longOption != True ) { 
	    status = rcDataObjGet (conn, dataObjOprInp, targPath->outPath);	
	} else {
	    status = 0;
	    printf ("%s   %lld   N\n", srcPath->outPath, srcPath->size);
	}
        rmKeyVal (&dataObjOprInp->condInput, RSYNC_CHKSUM_KW);
	if (status >= 0 && myRodsArgs->longOption != True) 
	    myChmod (targPath->outPath, srcPath->objMode);
    } else if (syncFlag == 1) {
	addKeyVal (&dataObjOprInp->condInput, RSYNC_DEST_PATH_KW, 
	  targPath->outPath);
	addKeyVal (&dataObjOprInp->condInput, RSYNC_MODE_KW, LOCAL_TO_IRODS);
        status = rcDataObjRsync (conn, dataObjOprInp);
        rmKeyVal (&dataObjOprInp->condInput, RSYNC_DEST_PATH_KW);
        rmKeyVal (&dataObjOprInp->condInput, RSYNC_MODE_KW);
    } else {
	status = 0;
    }

    if (status >= 0 && myRodsArgs->verbose == True) {
	if (getFlag > 0 || 
	  (syncFlag > 0 && status == SYS_RSYNC_TARGET_MODIFIED)) {
            (void) gettimeofday(&endTime, (struct timezone *)0);
            printTiming (conn, srcPath->outPath, srcPath->size, 
	      targPath->outPath, &startTime, &endTime);
	} else {
	    printNoSync (srcPath->outPath, srcPath->size, "a match");
	}
    }

    return (status);
}

int
rsyncFileToDataUtil (rcComm_t *conn, rodsPath_t *srcPath, 
rodsPath_t *targPath, rodsEnv *myRodsEnv, rodsArguments_t *myRodsArgs, 
dataObjInp_t *dataObjOprInp)
{
    rodsLog( LOG_NOTICE, "XXXx - rsyncFileToDataUtil :: START" );
    int status;
    struct timeval startTime, endTime;
    int putFlag = 0;
    int syncFlag = 0;
    char *chksum;
 
    if (srcPath == NULL || targPath == NULL) {
       rodsLog (LOG_ERROR,
          "rsyncFileToDataUtil: NULL srcPath or targPath input");
        return (USER__NULL_INPUT_ERR);
    }
    /* check the age */
    if (myRodsArgs->age == True) {
#ifndef windows_platform
        struct stat statbuf;
        status = stat (srcPath->outPath, &statbuf);
#else
        struct irodsntstat statbuf;
        status = iRODSNt_stat(srcPath->outPath, &statbuf);
#endif
       if (status < 0) {
            rodsLog (LOG_ERROR,
              "rsyncFileToDataUtil: stat error for %s, errno = %d\n",
              srcPath->outPath, errno);
            return (USER_INPUT_PATH_ERR);
        }
        if( ageExceeded (myRodsArgs->agevalue, statbuf.st_mtime,
            myRodsArgs->verbose, srcPath->outPath, srcPath->size)) return 0;
    }

    if (myRodsArgs->verbose == True) {
        (void) gettimeofday(&startTime, (struct timezone *)0);
        bzero (&conn->transStat, sizeof (transStat_t));
    }

    if (targPath->objState == NOT_EXIST_ST) {
	putFlag = 1;
    } else if (myRodsArgs->sizeFlag == True) {
	/* sync by size */
	if (targPath->size != srcPath->size) {
	    putFlag = 1;
	}
    } else if (strlen (targPath->chksum) > 0) {
	/* src has a checksum value */
        status = rcChksumLocFile (srcPath->outPath, RSYNC_CHKSUM_KW,
          &dataObjOprInp->condInput);
        if (status < 0) {
            rodsLogError (LOG_ERROR, status,
              "rsyncFileToDataUtil: rcChksumLocFile error for %s, status = %d",
              srcPath->outPath, status);
            return (status);
        } else {
	    chksum = getValByKey (&dataObjOprInp->condInput, RSYNC_CHKSUM_KW);
	    if (strcmp (chksum, targPath->chksum) != 0) {
            if (myRodsArgs->verifyChecksum == True) {
               addKeyVal (&dataObjOprInp->condInput, VERIFY_CHKSUM_KW,
                  chksum);
            }

		putFlag = 1;
	    }
	}
    } else { 
	/* exist but no chksum */
        status = rcChksumLocFile (srcPath->outPath, RSYNC_CHKSUM_KW,
          &dataObjOprInp->condInput);
        if (status < 0) {
            rodsLogError (LOG_ERROR, status,
              "rsyncFileToDataUtil: rcChksumLocFile error for %s, status = %d",
              srcPath->outPath, status);
            return (status);
        } else {
            chksum = getValByKey (&dataObjOprInp->condInput, RSYNC_CHKSUM_KW);
            if (myRodsArgs->verifyChecksum == True) {
                addKeyVal (&dataObjOprInp->condInput, VERIFY_CHKSUM_KW, chksum);
            }
	        syncFlag = 1;
	}
    }

    if (putFlag + syncFlag > 0) {
        rstrcpy (dataObjOprInp->objPath, targPath->outPath, MAX_NAME_LEN);
        dataObjOprInp->dataSize = srcPath->size;
        dataObjOprInp->openFlags = O_WRONLY;
    }

    if (putFlag == 1) {
	/* only do the sync if no -l option specified */
	if ( myRodsArgs->longOption != True ) { 
    rodsLog( LOG_NOTICE, "XXXx - rsyncFileToDataUtil :: calling rcDataObjPut" );
            status = rcDataObjPut (conn, dataObjOprInp, srcPath->outPath);
	} else {
	    status = 0;
            printf ("%s   %lld   N\n", srcPath->outPath, srcPath->size);
	}
        rmKeyVal (&dataObjOprInp->condInput, RSYNC_CHKSUM_KW);
    } else if (syncFlag == 1) {
	addKeyVal (&dataObjOprInp->condInput, RSYNC_DEST_PATH_KW, 
	  srcPath->outPath);
	addKeyVal (&dataObjOprInp->condInput, RSYNC_MODE_KW, IRODS_TO_LOCAL);
	/* only do the sync if no -l option specified */
	if ( myRodsArgs->longOption != True ) {
    rodsLog( LOG_NOTICE, "XXXx - rsyncFileToDataUtil :: calling rcDataObjRsync" );
	    status = rcDataObjRsync (conn, dataObjOprInp);
	} else {
            status = 0;
	}
        rmKeyVal (&dataObjOprInp->condInput, RSYNC_DEST_PATH_KW);
        rmKeyVal (&dataObjOprInp->condInput, RSYNC_MODE_KW);
    } else {
        status = 0;
    }

    if (status >= 0 && myRodsArgs->verbose == True) {
	if (putFlag > 0 ||
	  (syncFlag > 0 && status == SYS_RSYNC_TARGET_MODIFIED)) {
            (void) gettimeofday(&endTime, (struct timezone *)0);
            printTiming (conn, srcPath->outPath, srcPath->size,
              targPath->outPath, &startTime, &endTime);
        } else {
            printNoSync (srcPath->outPath, srcPath->size, "a match");
        }
    }

    return (status);
}

int
rsyncDataToDataUtil (rcComm_t *conn, rodsPath_t *srcPath, 
rodsPath_t *targPath, rodsEnv *myRodsEnv, rodsArguments_t *myRodsArgs, 
dataObjCopyInp_t *dataObjCopyInp)
{
    int status;
    struct timeval startTime, endTime;
    int syncFlag = 0;
    int cpFlag = 0;
 
    if (srcPath == NULL || targPath == NULL) {
       rodsLog (LOG_ERROR,
          "rsyncDataToDataUtil: NULL srcPath or targPath input");
        return (USER__NULL_INPUT_ERR);
    }
    /* check the age */
    if (myRodsArgs->age == True) {
        if (srcPath->rodsObjStat != NULL) {
           if (ageExceeded (myRodsArgs->agevalue,
              atoi (srcPath->rodsObjStat->modifyTime), myRodsArgs->verbose,
              srcPath->outPath, srcPath->size)) return 0;
        }
    }

    if (myRodsArgs->verbose == True) {
        (void) gettimeofday(&startTime, (struct timezone *)0);
        bzero (&conn->transStat, sizeof (transStat_t));
    }

    if (targPath->objState == NOT_EXIST_ST) {
	cpFlag = 1;
    } else if (myRodsArgs->sizeFlag == True) {
	/* sync by size */
	if (targPath->size != srcPath->size) {
	    cpFlag = 1;
	}
    } else if (strlen (srcPath->chksum) > 0 && strlen (targPath->chksum) > 0) {
	/* src and trg has a checksum value */
	if (strcmp (targPath->chksum, srcPath->chksum) != 0) {
	    cpFlag = 1;
	}
    } else { 
	syncFlag = 1;
    }

    if (cpFlag == 1) {
        rstrcpy (dataObjCopyInp->srcDataObjInp.objPath, srcPath->outPath, 
          MAX_NAME_LEN);
        dataObjCopyInp->srcDataObjInp.dataSize = srcPath->size;
        rstrcpy (dataObjCopyInp->destDataObjInp.objPath, targPath->outPath, 
          MAX_NAME_LEN);
	/* only do the sync if no -l option specified */
	if ( myRodsArgs->longOption != True ) {
	    status = rcDataObjCopy (conn, dataObjCopyInp);

	    if(status < 0) {
		char* sys_error;
		char* rods_error = rodsErrorName(status, &sys_error);
		std::stringstream msg;
		msg << __FUNCTION__;
		msg << " - Failed to copy the object \"";
		msg << srcPath->outPath;
		msg << "\" to \"";
		msg << targPath->outPath;
		msg << "\" ";
		msg << rods_error << " " << sys_error;
		eirods::log(LOG_ERROR, msg.str());
	    }

	} else {
	    status = 0;
	    printf ("%s   %lld   N\n", srcPath->outPath, srcPath->size);
	}
    } else if (syncFlag == 1) {
	dataObjInp_t *dataObjOprInp = &dataObjCopyInp->destDataObjInp;
        rstrcpy (dataObjOprInp->objPath, srcPath->outPath, 
          MAX_NAME_LEN);
        dataObjOprInp->dataSize = srcPath->size;
        addKeyVal (&dataObjOprInp->condInput, RSYNC_DEST_PATH_KW,
          targPath->outPath);
	addKeyVal (&dataObjOprInp->condInput, RSYNC_MODE_KW, IRODS_TO_IRODS);
	/* only do the sync if no -l option specified */
	if ( myRodsArgs->longOption != True ) {
	    status = rcDataObjRsync (conn, dataObjOprInp);
	} else {
	    status = 0;
	    printf ("%s   %lld   N\n", srcPath->outPath, srcPath->size);
	}
        rmKeyVal (&dataObjOprInp->condInput, RSYNC_MODE_KW);
        rmKeyVal (&dataObjOprInp->condInput, RSYNC_DEST_PATH_KW);
    } else {
	status = 0;
    }

    if (status >= 0 && myRodsArgs->verbose == True) {
	if (cpFlag > 0 ||
	  (syncFlag > 0 && status == SYS_RSYNC_TARGET_MODIFIED)) {
            (void) gettimeofday(&endTime, (struct timezone *)0);
            printTiming (conn, srcPath->outPath, srcPath->size, 
	      targPath->outPath, &startTime, &endTime);
	} else {
            printNoSync (srcPath->outPath, srcPath->size, "a match");
        }
    }

    return (status);
}

int
rsyncCollToDirUtil (rcComm_t *conn, rodsPath_t *srcPath, 
rodsPath_t *targPath, rodsEnv *myRodsEnv, rodsArguments_t *rodsArgs, 
dataObjInp_t *dataObjOprInp)
{
    int status = 0;
    int savedStatus = 0;
    char *srcColl, *targDir;
    char targChildPath[MAX_NAME_LEN];
#if 0
    int collLen;
#else
    char parPath[MAX_NAME_LEN], childPath[MAX_NAME_LEN];
#endif
    rodsPath_t mySrcPath, myTargPath;
    collHandle_t collHandle;
    collEnt_t collEnt;
    dataObjInp_t childDataObjInp;

    if (srcPath == NULL || targPath == NULL) {
       rodsLog (LOG_ERROR,
          "rsyncCollToDirUtil: NULL srcPath or targPath input");
        return (USER__NULL_INPUT_ERR);
    }

    srcColl = srcPath->outPath;
    targDir = targPath->outPath;

    if (rodsArgs->recursive != True) {
        rodsLog (LOG_ERROR,
        "rsyncCollToDirUtil: -r option must be used for collection %s",
         targDir);
        return (USER_INPUT_OPTION_ERR);
    }

#if 0
    status = rclOpenCollection (conn, srcColl, 
      RECUR_QUERY_FG | VERY_LONG_METADATA_FG, &collHandle);
#else
    status = rclOpenCollection (conn, srcColl,
      VERY_LONG_METADATA_FG, &collHandle);
#endif

    if (status < 0) {
        rodsLog (LOG_ERROR,
          "rsyncCollToDirUtil: rclOpenCollection of %s error. status = %d",
          srcColl, status);
        return status;
    }

    memset (&mySrcPath, 0, sizeof (mySrcPath));
    memset (&myTargPath, 0, sizeof (myTargPath));
    myTargPath.objType = LOCAL_FILE_T;
    mySrcPath.objType = DATA_OBJ_T;

#if 0
    collLen = strlen (srcColl);
    collLen = getOpenedCollLen (&collHandle);
#endif
    while ((status = rclReadCollection (conn, &collHandle, &collEnt)) >= 0) {
        if (collEnt.objType == DATA_OBJ_T) {
           if (rodsArgs->age == True) {
                if (ageExceeded (rodsArgs->agevalue,
                  atoi (collEnt.modifyTime), rodsArgs->verbose,
                  collEnt.dataName, collEnt.dataSize)) continue;
            }
#if 0
            snprintf (myTargPath.outPath, MAX_NAME_LEN, "%s%s/%s",
              targDir, collEnt.collName + collLen,
              collEnt.dataName);
#else
            snprintf (myTargPath.outPath, MAX_NAME_LEN, "%s/%s",
              targDir, collEnt.dataName);
#endif
            snprintf (mySrcPath.outPath, MAX_NAME_LEN, "%s/%s",
              collEnt.collName, collEnt.dataName);
            /* fill in some info for mySrcPath */
            if (strlen (mySrcPath.dataId) == 0)
                rstrcpy (mySrcPath.dataId, collEnt.dataId, NAME_LEN);
            mySrcPath.size = collEnt.dataSize;
            mySrcPath.objMode = collEnt.dataMode;
            rstrcpy (mySrcPath.chksum, collEnt.chksum, NAME_LEN);
            mySrcPath.objState = EXIST_ST;

            getFileType (&myTargPath);

            status = rsyncDataToFileUtil (conn, &mySrcPath, &myTargPath,
              myRodsEnv, rodsArgs, dataObjOprInp);
            if (status < 0) {
                rodsLogError (LOG_ERROR, status,
                  "rsyncCollUtil: rsyncDataObjUtil failed for %s. status = %d",
                  mySrcPath.outPath, status);
                /* need to set global error here */
                savedStatus = status;
                status = 0;
            }
        } else if (collEnt.objType == COLL_OBJ_T) {
#if 0
            snprintf (targChildPath, MAX_NAME_LEN, "%s/%s",
              targDir, collEnt.collName + collLen);
#else
            if ((status = splitPathByKey (
              collEnt.collName, parPath, childPath, '/')) < 0) {
                rodsLogError (LOG_ERROR, status,
                  "rsyncCollToDirUtil:: splitPathByKey for %s error, stat=%d",
                  collEnt.collName, status);
                return (status);
            }
            snprintf (targChildPath, MAX_NAME_LEN, "%s/%s",
              targDir, childPath);
#endif

			/* only do the sync if no -l option specified */
			if ( rodsArgs->longOption != True ) {
                mkdirR (targDir, targChildPath, 0750);
	    }

#if 0
            if (collEnt.specColl.collClass != NO_SPEC_COLL) {
#endif
                /* the child is a spec coll. need to drill down */
                childDataObjInp = *dataObjOprInp;
		if (collEnt.specColl.collClass != NO_SPEC_COLL)
                    childDataObjInp.specColl = &collEnt.specColl;
                else 
                    childDataObjInp.specColl = NULL;
                rstrcpy (myTargPath.outPath, targChildPath, MAX_NAME_LEN);
                rstrcpy (mySrcPath.outPath, collEnt.collName, MAX_NAME_LEN);

                status = rsyncCollToDirUtil (conn, &mySrcPath,
                  &myTargPath, myRodsEnv, rodsArgs, &childDataObjInp);

                if (status < 0 && status != CAT_NO_ROWS_FOUND) {
                    return (status);
                }
#if 0
            }
#endif
        }
    }
    rclCloseCollection (&collHandle);

    if (savedStatus < 0) {
        return (savedStatus);
    } else if (status == CAT_NO_ROWS_FOUND || 
      status == SYS_SPEC_COLL_OBJ_NOT_EXIST) {
        return (0);
    } else {
        return (status);
    }
}

int
rsyncDirToCollUtil (rcComm_t *conn, rodsPath_t *srcPath, 
rodsPath_t *targPath, rodsEnv *myRodsEnv, rodsArguments_t *rodsArgs, 
dataObjInp_t *dataObjOprInp)
{
    int status = 0;
    int savedStatus = 0;
<<<<<<< HEAD
=======

>>>>>>> 3b98a3e3
    char *srcDir, *targColl;
    rodsPath_t mySrcPath, myTargPath;

    if (srcPath == NULL || targPath == NULL) {
       rodsLog (LOG_ERROR,
          "rsyncDirToCollUtil: NULL srcPath or targPath input");
        return (USER__NULL_INPUT_ERR);
    }

    srcDir = srcPath->outPath;
    targColl = targPath->outPath;

    if (isPathSymlink (rodsArgs, srcDir) > 0) return 0;

    if (rodsArgs->recursive != True) {
        rodsLog (LOG_ERROR,
        "rsyncDirToCollUtil: -r option must be used for putting %s directory",
         srcDir);
        return (USER_INPUT_OPTION_ERR);
    }

    path srcDirPath (srcDir);
    if (!exists(srcDirPath) || !is_directory(srcDirPath)) {
        rodsLog (LOG_ERROR,
        "rsyncDirToCollUtil: opendir local dir error for %s, errno = %d\n",
         srcDir, errno);
        return (USER_INPUT_PATH_ERR);
    }

    if (rodsArgs->verbose == True) {
        fprintf (stdout, "C- %s:\n", targColl);
    }

    memset( &mySrcPath,  0, sizeof( mySrcPath  ) );
    memset( &myTargPath, 0, sizeof( myTargPath ) );
    myTargPath.objType = DATA_OBJ_T;
    mySrcPath.objType  = LOCAL_FILE_T;

    directory_iterator end_itr; // default construction yields past-the-end
    for( directory_iterator itr( srcDirPath ); 
         itr != end_itr;
         ++itr ) {
        path p = itr->path();
<<<<<<< HEAD
        snprintf( mySrcPath.outPath, MAX_NAME_LEN, "%s", p.c_str() );

        if( isPathSymlink( rodsArgs, mySrcPath.outPath ) > 0) continue;

        if (!exists(p)) {
=======
        snprintf (mySrcPath.outPath, MAX_NAME_LEN, "%s",
          p.c_str ());

        if (isPathSymlink (rodsArgs, mySrcPath.outPath) > 0) continue;
	if (!exists(p)) {
>>>>>>> 3b98a3e3
            rodsLog (LOG_ERROR,
              "rsyncDirToCollUtil: stat error for %s, errno = %d\n",
              mySrcPath.outPath, errno);
            return (USER_INPUT_PATH_ERR);
        }

<<<<<<< HEAD
        if( is_regular_file( p ) && rodsArgs->age == True) {
=======
        if( is_regular_file( p ) && 
            rodsArgs->age == True ) {
>>>>>>> 3b98a3e3
            if( ageExceeded( 
                    rodsArgs->agevalue, 
                    last_write_time( p ),
                    rodsArgs->verbose, 
                    mySrcPath.outPath, 
                    file_size( p ) ) ) {
                continue;
            }
        }

	bzero (&myTargPath, sizeof (myTargPath));
<<<<<<< HEAD

=======
>>>>>>> 3b98a3e3
        path childPath = p.filename();
        snprintf (myTargPath.outPath, MAX_NAME_LEN, "%s/%s",
          targColl, childPath.c_str());
        if (is_symlink (p)) {
            path cp = read_symlink (p);
            snprintf (mySrcPath.outPath, MAX_NAME_LEN, "%s/%s",
              srcDir, cp.c_str ());
            p = path (mySrcPath.outPath);
        }
	dataObjOprInp->createMode = getPathStMode (p);
	if (is_regular_file(p)) {
            myTargPath.objType = DATA_OBJ_T;
            mySrcPath.objType = LOCAL_FILE_T;
	    mySrcPath.objState = EXIST_ST;
<<<<<<< HEAD

	    mySrcPath.size = file_size (p);

=======
	    mySrcPath.size = file_size (p);
>>>>>>> 3b98a3e3
	    getRodsObjType (conn, &myTargPath);
            status = rsyncFileToDataUtil (conn, &mySrcPath, &myTargPath,
              myRodsEnv, rodsArgs, dataObjOprInp);
	    /* fix a big mem leak */
            if (myTargPath.rodsObjStat != NULL) {
                freeRodsObjStat (myTargPath.rodsObjStat);
                myTargPath.rodsObjStat = NULL;
            }
	} else if (is_directory(p)) {
			status = 0;
			/* only do the sync if no -l option specified */
			if ( rodsArgs->longOption != True ) {
            	status = mkCollR (conn, targColl, myTargPath.outPath);
			}
            if (status < 0) {
                rodsLogError (LOG_ERROR, status,
                  "rsyncDirToCollUtil: mkColl error for %s", 
		  myTargPath.outPath);
            } else {
                myTargPath.objType = COLL_OBJ_T;
                mySrcPath.objType = LOCAL_DIR_T;
                mySrcPath.objState = myTargPath.objState = EXIST_ST;
                getRodsObjType (conn, &myTargPath);
                status = rsyncDirToCollUtil (conn, &mySrcPath, &myTargPath,
                  myRodsEnv, rodsArgs, dataObjOprInp);
	        /* fix a big mem leak */
                if (myTargPath.rodsObjStat != NULL) {
                    freeRodsObjStat (myTargPath.rodsObjStat);
                    myTargPath.rodsObjStat = NULL;
                }
<<<<<<< HEAD
=======

>>>>>>> 3b98a3e3
            }
        } else {
            rodsLog (LOG_ERROR,
              "rsyncDirToCollUtil: unknown local path %s",
              mySrcPath.outPath);
            status = USER_INPUT_PATH_ERR;
        }

        if (status < 0) {
            savedStatus = status;
            rodsLogError (LOG_ERROR, status,
             "rsyncDirToCollUtil: put %s failed. status = %d",
              mySrcPath.outPath, status);
        }
    }

    if (savedStatus < 0) {
        return (savedStatus);
    } else if (status == CAT_NO_ROWS_FOUND || 
      status == SYS_SPEC_COLL_OBJ_NOT_EXIST) {
        return (0);
    } else {
        return (status);
    }

}

int
rsyncCollToCollUtil (rcComm_t *conn, rodsPath_t *srcPath, 
rodsPath_t *targPath, rodsEnv *myRodsEnv, rodsArguments_t *rodsArgs, 
dataObjCopyInp_t *dataObjCopyInp)
{
    int status = 0;
    int savedStatus = 0;
    char *srcColl, *targColl;
    char targChildPath[MAX_NAME_LEN];
    char parPath[MAX_NAME_LEN], childPath[MAX_NAME_LEN];

    rodsPath_t mySrcPath, myTargPath;
    collHandle_t collHandle;
    collEnt_t collEnt;
    dataObjCopyInp_t childDataObjCopyInp;

    dataObjInp_t *dataObjOprInp = &collHandle.dataObjInp;

    if (srcPath == NULL || targPath == NULL) {
       rodsLog (LOG_ERROR,
          "rsyncCollToCollUtil: NULL srcPath or targPath input");
        return (USER__NULL_INPUT_ERR);
    }

    srcColl = srcPath->outPath;
    targColl = targPath->outPath;

    if (rodsArgs->recursive != True) {
        rodsLog (LOG_ERROR,
        "rsyncCollToCollUtil: -r option must be used for collection %s",
         targColl);
        return (USER_INPUT_OPTION_ERR);
    }

    status = rclOpenCollection (conn, srcColl,
      VERY_LONG_METADATA_FG, &collHandle);

    if (status < 0) {
        rodsLog (LOG_ERROR,
          "getCollUtil: rclOpenCollection of %s error. status = %d",
          srcColl, status);
        return status;
    }

    if (dataObjOprInp->specColl != NULL) {
        if (rodsArgs->verbose == True) {
            if (rodsArgs->verbose == True) {
                char objType[NAME_LEN];
                status = getSpecCollTypeStr (dataObjOprInp->specColl, objType);
                if (status < 0) 
                    fprintf (stdout, "C- %s    :\n", targColl);
		else
                    fprintf (stdout, "C- %s    %-5.5s :\n", targColl, objType);
            }
        }
    }

    memset (&mySrcPath, 0, sizeof (mySrcPath));
    memset (&myTargPath, 0, sizeof (myTargPath));
    myTargPath.objType = DATA_OBJ_T;
    mySrcPath.objType = DATA_OBJ_T;

    while ((status = rclReadCollection (conn, &collHandle, &collEnt)) >= 0) {
        if (collEnt.objType == DATA_OBJ_T) {
            if (rodsArgs->age == True) {
                if (ageExceeded (rodsArgs->agevalue,
                  atoi (collEnt.modifyTime), rodsArgs->verbose,
                  collEnt.dataName, collEnt.dataSize)) continue;
            }

            snprintf (myTargPath.outPath, MAX_NAME_LEN, "%s/%s",
              targColl, collEnt.dataName);

            snprintf (mySrcPath.outPath, MAX_NAME_LEN, "%s/%s",
              collEnt.collName, collEnt.dataName);
            /* fill in some info for mySrcPath */
            if (strlen (mySrcPath.dataId) == 0)
                rstrcpy (mySrcPath.dataId, collEnt.dataId, NAME_LEN);
            mySrcPath.size = collEnt.dataSize;
            rstrcpy (mySrcPath.chksum, collEnt.chksum, NAME_LEN);
            mySrcPath.objState = EXIST_ST;

	    getRodsObjType (conn, &myTargPath);

            status = rsyncDataToDataUtil (conn, &mySrcPath,
             &myTargPath, myRodsEnv, rodsArgs, dataObjCopyInp);
	    if (myTargPath.rodsObjStat != NULL) {
	        freeRodsObjStat (myTargPath.rodsObjStat);
		myTargPath.rodsObjStat = NULL;
	    }
            if (status < 0) {
                rodsLogError (LOG_ERROR, status,
                  "rsyncCollToCollUtil: rsyncDataToDataUtil failed for %s.stat=%d",
                  myTargPath.outPath, status);
                /* need to set global error here */
                savedStatus = status;
                status = 0;
            }
        } else if (collEnt.objType == COLL_OBJ_T) {
            if ((status = splitPathByKey (
              collEnt.collName, parPath, childPath, '/')) < 0) {
                rodsLogError (LOG_ERROR, status,
                  "rsyncCollToCollUtil:: splitPathByKey for %s error, status = %d",
                  collEnt.collName, status);
                return (status);
            }
            snprintf (targChildPath, MAX_NAME_LEN, "%s/%s",
              targColl, childPath);

            if ( rodsArgs->longOption != True ) {   /* only do the sync if no -l option specified */
                    mkColl (conn, targChildPath);
            }

                /* the child is a spec coll. need to drill down */
           childDataObjCopyInp = *dataObjCopyInp;
		    if (collEnt.specColl.collClass != NO_SPEC_COLL)
                    childDataObjCopyInp.srcDataObjInp.specColl = 
		      &collEnt.specColl;
                rstrcpy (myTargPath.outPath, targChildPath, MAX_NAME_LEN);
                rstrcpy (mySrcPath.outPath, collEnt.collName, MAX_NAME_LEN);
                status = rsyncCollToCollUtil (conn, &mySrcPath,
                  &myTargPath, myRodsEnv, rodsArgs, &childDataObjCopyInp);


                if (status < 0 && status != CAT_NO_ROWS_FOUND) {
                    return (status);
                }



	    }
    }
    rclCloseCollection (&collHandle);

    if (savedStatus < 0) {
        return (savedStatus);
    } else if (status == CAT_NO_ROWS_FOUND || 
      status == SYS_SPEC_COLL_OBJ_NOT_EXIST) {
        return (0);
    } else {
        return (status);
    }
}

int
initCondForRsync (rodsEnv *myRodsEnv, rodsArguments_t *rodsArgs, 
dataObjInp_t *dataObjInp)
{
    char tmpStr[NAME_LEN];


    if (dataObjInp == NULL) {
       rodsLog (LOG_ERROR,
          "initCondForRsync: NULL dataObjOprInp input");
        return (USER__NULL_INPUT_ERR);
    }

    memset (dataObjInp, 0, sizeof (dataObjInp_t));

    if (rodsArgs == NULL) {
	return (0);
    }

    /* always turn on the force flag */
    addKeyVal (&dataObjInp->condInput, FORCE_FLAG_KW, "");

    if (rodsArgs->sizeFlag == True) {
        addKeyVal (&dataObjInp->condInput, VERIFY_BY_SIZE_KW, "");
    }

    if (rodsArgs->all == True) {
        addKeyVal (&dataObjInp->condInput, ALL_KW, "");
    }

#ifdef windows_platform
    dataObjInp->numThreads = NO_THREADING;
#else
    if (rodsArgs->number == True) {
        if (rodsArgs->numberValue == 0) {
            dataObjInp->numThreads = NO_THREADING;
        } else {
            dataObjInp->numThreads = rodsArgs->numberValue;
        }
    }
#endif

    if (rodsArgs->resource == True) {
        if (rodsArgs->resourceString == NULL) {
            rodsLog (LOG_ERROR,
              "initCondForRepl: NULL resourceString error");
            return (USER__NULL_INPUT_ERR);
        } else {
            addKeyVal (&dataObjInp->condInput, DEST_RESC_NAME_KW,
              rodsArgs->resourceString);
        }
    } else if (myRodsEnv != NULL && strlen (myRodsEnv->rodsDefResource) > 0) {
        addKeyVal (&dataObjInp->condInput, DEST_RESC_NAME_KW,
          myRodsEnv->rodsDefResource);
    }
    if (rodsArgs->age == True) {
        snprintf (tmpStr, NAME_LEN, "%d", rodsArgs->agevalue);
        addKeyVal (&dataObjInp->condInput, AGE_KW, tmpStr);
    }

    return (0);
}

int
initCondForIrodsToIrodsRsync (rodsEnv *myRodsEnv, rodsArguments_t *rodsArgs, 
dataObjCopyInp_t *dataObjCopyInp)
{
    char tmpStr[NAME_LEN];

    if (dataObjCopyInp == NULL) {
       rodsLog (LOG_ERROR,
          "initCondForCp: NULL dataObjCopyInp incp");
        return (USER__NULL_INPUT_ERR);
    }

    memset (dataObjCopyInp, 0, sizeof (dataObjCopyInp_t));

    if (rodsArgs == NULL) {
	return (0);
    }

    /* always turn on the force flag */
    addKeyVal (&dataObjCopyInp->destDataObjInp.condInput, FORCE_FLAG_KW, "");

    if (rodsArgs->sizeFlag == True) {
        addKeyVal (&dataObjCopyInp->destDataObjInp.condInput, 
	  VERIFY_BY_SIZE_KW, "");
    }

    if (rodsArgs->all == True) {
        addKeyVal (&dataObjCopyInp->destDataObjInp.condInput, ALL_KW, "");
    }

    if (rodsArgs->resource == True) {
        if (rodsArgs->resourceString == NULL) {
            rodsLog (LOG_ERROR,
              "initCondForRepl: NULL resourceString error");
            return (USER__NULL_INPUT_ERR);
        } else {
            addKeyVal(&dataObjCopyInp->destDataObjInp.condInput, 
	                  DEST_RESC_NAME_KW, rodsArgs->resourceString);
        }
    } else if (myRodsEnv != NULL && strlen (myRodsEnv->rodsDefResource) > 0) {
        addKeyVal (&dataObjCopyInp->destDataObjInp.condInput, 
	               DEST_RESC_NAME_KW, myRodsEnv->rodsDefResource);
    }
// =-=-=-=-=-=-=-
// JMC - backport 4865
#ifdef windows_platform
    dataObjCopyInp->destDataObjInp.numThreads = NO_THREADING;
#else
    if (rodsArgs->number == True) {
        if (rodsArgs->numberValue == 0) {
            dataObjCopyInp->destDataObjInp.numThreads = NO_THREADING;
        } else {
            dataObjCopyInp->destDataObjInp.numThreads = rodsArgs->numberValue;
        }
    }
#endif
// =-=-=-=-=-=-=-
    if (rodsArgs->age == True) {
        snprintf (tmpStr, NAME_LEN, "%d", rodsArgs->agevalue);
        addKeyVal (&dataObjCopyInp->destDataObjInp.condInput, AGE_KW, tmpStr);
    }

    if (rodsArgs->verifyChecksum == True) {
        addKeyVal (&dataObjCopyInp->destDataObjInp.condInput,
         VERIFY_CHKSUM_KW, "");
    }    

    return (0);
}

int
ageExceeded (int ageLimit, int myTime, int verbose, char *objPath,
rodsLong_t fileSize)
{
    int age;

    if (CurrentTime == 0) CurrentTime = time (0);
    age = CurrentTime - myTime;
    if (age > ageLimit * 60) {
        printNoSync (objPath, fileSize, "age");
        return 1;
    } else {
        return 0;
    }
}
<|MERGE_RESOLUTION|>--- conflicted
+++ resolved
@@ -642,21 +642,17 @@
 
 int
 rsyncDirToCollUtil (rcComm_t *conn, rodsPath_t *srcPath, 
-rodsPath_t *targPath, rodsEnv *myRodsEnv, rodsArguments_t *rodsArgs, 
-dataObjInp_t *dataObjOprInp)
+        rodsPath_t *targPath, rodsEnv *myRodsEnv, rodsArguments_t *rodsArgs, 
+        dataObjInp_t *dataObjOprInp)
 {
     int status = 0;
     int savedStatus = 0;
-<<<<<<< HEAD
-=======
-
->>>>>>> 3b98a3e3
     char *srcDir, *targColl;
     rodsPath_t mySrcPath, myTargPath;
 
     if (srcPath == NULL || targPath == NULL) {
-       rodsLog (LOG_ERROR,
-          "rsyncDirToCollUtil: NULL srcPath or targPath input");
+        rodsLog (LOG_ERROR,
+                "rsyncDirToCollUtil: NULL srcPath or targPath input");
         return (USER__NULL_INPUT_ERR);
     }
 
@@ -667,16 +663,16 @@
 
     if (rodsArgs->recursive != True) {
         rodsLog (LOG_ERROR,
-        "rsyncDirToCollUtil: -r option must be used for putting %s directory",
-         srcDir);
+                "rsyncDirToCollUtil: -r option must be used for putting %s directory",
+                srcDir);
         return (USER_INPUT_OPTION_ERR);
     }
 
     path srcDirPath (srcDir);
     if (!exists(srcDirPath) || !is_directory(srcDirPath)) {
         rodsLog (LOG_ERROR,
-        "rsyncDirToCollUtil: opendir local dir error for %s, errno = %d\n",
-         srcDir, errno);
+                "rsyncDirToCollUtil: opendir local dir error for %s, errno = %d\n",
+                srcDir, errno);
         return (USER_INPUT_PATH_ERR);
     }
 
@@ -691,124 +687,99 @@
 
     directory_iterator end_itr; // default construction yields past-the-end
     for( directory_iterator itr( srcDirPath ); 
-         itr != end_itr;
-         ++itr ) {
+            itr != end_itr;
+            ++itr ) {
         path p = itr->path();
-<<<<<<< HEAD
         snprintf( mySrcPath.outPath, MAX_NAME_LEN, "%s", p.c_str() );
 
         if( isPathSymlink( rodsArgs, mySrcPath.outPath ) > 0) continue;
 
         if (!exists(p)) {
-=======
-        snprintf (mySrcPath.outPath, MAX_NAME_LEN, "%s",
-          p.c_str ());
-
-        if (isPathSymlink (rodsArgs, mySrcPath.outPath) > 0) continue;
-	if (!exists(p)) {
->>>>>>> 3b98a3e3
             rodsLog (LOG_ERROR,
-              "rsyncDirToCollUtil: stat error for %s, errno = %d\n",
-              mySrcPath.outPath, errno);
+                    "rsyncDirToCollUtil: stat error for %s, errno = %d\n",
+                    mySrcPath.outPath, errno);
             return (USER_INPUT_PATH_ERR);
         }
 
-<<<<<<< HEAD
-        if( is_regular_file( p ) && rodsArgs->age == True) {
-=======
         if( is_regular_file( p ) && 
-            rodsArgs->age == True ) {
->>>>>>> 3b98a3e3
+                rodsArgs->age == True ) {
             if( ageExceeded( 
-                    rodsArgs->agevalue, 
-                    last_write_time( p ),
-                    rodsArgs->verbose, 
-                    mySrcPath.outPath, 
-                    file_size( p ) ) ) {
+                        rodsArgs->agevalue, 
+                        last_write_time( p ),
+                        rodsArgs->verbose, 
+                        mySrcPath.outPath, 
+                        file_size( p ) ) ) {
                 continue;
             }
         }
 
-	bzero (&myTargPath, sizeof (myTargPath));
-<<<<<<< HEAD
-
-=======
->>>>>>> 3b98a3e3
+        bzero (&myTargPath, sizeof (myTargPath));
         path childPath = p.filename();
         snprintf (myTargPath.outPath, MAX_NAME_LEN, "%s/%s",
-          targColl, childPath.c_str());
+                targColl, childPath.c_str());
         if (is_symlink (p)) {
             path cp = read_symlink (p);
             snprintf (mySrcPath.outPath, MAX_NAME_LEN, "%s/%s",
-              srcDir, cp.c_str ());
+                    srcDir, cp.c_str ());
             p = path (mySrcPath.outPath);
         }
-	dataObjOprInp->createMode = getPathStMode (p);
-	if (is_regular_file(p)) {
+        dataObjOprInp->createMode = getPathStMode (p);
+        if (is_regular_file(p)) {
             myTargPath.objType = DATA_OBJ_T;
             mySrcPath.objType = LOCAL_FILE_T;
-	    mySrcPath.objState = EXIST_ST;
-<<<<<<< HEAD
-
-	    mySrcPath.size = file_size (p);
-
-=======
-	    mySrcPath.size = file_size (p);
->>>>>>> 3b98a3e3
-	    getRodsObjType (conn, &myTargPath);
+            mySrcPath.objState = EXIST_ST;
+
+            mySrcPath.size = file_size (p);
+            getRodsObjType (conn, &myTargPath);
             status = rsyncFileToDataUtil (conn, &mySrcPath, &myTargPath,
-              myRodsEnv, rodsArgs, dataObjOprInp);
-	    /* fix a big mem leak */
+                    myRodsEnv, rodsArgs, dataObjOprInp);
+            /* fix a big mem leak */
             if (myTargPath.rodsObjStat != NULL) {
                 freeRodsObjStat (myTargPath.rodsObjStat);
                 myTargPath.rodsObjStat = NULL;
             }
-	} else if (is_directory(p)) {
-			status = 0;
-			/* only do the sync if no -l option specified */
-			if ( rodsArgs->longOption != True ) {
-            	status = mkCollR (conn, targColl, myTargPath.outPath);
-			}
+        } else if (is_directory(p)) {
+            status = 0;
+            /* only do the sync if no -l option specified */
+            if ( rodsArgs->longOption != True ) {
+                status = mkCollR (conn, targColl, myTargPath.outPath);
+            }
             if (status < 0) {
                 rodsLogError (LOG_ERROR, status,
-                  "rsyncDirToCollUtil: mkColl error for %s", 
-		  myTargPath.outPath);
+                        "rsyncDirToCollUtil: mkColl error for %s", 
+                        myTargPath.outPath);
             } else {
                 myTargPath.objType = COLL_OBJ_T;
                 mySrcPath.objType = LOCAL_DIR_T;
                 mySrcPath.objState = myTargPath.objState = EXIST_ST;
                 getRodsObjType (conn, &myTargPath);
                 status = rsyncDirToCollUtil (conn, &mySrcPath, &myTargPath,
-                  myRodsEnv, rodsArgs, dataObjOprInp);
-	        /* fix a big mem leak */
+                        myRodsEnv, rodsArgs, dataObjOprInp);
+                /* fix a big mem leak */
                 if (myTargPath.rodsObjStat != NULL) {
                     freeRodsObjStat (myTargPath.rodsObjStat);
                     myTargPath.rodsObjStat = NULL;
                 }
-<<<<<<< HEAD
-=======
-
->>>>>>> 3b98a3e3
             }
         } else {
             rodsLog (LOG_ERROR,
-              "rsyncDirToCollUtil: unknown local path %s",
-              mySrcPath.outPath);
+                    "rsyncDirToCollUtil: unknown local path %s",
+                    mySrcPath.outPath);
             status = USER_INPUT_PATH_ERR;
         }
 
         if (status < 0) {
             savedStatus = status;
             rodsLogError (LOG_ERROR, status,
-             "rsyncDirToCollUtil: put %s failed. status = %d",
-              mySrcPath.outPath, status);
+                    "rsyncDirToCollUtil: put %s failed. status = %d",
+                    mySrcPath.outPath, status);
         }
     }
 
     if (savedStatus < 0) {
         return (savedStatus);
     } else if (status == CAT_NO_ROWS_FOUND || 
-      status == SYS_SPEC_COLL_OBJ_NOT_EXIST) {
+            status == SYS_SPEC_COLL_OBJ_NOT_EXIST) {
         return (0);
     } else {
         return (status);
