--- conflicted
+++ resolved
@@ -1,7 +1,4 @@
 /* -*- mode: c++; fill-column: 132; c-basic-offset: 4; indent-tabs-mode: nil -*- */
-
-
-
 
 // =-=-=-=-=-=-=-
 // eirods includes
@@ -49,13 +46,9 @@
 
         directory_pointer_  = _rhs.directory_pointer_;
 
-<<<<<<< HEAD
         return *this;
 
-	}  // operator=
-=======
     }  // operator=
->>>>>>> 537bea66
 
     // =-=-=-=-=-=-=-
     // plugin - resolve resource plugin for this object
