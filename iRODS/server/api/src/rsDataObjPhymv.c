/* -*- mode: c++; fill-column: 132; c-basic-offset: 4; indent-tabs-mode: nil -*- */

/*** Copyright (c), The Regents of the University of California            ***
 *** For more information please refer to files in the COPYRIGHT directory ***/
/* See dataObjPhymv.h for a description of this API call.*/

#include "dataObjPhymv.h"
#include "dataObjRepl.h"
#include "dataObjOpr.h"
#include "rodsLog.h"
#include "objMetaOpr.h"
#include "specColl.h"
#include "reGlobalsExtern.h"
#include "reDefines.h"
#include "reSysDataObjOpr.h"
#include "dataObjCreate.h"
#include "getRemoteZoneResc.h"

int
rsDataObjPhymv250 (rsComm_t *rsComm, dataObjInp_t *dataObjInp,
                   transStat_t **transStat)
{
    int status;
    transferStat_t *transferStat = NULL;

    status = rsDataObjPhymv (rsComm, dataObjInp, &transferStat);

    if (transStat != NULL && status >= 0 && transferStat != NULL) {
        *transStat = (transStat_t *) malloc (sizeof (transStat_t));
        (*transStat)->numThreads = transferStat->numThreads;
        (*transStat)->bytesWritten = transferStat->bytesWritten;
        free (transferStat);
    }
    return status;
}

/* rsDataObjPhymv - The Api handler of the rcDataObjPhymv call - phymove
 * a data object from one resource to another.
 * Input -
 *    rsComm_t *rsComm
 *    dataObjInp_t *dataObjInp - The replication input
 *    transferStat_t **transStat - transfer stat output
 */

int
rsDataObjPhymv (rsComm_t *rsComm, dataObjInp_t *dataObjInp,
                transferStat_t **transStat)
{
    int status;
    dataObjInfo_t *dataObjInfoHead = NULL;
    dataObjInfo_t *oldDataObjInfoHead = NULL;
    rescGrpInfo_t *myRescGrpInfo = NULL;
    ruleExecInfo_t rei;
    int multiCopyFlag;
    char *accessPerm;
    int remoteFlag;
    rodsServerHost_t *rodsServerHost;
    specCollCache_t *specCollCache = NULL;

    resolveLinkedPath (rsComm, dataObjInp->objPath, &specCollCache,
                       &dataObjInp->condInput);
    remoteFlag = getAndConnRemoteZone (rsComm, dataObjInp, &rodsServerHost,
                                       REMOTE_OPEN);

    if (remoteFlag < 0) {
        return (remoteFlag);
    } else if (remoteFlag == REMOTE_HOST) {
        status = _rcDataObjPhymv (rodsServerHost->conn, dataObjInp,
                                  transStat);
        return status;
    }

    *transStat = (transferStat_t*)malloc (sizeof (transferStat_t));
    memset (*transStat, 0, sizeof (transferStat_t));

    if (getValByKey (&dataObjInp->condInput, IRODS_ADMIN_KW) != NULL) {
        if (rsComm->clientUser.authInfo.authFlag < LOCAL_PRIV_USER_AUTH) {
            return (CAT_INSUFFICIENT_PRIVILEGE_LEVEL);
        }
        accessPerm = NULL;
    } else {
        accessPerm = ACCESS_DELETE_OBJECT;
    }

    /* query rcat for resource info and sort it */
    status = getRescGrpForCreate (rsComm, dataObjInp, &myRescGrpInfo);
    if (status < 0) return status;

    initReiWithDataObjInp (&rei, rsComm, dataObjInp);
    status = applyRule ("acSetMultiReplPerResc", NULL, &rei, NO_SAVE_REI);
    if (strcmp (rei.statusStr, MULTI_COPIES_PER_RESC) == 0) {
        multiCopyFlag = 1;
    } else {
        multiCopyFlag = 0;
    }

    /* query rcat for dataObjInfo and sort it */
    status = getDataObjInfo (rsComm, dataObjInp, &dataObjInfoHead,
                             accessPerm, 1);

    if (status < 0) {
        rodsLog (LOG_NOTICE,
                 "rsDataObjPhymv: getDataObjInfo for %s", dataObjInp->objPath);
        return (status);
    }

<<<<<<< HEAD
    status = resolveInfoForPhymv (&dataObjInfoHead, &oldDataObjInfoHead, &myRescGrpInfo, &dataObjInp->condInput, multiCopyFlag);
      
=======
        
    status = resolveInfoForPhymv (&dataObjInfoHead, &oldDataObjInfoHead,
                                  &myRescGrpInfo, &dataObjInp->condInput, multiCopyFlag);
>>>>>>> 2d7c6fd3
    if (status < 0) {
        freeAllDataObjInfo (dataObjInfoHead);
        freeAllDataObjInfo (oldDataObjInfoHead);
        freeAllRescGrpInfo (myRescGrpInfo);
        if (status == CAT_NO_ROWS_FOUND) {
            return (0);
        } else {
            return (status);
        }
    }

    status = _rsDataObjPhymv (rsComm, dataObjInp, dataObjInfoHead, 
                              myRescGrpInfo, *transStat, multiCopyFlag);

    freeAllDataObjInfo (dataObjInfoHead);
    freeAllDataObjInfo (oldDataObjInfoHead);
    freeAllRescGrpInfo (myRescGrpInfo);

    return (status);
}

int
_rsDataObjPhymv (rsComm_t *rsComm, dataObjInp_t *dataObjInp,
                 dataObjInfo_t *srcDataObjInfoHead, rescGrpInfo_t *destRescGrpInfo,
                 transferStat_t *transStat, int multiCopyFlag)
{
    dataObjInfo_t *srcDataObjInfo;
    rescGrpInfo_t *tmpRescGrpInfo;
    rescInfo_t *tmpRescInfo;
    int status;
    int savedStatus = 0;

    tmpRescGrpInfo = destRescGrpInfo;
    srcDataObjInfo = srcDataObjInfoHead;
    while (tmpRescGrpInfo != NULL) {
        tmpRescInfo = tmpRescGrpInfo->rescInfo;
        while (srcDataObjInfo != NULL) {
            /* use _rsDataObjReplS for the phymv */ 
            dataObjInp->oprType = PHYMV_OPR;    /* should be set already */
            status = _rsDataObjReplS (rsComm, dataObjInp, srcDataObjInfo,
                                      tmpRescInfo, tmpRescGrpInfo->rescGroupName, NULL, 0);

            if (multiCopyFlag == 0) {
                if (status >= 0) {
                    srcDataObjInfo = srcDataObjInfo->next;
                } else {
                    savedStatus = status;
                }
                /* use another resc */
                break;
            } else {
                if (status < 0) {
                    savedStatus = status;
                    /* use another resc */
                    break;
                }
            }
            srcDataObjInfo = srcDataObjInfo->next;
        }
        if (status >= 0)
            transStat->numThreads = dataObjInp->numThreads;
        tmpRescGrpInfo = tmpRescGrpInfo->next;
    }

    if (srcDataObjInfo != NULL) {
        /* not everything got moved */
        if (savedStatus == 0) {
            status = SYS_COPY_ALREADY_IN_RESC;
        }
    } else {
        savedStatus = 0;
    }
            
    return (savedStatus);
}
<|MERGE_RESOLUTION|>--- conflicted
+++ resolved
@@ -104,14 +104,8 @@
         return (status);
     }
 
-<<<<<<< HEAD
     status = resolveInfoForPhymv (&dataObjInfoHead, &oldDataObjInfoHead, &myRescGrpInfo, &dataObjInp->condInput, multiCopyFlag);
       
-=======
-        
-    status = resolveInfoForPhymv (&dataObjInfoHead, &oldDataObjInfoHead,
-                                  &myRescGrpInfo, &dataObjInp->condInput, multiCopyFlag);
->>>>>>> 2d7c6fd3
     if (status < 0) {
         freeAllDataObjInfo (dataObjInfoHead);
         freeAllDataObjInfo (oldDataObjInfoHead);
