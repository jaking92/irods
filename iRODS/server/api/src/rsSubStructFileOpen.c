--- conflicted
+++ resolved
@@ -82,14 +82,10 @@
         std::stringstream msg;
         msg << "_rsSubStructFileOpen - failed on call to fileOpen for [";
         msg << struct_obj.sub_file_path();
-<<<<<<< HEAD
-        eirods::log( ERROR( -1, msg.str() ) );
-=======
         msg << "]";
         eirods::log( PASS( false, -1, msg.str(), open_err ) );
         return open_err.code();
 
->>>>>>> 6f01ceae
     } else {
         return open_err.code();
 
