--- conflicted
+++ resolved
@@ -123,11 +123,6 @@
 
             // =-=-=-=-=-=-=-
             // the directory didnt exist, make it and then try the create once again.
-<<<<<<< HEAD
-            mkDirForFilePath( rsComm, "/", file_obj.physical_path().c_str(), getDefDirMode() ); 
-
-            create_err = fileCreate( rsComm, file_obj );
-=======
             int status = mkDirForFilePath( rsComm, "/", file_obj.physical_path().c_str(), getDefDirMode() ); 
             if(status != 0) {
                 std::stringstream msg;
@@ -137,7 +132,6 @@
             }
             
             create_err = fileCreate( file_obj );
->>>>>>> 537bea66
                                                 
             // =-=-=-=-=-=-=-
             // capture the eirods results in the log as our error mechanism
