--- conflicted
+++ resolved
@@ -101,10 +101,6 @@
 
     } // if keyword
 
-<<<<<<< HEAD
-
-=======
->>>>>>> 2a0ac9d3
     /* open the structured file */
     addKeyVal (&dataObjInp.condInput, NO_OPEN_FLAG_KW, "");
     l1descInx = _rsDataObjOpen (rsComm, &dataObjInp);
