--- conflicted
+++ resolved
@@ -15,15 +15,11 @@
 #include "rcGlobalExtern.h"
 #include "reGlobalsExtern.h"
 
-<<<<<<< HEAD
 #include "eirods_stacktrace.h"
-=======
+
 // =-=-=-=-=-=-=-
 // eirods resource includes
 #include "eirods_resource_backport.h"
-
-
->>>>>>> 74f219fd
 
 int
 rsUnbunAndRegPhyBunfile (rsComm_t *rsComm, dataObjInp_t *dataObjInp)
@@ -58,7 +54,7 @@
         return -1;
     }
     status = _rsUnbunAndRegPhyBunfile( rsComm, dataObjInp, rescInfo );
-      //rescGrpInfo->rescInfo);
+    //rescGrpInfo->rescInfo);
 
     return (status);
 }
@@ -93,13 +89,13 @@
         return (SYS_INVALID_FILE_PATH);
     }
 
-rodsLog( LOG_NOTICE, "rsUnbunAndRegPhyBunfile - createPhyBundleDir" );
+    rodsLog( LOG_NOTICE, "rsUnbunAndRegPhyBunfile - createPhyBundleDir" );
     createPhyBundleDir (rsComm, bunFilePath, phyBunDir);
-rodsLog( LOG_NOTICE, "rsUnbunAndRegPhyBunfile - createPhyBundleDir. done." );
+    rodsLog( LOG_NOTICE, "rsUnbunAndRegPhyBunfile - createPhyBundleDir. done." );
     dataType = getValByKey (&dataObjInp->condInput, DATA_TYPE_KW); // JMC - backport 4664
-rodsLog( LOG_NOTICE, "rsUnbunAndRegPhyBunfile - unbunPhyBunFile" );
+    rodsLog( LOG_NOTICE, "rsUnbunAndRegPhyBunfile - unbunPhyBunFile" );
     status = unbunPhyBunFile (rsComm, dataObjInp->objPath, rescInfo, bunFilePath, phyBunDir, dataType, 0 ); // JMC - backport 4632, 4657, 4664
-rodsLog( LOG_NOTICE, "rsUnbunAndRegPhyBunfile - unbunPhyBunFile. done." );
+    rodsLog( LOG_NOTICE, "rsUnbunAndRegPhyBunfile - unbunPhyBunFile. done." );
      
 
     if (status < 0) {
@@ -308,7 +304,6 @@
                     status = stat (stageDataObjInfo.filePath, &statbuf);
                     if (status == 0 || errno != ENOENT) {
 #endif
-<<<<<<< HEAD
                         status = resolveDupFilePath (rsComm, &stageDataObjInfo, &dataObjInp);
                         if (status < 0) {
                             rodsLog (LOG_ERROR,
@@ -330,144 +325,123 @@
                         st.dump();
                         return (UNIX_FILE_LINK_ERR - errno);
                     }
-=======
-	status = resolveDupFilePath (rsComm, &stageDataObjInfo, &dataObjInp);
-        if (status < 0) {
-            rodsLog (LOG_ERROR,
-              "regPhySubFile: resolveDupFilePath err for %s. status = %d",
-              stageDataObjInfo.filePath, status);
-            return (status);
-	}
-    }
-    /* make the necessary dir */
-    mkDirForFilePath( rsComm, "/", stageDataObjInfo.filePath, getDefDirMode() );
-      
-    /* add a link */
-    status = link (subfilePath, stageDataObjInfo.filePath);
-    if (status < 0) {
-        rodsLog (LOG_ERROR,
-          "regPhySubFile: link error %s to %s. errno = %d",
-          subfilePath, stageDataObjInfo.filePath, errno);
-        return (UNIX_FILE_LINK_ERR - errno);
-    }
->>>>>>> 74f219fd
-
-    bzero (&regReplicaInp, sizeof (regReplicaInp));
-    regReplicaInp.srcDataObjInfo = bunDataObjInfo;
-    regReplicaInp.destDataObjInfo = &stageDataObjInfo;
-    addKeyVal (&regReplicaInp.condInput, SU_CLIENT_USER_KW, "");
-    addKeyVal (&regReplicaInp.condInput, IRODS_ADMIN_KW, "");
-
-    status = rsRegReplica (rsComm, &regReplicaInp);
-
-    clearKeyVal (&regReplicaInp.condInput);
-    if (status < 0) {
-        rodsLog (LOG_ERROR,
-          "regPhySubFile: rsRegReplica error for %s. status = %d",
-          bunDataObjInfo->objPath, status);
-        return status;
-    }
-
-    return status;
-}
-
-int
-unbunPhyBunFile( rsComm_t *rsComm, char *objPath,
-                 rescInfo_t *rescInfo, char *bunFilePath, char *phyBunDir, 
-                 char *dataType, int oprType ) // JMC - backport 4632, 4657
-{
-    int status;
-    structFileOprInp_t structFileOprInp;
-
-    /* untar the bunfile */
-    memset (&structFileOprInp, 0, sizeof (structFileOprInp_t));
-    structFileOprInp.specColl = (specColl_t*)malloc (sizeof (specColl_t));
-    memset (structFileOprInp.specColl, 0, sizeof (specColl_t));
-    structFileOprInp.specColl->type = TAR_STRUCT_FILE_T;
-    snprintf (structFileOprInp.specColl->collection, MAX_NAME_LEN,
-      "%s.dir", objPath); // JMC - backport 4657
-    rstrcpy (structFileOprInp.specColl->objPath,
-      objPath, MAX_NAME_LEN); // JMC - backport 4657
-    structFileOprInp.specColl->collClass = STRUCT_FILE_COLL;
-    rstrcpy (structFileOprInp.specColl->resource, rescInfo->rescName,
-      NAME_LEN);
-    rstrcpy (structFileOprInp.specColl->phyPath, bunFilePath, MAX_NAME_LEN);
-    rstrcpy (structFileOprInp.addr.hostAddr, rescInfo->rescLoc,
-      NAME_LEN);
-    /* set the cacheDir */
-    rstrcpy (structFileOprInp.specColl->cacheDir, phyBunDir, MAX_NAME_LEN);
-    /* pass on the dataType */
-
-
-    if( dataType != NULL &&  // JMC - backport 4632
-        ( strstr (dataType, GZIP_TAR_DT_STR)  != NULL || // JMC - backport 4658
-          strstr (dataType, BZIP2_TAR_DT_STR) != NULL ||
-          strstr (dataType, ZIP_DT_STR)       != NULL) ) {
-       addKeyVal (&structFileOprInp.condInput, DATA_TYPE_KW, dataType);
-    }
-
-    if ((oprType & PRESERVE_DIR_CONT) == 0) // JMC - backport 4657
-        rmLinkedFilesInUnixDir (phyBunDir);
-	structFileOprInp.oprType = oprType; // JMC - backport 4657
-    status = rsStructFileExtract (rsComm, &structFileOprInp);
-    if (status == SYS_DIR_IN_VAULT_NOT_EMPTY) {
-	/* phyBunDir is not empty */
-	if (chkOrphanDir (rsComm, phyBunDir, rescInfo->rescName) > 0) {
-	    /* it is a orphan dir */
-	    fileRenameInp_t fileRenameInp;
-	    bzero (&fileRenameInp, sizeof (fileRenameInp));
-            rstrcpy (fileRenameInp.oldFileName, phyBunDir, MAX_NAME_LEN);
-            status = renameFilePathToNewDir (rsComm, ORPHAN_DIR, 
-	      &fileRenameInp, rescInfo, 1);
-
-            if (status >= 0) {
-                rodsLog (LOG_NOTICE,
-                  "unbunPhyBunFile: %s has been moved to ORPHAN_DIR.stat=%d",
-                  phyBunDir, status);
-		status = rsStructFileExtract (rsComm, &structFileOprInp);
-            } else {
-        	rodsLog (LOG_ERROR,
-        	  "unbunPhyBunFile: renameFilePathToNewDir err for %s.stat=%d",
-          	  phyBunDir, status);
-		status = SYS_DIR_IN_VAULT_NOT_EMPTY;
-            }
-	}
-    }
-	clearKeyVal (&structFileOprInp.condInput); // JMC - backport 4632
-    if (status < 0) {
-        rodsLog (LOG_ERROR,
-          "unbunPhyBunFile: rsStructFileExtract err for %s. status = %d",
-          objPath, status); // JMC - backport 4657
-    }
-    free (structFileOprInp.specColl);
-
-    return (status);
-}
-
-int
-remoteUnbunAndRegPhyBunfile (rsComm_t *rsComm, dataObjInp_t *dataObjInp,
-rodsServerHost_t *rodsServerHost)
-{
-    int status;
-
-    if (rodsServerHost == NULL) {
-        rodsLog (LOG_NOTICE,
-          "remoteUnbunAndRegPhyBunfile: Invalid rodsServerHost");
-        return SYS_INVALID_SERVER_HOST;
-    }
-
-    if ((status = svrToSvrConnect (rsComm, rodsServerHost)) < 0) {
-        return status;
-    }
-
-    status = rcUnbunAndRegPhyBunfile (rodsServerHost->conn, dataObjInp);
-
-    return status;
-}
-
-int
-rmLinkedFilesInUnixDir (char *phyBunDir)
-{
+
+                    bzero (&regReplicaInp, sizeof (regReplicaInp));
+                    regReplicaInp.srcDataObjInfo = bunDataObjInfo;
+                    regReplicaInp.destDataObjInfo = &stageDataObjInfo;
+                    addKeyVal (&regReplicaInp.condInput, SU_CLIENT_USER_KW, "");
+                    addKeyVal (&regReplicaInp.condInput, IRODS_ADMIN_KW, "");
+
+                    status = rsRegReplica (rsComm, &regReplicaInp);
+
+                    clearKeyVal (&regReplicaInp.condInput);
+                    if (status < 0) {
+                        rodsLog (LOG_ERROR,
+                                 "regPhySubFile: rsRegReplica error for %s. status = %d",
+                                 bunDataObjInfo->objPath, status);
+                        return status;
+                    }
+
+                    return status;
+                }
+
+                int
+                    unbunPhyBunFile( rsComm_t *rsComm, char *objPath,
+                                     rescInfo_t *rescInfo, char *bunFilePath, char *phyBunDir, 
+                                     char *dataType, int oprType ) // JMC - backport 4632, 4657
+                {
+                    int status;
+                    structFileOprInp_t structFileOprInp;
+
+                    /* untar the bunfile */
+                    memset (&structFileOprInp, 0, sizeof (structFileOprInp_t));
+                    structFileOprInp.specColl = (specColl_t*)malloc (sizeof (specColl_t));
+                    memset (structFileOprInp.specColl, 0, sizeof (specColl_t));
+                    structFileOprInp.specColl->type = TAR_STRUCT_FILE_T;
+                    snprintf (structFileOprInp.specColl->collection, MAX_NAME_LEN,
+                              "%s.dir", objPath); // JMC - backport 4657
+                    rstrcpy (structFileOprInp.specColl->objPath,
+                             objPath, MAX_NAME_LEN); // JMC - backport 4657
+                    structFileOprInp.specColl->collClass = STRUCT_FILE_COLL;
+                    rstrcpy (structFileOprInp.specColl->resource, rescInfo->rescName,
+                             NAME_LEN);
+                    rstrcpy (structFileOprInp.specColl->phyPath, bunFilePath, MAX_NAME_LEN);
+                    rstrcpy (structFileOprInp.addr.hostAddr, rescInfo->rescLoc,
+                             NAME_LEN);
+                    /* set the cacheDir */
+                    rstrcpy (structFileOprInp.specColl->cacheDir, phyBunDir, MAX_NAME_LEN);
+                    /* pass on the dataType */
+
+
+                    if( dataType != NULL &&  // JMC - backport 4632
+                        ( strstr (dataType, GZIP_TAR_DT_STR)  != NULL || // JMC - backport 4658
+                          strstr (dataType, BZIP2_TAR_DT_STR) != NULL ||
+                          strstr (dataType, ZIP_DT_STR)       != NULL) ) {
+                        addKeyVal (&structFileOprInp.condInput, DATA_TYPE_KW, dataType);
+                    }
+
+                    if ((oprType & PRESERVE_DIR_CONT) == 0) // JMC - backport 4657
+                        rmLinkedFilesInUnixDir (phyBunDir);
+                    structFileOprInp.oprType = oprType; // JMC - backport 4657
+                    status = rsStructFileExtract (rsComm, &structFileOprInp);
+                    if (status == SYS_DIR_IN_VAULT_NOT_EMPTY) {
+                        /* phyBunDir is not empty */
+                        if (chkOrphanDir (rsComm, phyBunDir, rescInfo->rescName) > 0) {
+                            /* it is a orphan dir */
+                            fileRenameInp_t fileRenameInp;
+                            bzero (&fileRenameInp, sizeof (fileRenameInp));
+                            rstrcpy (fileRenameInp.oldFileName, phyBunDir, MAX_NAME_LEN);
+                            status = renameFilePathToNewDir (rsComm, ORPHAN_DIR, 
+                                                             &fileRenameInp, rescInfo, 1);
+
+                            if (status >= 0) {
+                                rodsLog (LOG_NOTICE,
+                                         "unbunPhyBunFile: %s has been moved to ORPHAN_DIR.stat=%d",
+                                         phyBunDir, status);
+                                status = rsStructFileExtract (rsComm, &structFileOprInp);
+                            } else {
+                                rodsLog (LOG_ERROR,
+                                         "unbunPhyBunFile: renameFilePathToNewDir err for %s.stat=%d",
+                                         phyBunDir, status);
+                                status = SYS_DIR_IN_VAULT_NOT_EMPTY;
+                            }
+                        }
+                    }
+                    clearKeyVal (&structFileOprInp.condInput); // JMC - backport 4632
+                    if (status < 0) {
+                        rodsLog (LOG_ERROR,
+                                 "unbunPhyBunFile: rsStructFileExtract err for %s. status = %d",
+                                 objPath, status); // JMC - backport 4657
+                    }
+                    free (structFileOprInp.specColl);
+
+                    return (status);
+                }
+
+                int
+                    remoteUnbunAndRegPhyBunfile (rsComm_t *rsComm, dataObjInp_t *dataObjInp,
+                                                 rodsServerHost_t *rodsServerHost)
+                {
+                    int status;
+
+                    if (rodsServerHost == NULL) {
+                        rodsLog (LOG_NOTICE,
+                                 "remoteUnbunAndRegPhyBunfile: Invalid rodsServerHost");
+                        return SYS_INVALID_SERVER_HOST;
+                    }
+
+                    if ((status = svrToSvrConnect (rsComm, rodsServerHost)) < 0) {
+                        return status;
+                    }
+
+                    status = rcUnbunAndRegPhyBunfile (rodsServerHost->conn, dataObjInp);
+
+                    return status;
+                }
+
+                int
+                    rmLinkedFilesInUnixDir (char *phyBunDir)
+                {
 #ifndef USE_BOOST_FS
                     DIR *dirPtr;
                     struct dirent *myDirent;
