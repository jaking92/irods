/* -*- mode: c++; fill-column: 132; c-basic-offset: 4; indent-tabs-mode: nil -*- */

/*** Copyright (c), The Regents of the University of California            ***
 *** For more information please refer to files in the COPYRIGHT directory ***/
/* This is script-generated code (for the most part).  */ 
/* See phyPathReg.h for a description of this API call.*/

#include "phyPathReg.h"
#include "rodsLog.h"
#include "icatDefines.h"
#include "objMetaOpr.h"
#include "dataObjOpr.h"
#include "collection.h"
#include "specColl.h"
#include "resource.h"
#include "physPath.h"
#include "rsGlobalExtern.h"
#include "rcGlobalExtern.h"
#include "reGlobalsExtern.h"
#include "miscServerFunct.h"
#include "apiHeaderAll.h"

// =-=-=-=-=-=-=-
// eirods includes
#include "eirods_resource_backport.h"
#include "eirods_resource_redirect.h"
#include "eirods_hierarchy_parser.h"

// =-=-=-=-=-=-=-
// stl includes
#include <iostream>

/* holds a struct that describes pathname match patterns
   to exclude from registration. Needs to be global due
   to the recursive dirPathReg() calls. */
static pathnamePatterns_t *ExcludePatterns = NULL;

/* function to read pattern file from a data server */
pathnamePatterns_t *
readPathnamePatternsFromFile(rsComm_t *rsComm, char *filename, rescInfo_t *rescInfo);


/* phyPathRegNoChkPerm - Wrapper internal function to allow phyPathReg with 
 * no checking for path Perm.
 */
int
phyPathRegNoChkPerm (rsComm_t *rsComm, dataObjInp_t *phyPathRegInp)
{
    int status;

    addKeyVal (&phyPathRegInp->condInput, NO_CHK_FILE_PERM_KW, "");

    status = irsPhyPathReg (rsComm, phyPathRegInp);
    return (status);
}

int
rsPhyPathReg (rsComm_t *rsComm, dataObjInp_t *phyPathRegInp)
{
    int status;

    if (getValByKey (&phyPathRegInp->condInput, NO_CHK_FILE_PERM_KW) != NULL &&
        rsComm->proxyUser.authInfo.authFlag < LOCAL_PRIV_USER_AUTH) {
        return SYS_NO_API_PRIV;
    }

    status = irsPhyPathReg (rsComm, phyPathRegInp);
    return (status);
}

int
irsPhyPathReg (rsComm_t *rsComm, dataObjInp_t *phyPathRegInp)
{
    int status;
    rescGrpInfo_t *rescGrpInfo = NULL;
    rodsServerHost_t *rodsServerHost = NULL;
    int remoteFlag;
    //int rescCnt;
    rodsHostAddr_t addr;
    char *tmpStr = NULL;
    //char *rescGroupName = NULL;
    //rescInfo_t *tmpRescInfo = NULL;

    // =-=-=-=-=-=-=-
    // working on the "home zone", determine if we need to redirect to a different
    // server in this zone for this operation.  if there is a RESC_HIER_STR_KW then
    // we know that the redirection decision has already been made
    int               local = LOCAL_HOST;
    rodsServerHost_t* host  =  0;
    std::string       hier;
    if( getValByKey( &phyPathRegInp->condInput, RESC_HIER_STR_KW ) == NULL ) {
        eirods::error ret = eirods::resource_redirect( eirods::EIRODS_CREATE_OPERATION, rsComm, 
                                                       phyPathRegInp, hier, host, local );
        if( !ret.ok() ) { 
            std::stringstream msg;
            msg << __FUNCTION__;
            msg << " :: failed in eirods::resource_redirect for [";
            msg << phyPathRegInp->objPath << "]";
            eirods::log( PASSMSG( msg.str(), ret ) );
            return ret.code();
        }
        // =-=-=-=-=-=-=-
        // we resolved the redirect and have a host, set the hier str for subsequent
        // api calls, etc.
        addKeyVal( &phyPathRegInp->condInput, RESC_HIER_STR_KW, hier.c_str() );

    } // if keyword


    if ((tmpStr = getValByKey (&phyPathRegInp->condInput,
                               COLLECTION_TYPE_KW)) != NULL && strcmp (tmpStr, UNMOUNT_STR) == 0) {
        status = unmountFileDir (rsComm, phyPathRegInp);
        return (status);
    } else if (tmpStr != NULL && (strcmp (tmpStr, HAAW_STRUCT_FILE_STR) == 0 ||
                                  strcmp (tmpStr, TAR_STRUCT_FILE_STR) == 0)) {
        status = structFileReg (rsComm, phyPathRegInp);
        return (status);
    } else if (tmpStr != NULL && strcmp (tmpStr, LINK_POINT_STR) == 0) {
        status = linkCollReg (rsComm, phyPathRegInp);
        return (status);
    }
//        if( LOCAL_HOST == local ) {
 


    // =-=-=-=-=-=-=-
    // 
    // JMC - legacy resource - status = getRescInfo( rsComm, NULL, &phyPathRegInp->condInput, &rescGrpInfo);
    std::string resc_name;
    //eirods::resolve_resource_name( "", &phyPathRegInp->condInput, resc_name ); 

    eirods::hierarchy_parser parser;
    parser.set_string( hier );
    parser.first_resc( resc_name );

rodsLog( LOG_NOTICE, "XXXX - rsPhyPathReg :: heir [%s], first [%s]", hier.c_str(), resc_name.c_str() );

    rescGrpInfo = new rescGrpInfo_t;
    rescGrpInfo->rescInfo = new rescInfo_t;
    eirods::error err = eirods::get_resc_grp_info( resc_name, *rescGrpInfo );
    if( !err.ok() ) {
         eirods::log( PASS( false, -1, "irsPhyPathReg - failed", err ) );
         delete rescGrpInfo->rescInfo;
         delete rescGrpInfo;
         return -1;
    }
   
   
   
   
    
    memset (&addr, 0, sizeof (addr));
    
    rstrcpy (addr.hostAddr, rescGrpInfo->rescInfo->rescLoc, LONG_NAME_LEN);
    remoteFlag = resolveHost (&addr, &rodsServerHost);

    if (remoteFlag == LOCAL_HOST) {
        if( LOCAL_HOST == local ) {
            status = _rsPhyPathReg (rsComm, phyPathRegInp, rescGrpInfo, rodsServerHost );
        } else {
            status = rcPhyPathReg ( host->conn, phyPathRegInp);
        }
	
    } else if (remoteFlag == REMOTE_HOST) {
        status = remotePhyPathReg (rsComm, phyPathRegInp, rodsServerHost);

    } else {
        if (remoteFlag < 0) {
            delete rescGrpInfo->rescInfo;
            delete rescGrpInfo;
            return (remoteFlag);
        } else {
            rodsLog (LOG_ERROR,
                     "rsPhyPathReg: resolveHost returned unrecognized value %d",
                     remoteFlag);
            delete rescGrpInfo->rescInfo;
            delete rescGrpInfo;
            return (SYS_UNRECOGNIZED_REMOTE_FLAG);
        }
    }

    delete rescGrpInfo->rescInfo;
    delete rescGrpInfo;
    return (status);
}

int
remotePhyPathReg (rsComm_t *rsComm, dataObjInp_t *phyPathRegInp, 
                  rodsServerHost_t *rodsServerHost)
{
    int status;

    if (rodsServerHost == NULL) {
        rodsLog (LOG_ERROR,
                 "remotePhyPathReg: Invalid rodsServerHost");
        return SYS_INVALID_SERVER_HOST;
    }

    if ((status = svrToSvrConnect (rsComm, rodsServerHost)) < 0) {
        return status;
    }

    status = rcPhyPathReg (rodsServerHost->conn, phyPathRegInp);

    if (status < 0) {
        rodsLog (LOG_ERROR,
                 "remotePhyPathReg: rcPhyPathReg failed for %s",
                 phyPathRegInp->objPath);
    }

    return (status);
}

int
_rsPhyPathReg (rsComm_t *rsComm, dataObjInp_t *phyPathRegInp, 
               rescGrpInfo_t *rescGrpInfo, rodsServerHost_t *rodsServerHost)
{
    int status = 0;
    fileOpenInp_t chkNVPathPermInp;
<<<<<<< HEAD
    char *tmpFilePath;
=======
    int rescTypeInx = 0;
    char *tmpFilePath = 0;
>>>>>>> f5c6e906
    char filePath[MAX_NAME_LEN];
    dataObjInfo_t dataObjInfo;
    char *tmpStr = NULL;
    int chkType = 0; // JMC - backport 4774
    char *excludePatternFile = 0;

    if ((tmpFilePath = getValByKey (&phyPathRegInp->condInput, FILE_PATH_KW))== NULL) {
        rodsLog( LOG_ERROR,"_rsPhyPathReg: No filePath input for %s",
	             phyPathRegInp->objPath );
	    return (SYS_INVALID_FILE_PATH);
    } else {
	    /* have to do this since it will be over written later */
	    rstrcpy (filePath, tmpFilePath, MAX_NAME_LEN);
    }

    /* check if we need to chk permission */
    memset (&dataObjInfo, 0, sizeof (dataObjInfo));
    rstrcpy (dataObjInfo.objPath, phyPathRegInp->objPath, MAX_NAME_LEN);
    rstrcpy (dataObjInfo.filePath, filePath, MAX_NAME_LEN);
    dataObjInfo.rescInfo = rescGrpInfo->rescInfo;
    rstrcpy (dataObjInfo.rescName, rescGrpInfo->rescInfo->rescName, NAME_LEN);
    
    char* resc_hier = getValByKey( &phyPathRegInp->condInput, RESC_HIER_STR_KW ); 
    if( resc_hier ) {
        rstrcpy (dataObjInfo.rescHier, resc_hier, MAX_NAME_LEN); 
    } else {
        rodsLog( LOG_NOTICE, "XXXX - _rsPhyPathReg :: in kw else for resc [%s]", rescGrpInfo->rescInfo->rescName );
        rstrcpy ( dataObjInfo.rescHier, rescGrpInfo->rescInfo->rescName, MAX_NAME_LEN); // in kw else
    }
     
    if( getValByKey (&phyPathRegInp->condInput, NO_CHK_FILE_PERM_KW) == NULL &&
        (chkType = getchkPathPerm (rsComm, phyPathRegInp, &dataObjInfo)) != NO_CHK_PATH_PERM) { // JMC - backport 4774
                       
        memset (&chkNVPathPermInp, 0, sizeof (chkNVPathPermInp));

        rstrcpy (chkNVPathPermInp.fileName, filePath, MAX_NAME_LEN);
        chkNVPathPermInp.fileType = static_cast< fileDriverType_t>( -1 );//RescTypeDef[rescTypeInx].driverType;
        rstrcpy (chkNVPathPermInp.addr.hostAddr,  
                 rescGrpInfo->rescInfo->rescLoc, NAME_LEN);

        status = chkFilePathPerm (rsComm, &chkNVPathPermInp, rodsServerHost,chkType); // JMC - backport 4774
    
        if (status < 0) {
            rodsLog (LOG_ERROR,
                     "_rsPhyPathReg: chkFilePathPerm error for %s",
                     phyPathRegInp->objPath);
            return (SYS_NO_PATH_PERMISSION);
        }
    } else {
        status = 0;
    }

    if (getValByKey (&phyPathRegInp->condInput, COLLECTION_KW) != NULL) {
        excludePatternFile = getValByKey(&phyPathRegInp->condInput, EXCLUDE_FILE_KW);
        if (excludePatternFile != NULL) {
            ExcludePatterns = readPathnamePatternsFromFile(rsComm,
                                                           excludePatternFile,
                                                           rescGrpInfo->rescInfo);
        }

	    status = dirPathReg (rsComm, phyPathRegInp, filePath, rescGrpInfo->rescInfo); 
        if (excludePatternFile != NULL) {
            freePathnamePatterns(ExcludePatterns);
            ExcludePatterns = NULL;
        }

    } else if ((tmpStr = getValByKey (&phyPathRegInp->condInput, COLLECTION_TYPE_KW)) != NULL && strcmp (tmpStr, MOUNT_POINT_STR) == 0) {
                
        status = mountFileDir (rsComm, phyPathRegInp, filePath, rescGrpInfo->rescInfo);
          
    } else {
        if (getValByKey (&phyPathRegInp->condInput, REG_REPL_KW) != NULL) {
	        status = filePathRegRepl (rsComm, phyPathRegInp, filePath, rescGrpInfo->rescInfo); 
        
        } else {
            status = filePathReg (rsComm, phyPathRegInp, filePath,rescGrpInfo->rescInfo); 
        }
    }

    return (status);
}

int
filePathRegRepl (rsComm_t *rsComm, dataObjInp_t *phyPathRegInp, char *filePath,
                 rescInfo_t *rescInfo)
{
    dataObjInfo_t destDataObjInfo, *dataObjInfoHead = NULL;
    regReplica_t regReplicaInp;
    char *rescGroupName = NULL;
    int status;

    status = getDataObjInfo (rsComm, phyPathRegInp, &dataObjInfoHead,
                             ACCESS_READ_OBJECT, 0);

    if (status < 0) {
        rodsLog (LOG_ERROR,
                 "filePathRegRepl: getDataObjInfo for %s", phyPathRegInp->objPath);
        return (status);
    }
    status = sortObjInfoForOpen (rsComm, &dataObjInfoHead, NULL, 0);
    if (status < 0 || NULL == dataObjInfoHead ) return status; // JMC cppcheck - nullptr

    destDataObjInfo = *dataObjInfoHead;
    rstrcpy (destDataObjInfo.filePath, filePath, MAX_NAME_LEN);
    destDataObjInfo.rescInfo = rescInfo;
    rstrcpy (destDataObjInfo.rescName, rescInfo->rescName, NAME_LEN);
    if ((rescGroupName = getValByKey (&phyPathRegInp->condInput,
                                      RESC_GROUP_NAME_KW)) != NULL) {
        rstrcpy (destDataObjInfo.rescGroupName, rescGroupName, NAME_LEN);
    }
    memset (&regReplicaInp, 0, sizeof (regReplicaInp));
    regReplicaInp.srcDataObjInfo = dataObjInfoHead;
    regReplicaInp.destDataObjInfo = &destDataObjInfo;
    if (getValByKey (&phyPathRegInp->condInput, SU_CLIENT_USER_KW) != NULL) {
        addKeyVal (&regReplicaInp.condInput, SU_CLIENT_USER_KW, "");
        addKeyVal (&regReplicaInp.condInput, IRODS_ADMIN_KW, "");
    } else if (getValByKey (&phyPathRegInp->condInput,
                            IRODS_ADMIN_KW) != NULL) {
        addKeyVal (&regReplicaInp.condInput, IRODS_ADMIN_KW, "");
    }
    status = rsRegReplica (rsComm, &regReplicaInp);
    clearKeyVal (&regReplicaInp.condInput);
    freeAllDataObjInfo (dataObjInfoHead);

    return status;
}

int
filePathReg (rsComm_t *rsComm, dataObjInp_t *phyPathRegInp, char *filePath, 
             rescInfo_t *rescInfo)
{
    dataObjInfo_t dataObjInfo;
    int status;
    char *rescGroupName = NULL;
    char *chksum;

    initDataObjInfoWithInp (&dataObjInfo, phyPathRegInp);
    if ((rescGroupName = getValByKey (&phyPathRegInp->condInput, 
                                      RESC_GROUP_NAME_KW)) != NULL) {
        rstrcpy (dataObjInfo.rescGroupName, rescGroupName, NAME_LEN);
    }      
    dataObjInfo.replStatus = NEWLY_CREATED_COPY;
    dataObjInfo.rescInfo = rescInfo;
    rstrcpy (dataObjInfo.rescName, rescInfo->rescName, NAME_LEN);

    char* resc_hier = getValByKey( &phyPathRegInp->condInput, RESC_HIER_STR_KW ); 
    if( resc_hier ) {
        rstrcpy (dataObjInfo.rescHier, resc_hier, MAX_NAME_LEN); 
    } else {
        rodsLog( LOG_NOTICE, "XXXX - filePathReg :: in kw else for resc [%s]", rescInfo->rescName );
        rstrcpy ( dataObjInfo.rescHier, rescInfo->rescName, MAX_NAME_LEN); // in kw else
    }


    if (dataObjInfo.dataSize <= 0 && 
        (dataObjInfo.dataSize = getSizeInVault (rsComm, &dataObjInfo)) < 0 &&
        dataObjInfo.dataSize != UNKNOWN_FILE_SZ) {
        status = (int) dataObjInfo.dataSize;
        rodsLog (LOG_ERROR,
                 "filePathReg: getSizeInVault for %s failed, status = %d",
                 dataObjInfo.objPath, status);
        return (status);
    }

    if ((chksum = getValByKey (&phyPathRegInp->condInput, 
                               REG_CHKSUM_KW)) != NULL) {
        rstrcpy (dataObjInfo.chksum, chksum, NAME_LEN);
    }
    else if ((chksum = getValByKey (&phyPathRegInp->condInput, 
                                    VERIFY_CHKSUM_KW)) != NULL) {
        status = _dataObjChksum (rsComm, &dataObjInfo, &chksum);
        if (status < 0) {
            rodsLog (LOG_ERROR, 
                     "rodsPathReg: _dataObjChksum for %s failed, status = %d",
                     dataObjInfo.objPath, status);
            return (status);
        }
        rstrcpy (dataObjInfo.chksum, chksum, NAME_LEN);
    }

    status = svrRegDataObj (rsComm, &dataObjInfo);
    if (status < 0) {
        rodsLog (LOG_ERROR,
                 "filePathReg: rsRegDataObj for %s failed, status = %d",
                 dataObjInfo.objPath, status);
    } else {
        ruleExecInfo_t rei;
        initReiWithDataObjInp (&rei, rsComm, phyPathRegInp);
        rei.doi = &dataObjInfo;
        rei.status = status;
        rei.status = applyRule ("acPostProcForFilePathReg", NULL, &rei,
                                NO_SAVE_REI);
    }

    return (status);
}

int
dirPathReg (rsComm_t *rsComm, dataObjInp_t *phyPathRegInp, char *filePath,
            rescInfo_t *rescInfo)
{
    collInp_t collCreateInp;
    fileOpendirInp_t fileOpendirInp;
    fileClosedirInp_t fileClosedirInp;
    int status;
    int dirFd;
    dataObjInp_t subPhyPathRegInp;
    fileReaddirInp_t fileReaddirInp;
    rodsDirent_t *rodsDirent = NULL;
    rodsObjStat_t *rodsObjStatOut = NULL;
    int forceFlag;

    status = collStat (rsComm, phyPathRegInp, &rodsObjStatOut);
    if (status < 0 || NULL == rodsObjStatOut ) { // JMC cppcheck - nullptr
        memset (&collCreateInp, 0, sizeof (collCreateInp));
        rstrcpy (collCreateInp.collName, phyPathRegInp->objPath, 
                 MAX_NAME_LEN);

        /* no need to resolve sym link */ // JMC - backport 4845
        addKeyVal (&collCreateInp.condInput, TRANSLATED_PATH_KW, ""); // JMC - backport 4845

        /* create the coll just in case it does not exist */
        status = rsCollCreate (rsComm, &collCreateInp);
        clearKeyVal (&collCreateInp.condInput); // JMC - backport 4835
        if (status < 0 ) return status;
    } else if (rodsObjStatOut->specColl != NULL) {
        freeRodsObjStat (rodsObjStatOut);
        rodsLog (LOG_ERROR,
                 "mountFileDir: %s already mounted", phyPathRegInp->objPath);
        return (SYS_MOUNT_MOUNTED_COLL_ERR);
    }
    freeRodsObjStat (rodsObjStatOut);

    memset (&fileOpendirInp, 0, sizeof (fileOpendirInp));

    rstrcpy (fileOpendirInp.dirName, filePath, MAX_NAME_LEN);
    fileOpendirInp.fileType = static_cast< fileDriverType_t >( -1 );//RescTypeDef[rescTypeInx].driverType;
    rstrcpy (fileOpendirInp.addr.hostAddr,  rescInfo->rescLoc, NAME_LEN);
    rstrcpy (fileOpendirInp.objPath, phyPathRegInp->objPath, MAX_NAME_LEN);
    
    dirFd = rsFileOpendir (rsComm, &fileOpendirInp);
    if (dirFd < 0) {
        rodsLog (LOG_ERROR,
                 "dirPathReg: rsFileOpendir for %s error, status = %d",
                 filePath, dirFd);
        return (dirFd);
    }

    fileReaddirInp.fileInx = dirFd;

    if (getValByKey (&phyPathRegInp->condInput, FORCE_FLAG_KW) != NULL) {
        forceFlag = 1;
    } else {
        forceFlag = 0;
    }

    while ((status = rsFileReaddir (rsComm, &fileReaddirInp, &rodsDirent))>= 0) {

        fileStatInp_t fileStatInp;
        rodsStat_t *myStat = NULL;

        if (strlen (rodsDirent->d_name) == 0) break;

        if (strcmp (rodsDirent->d_name, ".") == 0 ||
            strcmp (rodsDirent->d_name, "..") == 0) {
            free (rodsDirent); // JMC - backport 4835
            continue;
        }

<<<<<<< HEAD
        subPhyPathRegInp = *phyPathRegInp;
        snprintf (subPhyPathRegInp.objPath, MAX_NAME_LEN, "%s/%s",
                  phyPathRegInp->objPath, rodsDirent->d_name);
=======
        if (matchPathname(ExcludePatterns, rodsDirent->d_name, filePath)) {
            continue;
        }

        memset (&fileStatInp, 0, sizeof (fileStatInp));
>>>>>>> f5c6e906

        memset (&fileStatInp, 0, sizeof (fileStatInp));

        snprintf (fileStatInp.fileName, MAX_NAME_LEN, "%s/%s", filePath, rodsDirent->d_name);
        rstrcpy(fileStatInp.objPath, subPhyPathRegInp.objPath, MAX_NAME_LEN);
        fileStatInp.fileType = fileOpendirInp.fileType; 
        fileStatInp.addr = fileOpendirInp.addr;

        char* resc_hier = getValByKey( &phyPathRegInp->condInput, RESC_HIER_STR_KW ); 
        if( resc_hier ) {
            rstrcpy (fileStatInp.rescHier, resc_hier, MAX_NAME_LEN); 
        } else {
            rodsLog( LOG_NOTICE, "XXXX - dirPathReg :: in kw else for resc [%s]", rescInfo->rescName );
            rstrcpy ( fileStatInp.rescHier, rescInfo->rescName, MAX_NAME_LEN); // in kw else
        }


        status = rsFileStat (rsComm, &fileStatInp, &myStat);

        if (status != 0) {
            rodsLog (LOG_ERROR,
                     "dirPathReg: rsFileStat failed for %s, status = %d",
                     fileStatInp.fileName, status);
            free (rodsDirent); // JMC - backport 4835
            return (status);
        }

        if ((myStat->st_mode & S_IFREG) != 0) {     /* a file */
            if (forceFlag > 0) {
                /* check if it already exists */
                if (isData (rsComm, subPhyPathRegInp.objPath, NULL) >= 0) {
                    free (myStat);
                    free (rodsDirent); // JMC - backport 4835
                    continue;
                }
            }
            subPhyPathRegInp.dataSize = myStat->st_size;
            if (getValByKey (&phyPathRegInp->condInput, REG_REPL_KW) != NULL) {
                status = filePathRegRepl (rsComm, &subPhyPathRegInp,
                                          fileStatInp.fileName, rescInfo);
            } else {
                addKeyVal (&subPhyPathRegInp.condInput, FILE_PATH_KW, 
                           fileStatInp.fileName);
                status = filePathReg (rsComm, &subPhyPathRegInp, 
                                      fileStatInp.fileName, rescInfo);
            }
        } else if ((myStat->st_mode & S_IFDIR) != 0) {      /* a directory */
            status = dirPathReg (rsComm, &subPhyPathRegInp,
                                 fileStatInp.fileName, rescInfo);
        }
        free (myStat);
        free (rodsDirent); // JMC - backport 4835
    }

    if (status == -1) {         /* just EOF */
        status = 0;
    }

    fileClosedirInp.fileInx = dirFd;
    rsFileClosedir (rsComm, &fileClosedirInp);

    return (status);
}

int mountFileDir( rsComm_t*     rsComm, 
                  dataObjInp_t* phyPathRegInp, 
                  char*         filePath, 
                  rescInfo_t*   rescInfo ) {
    collInp_t collCreateInp;
    int status;
    fileStatInp_t fileStatInp;
    rodsStat_t *myStat = NULL;
    rodsObjStat_t *rodsObjStatOut = NULL;

    if (rsComm->clientUser.authInfo.authFlag < LOCAL_PRIV_USER_AUTH ) {// JMC - backport 4832
       rodsLog( LOG_NOTICE, "mountFileDir - insufficient privilege" );
       return(CAT_INSUFFICIENT_PRIVILEGE_LEVEL);
    } 

    status = collStat (rsComm, phyPathRegInp, &rodsObjStatOut);
    if (status < 0 || NULL == rodsObjStatOut ) {
        rodsLog( LOG_NOTICE, "mountFileDir collstat failed." );
        return status; // JMC cppcheck - nullptr
    }

    if (rodsObjStatOut->specColl != NULL) {
        freeRodsObjStat (rodsObjStatOut);
        rodsLog (LOG_ERROR,
                 "mountFileDir: %s already mounted", phyPathRegInp->objPath);
        return (SYS_MOUNT_MOUNTED_COLL_ERR);
    }
    freeRodsObjStat (rodsObjStatOut);

    if (isCollEmpty (rsComm, phyPathRegInp->objPath) == False) {
        rodsLog (LOG_ERROR,
                 "mountFileDir: collection %s not empty", phyPathRegInp->objPath);
        return (SYS_COLLECTION_NOT_EMPTY);
    }

    memset (&fileStatInp, 0, sizeof (fileStatInp));

    rstrcpy (fileStatInp.fileName, filePath, MAX_NAME_LEN);
    rstrcpy (fileStatInp.objPath, phyPathRegInp->objPath, MAX_NAME_LEN);
    fileStatInp.fileType = static_cast< fileDriverType_t >( -1 );//RescTypeDef[rescTypeInx].driverType;
    rstrcpy (fileStatInp.addr.hostAddr,  rescInfo->rescLoc, NAME_LEN);

    char* resc_hier = getValByKey( &phyPathRegInp->condInput, RESC_HIER_STR_KW ); 
    if( resc_hier ) {
        rstrcpy (fileStatInp.rescHier, resc_hier, MAX_NAME_LEN); 
    } else {
        rodsLog( LOG_NOTICE, "XXXX - mountFileDir :: in kw else for resc [%s]", rescInfo->rescName );
        rstrcpy ( fileStatInp.rescHier, rescInfo->rescName, MAX_NAME_LEN); // in kw else
    }



    status = rsFileStat (rsComm, &fileStatInp, &myStat);

    if (status < 0) {
        fileMkdirInp_t fileMkdirInp;

        rodsLog (LOG_NOTICE,
                 "mountFileDir: rsFileStat failed for %s, status = %d, create it",
                 fileStatInp.fileName, status);
        memset (&fileMkdirInp, 0, sizeof (fileMkdirInp));
        rstrcpy (fileMkdirInp.dirName, filePath, MAX_NAME_LEN);
        fileMkdirInp.fileType = static_cast<fileDriverType_t>(-1);//RescTypeDef[rescTypeInx].driverType;
        fileMkdirInp.mode = getDefDirMode ();
        rstrcpy (fileMkdirInp.addr.hostAddr,  rescInfo->rescLoc, NAME_LEN);
        status = rsFileMkdir (rsComm, &fileMkdirInp);
        if (status < 0) {
            return (status);
        }
    } else if ((myStat->st_mode & S_IFDIR) == 0) {
        rodsLog (LOG_ERROR,
                 "mountFileDir: phyPath %s is not a directory",
                 fileStatInp.fileName);
        free (myStat);
        return (USER_FILE_DOES_NOT_EXIST);
    }

    free (myStat);
    /* mk the collection */

    memset (&collCreateInp, 0, sizeof (collCreateInp));
    rstrcpy (collCreateInp.collName, phyPathRegInp->objPath, MAX_NAME_LEN);
    addKeyVal (&collCreateInp.condInput, COLLECTION_TYPE_KW, MOUNT_POINT_STR);

    addKeyVal (&collCreateInp.condInput, COLLECTION_INFO1_KW, filePath);
    addKeyVal (&collCreateInp.condInput, COLLECTION_INFO2_KW, 
               rescInfo->rescName);

    /* try to mod the coll first */
    status = rsModColl (rsComm, &collCreateInp);

    if (status < 0) {	/* try to create it */
    rodsLog( LOG_NOTICE, "mountFileDir rsModColl < 0." );
       status = rsRegColl (rsComm, &collCreateInp);
    }

    if (status >= 0) {
    rodsLog( LOG_NOTICE, "mountFileDir rsModColl > 0." );

        char outLogPath[MAX_NAME_LEN];
        int status1;
        /* see if the phyPath is mapped into a real collection */
        if (getLogPathFromPhyPath (filePath, rescInfo, outLogPath) >= 0 &&
            strcmp (outLogPath, phyPathRegInp->objPath) != 0) {
            /* log path not the same as input objPath */
            if (isColl (rsComm, outLogPath, NULL) >= 0) {
                modAccessControlInp_t modAccessControl;
                /* it is a real collection. better set the collection
                 * to read-only mode because any modification to files
                 * through this mounted collection can be trouble */
                bzero (&modAccessControl, sizeof (modAccessControl));
                modAccessControl.accessLevel = "read";
                modAccessControl.userName = rsComm->clientUser.userName;
                modAccessControl.zone = rsComm->clientUser.rodsZone;
                modAccessControl.path = phyPathRegInp->objPath;
                status1 = rsModAccessControl(rsComm, &modAccessControl);
                if (status1 < 0) {
                    rodsLog (LOG_NOTICE, 
                             "mountFileDir: rsModAccessControl err for %s, stat = %d",
                             phyPathRegInp->objPath, status1);
                }
            }
        }
    }
    
    rodsLog( LOG_NOTICE, "mountFileDir return status." );
    return (status);
}

int
unmountFileDir (rsComm_t *rsComm, dataObjInp_t *phyPathRegInp)
{
    int status;
    collInp_t modCollInp;
    rodsObjStat_t *rodsObjStatOut = NULL;

    status = collStat (rsComm, phyPathRegInp, &rodsObjStatOut);
    if (status < 0 || NULL == rodsObjStatOut ) { // JMC cppcheck - nullptr
        return status;
    } else if (rodsObjStatOut->specColl == NULL) {
        freeRodsObjStat (rodsObjStatOut);
        rodsLog (LOG_ERROR,
                 "unmountFileDir: %s not mounted", phyPathRegInp->objPath);
        return (SYS_COLL_NOT_MOUNTED_ERR);
    }

    if (getStructFileType (rodsObjStatOut->specColl) >= 0) {    
        /* a struct file */
        status = _rsSyncMountedColl (rsComm, rodsObjStatOut->specColl,
                                     PURGE_STRUCT_FILE_CACHE);
#if 0
        if (status < 0) {
            freeRodsObjStat (rodsObjStatOut);
            return (status);
        }
#endif
    }

    freeRodsObjStat (rodsObjStatOut);

    memset (&modCollInp, 0, sizeof (modCollInp));
    rstrcpy (modCollInp.collName, phyPathRegInp->objPath, MAX_NAME_LEN);
    addKeyVal (&modCollInp.condInput, COLLECTION_TYPE_KW, 
               "NULL_SPECIAL_VALUE");
    addKeyVal (&modCollInp.condInput, COLLECTION_INFO1_KW, "NULL_SPECIAL_VALUE");
    addKeyVal (&modCollInp.condInput, COLLECTION_INFO2_KW, "NULL_SPECIAL_VALUE");

    status = rsModColl (rsComm, &modCollInp);

    return (status);
}

int
structFileReg (rsComm_t *rsComm, dataObjInp_t *phyPathRegInp)
{
    collInp_t collCreateInp;
    int status;
    dataObjInfo_t *dataObjInfo = NULL;
    char *structFilePath = NULL;
    dataObjInp_t dataObjInp;
    char *collType;
    int len;
    rodsObjStat_t *rodsObjStatOut = NULL;
    specCollCache_t *specCollCache = NULL;
    rescInfo_t *rescInfo = NULL;
#if 0
    /* make it a privileged call for now */ // JMC - backport 4871
    if (rsComm->clientUser.authInfo.authFlag < LOCAL_PRIV_USER_AUTH)
        return(CAT_INSUFFICIENT_PRIVILEGE_LEVEL);
#endif
    if ((structFilePath = getValByKey (&phyPathRegInp->condInput, FILE_PATH_KW))
        == NULL) {
        rodsLog (LOG_ERROR,
                 "structFileReg: No structFilePath input for %s",
                 phyPathRegInp->objPath);
        return (SYS_INVALID_FILE_PATH);
    }

    collType = getValByKey (&phyPathRegInp->condInput, COLLECTION_TYPE_KW);
    if (collType == NULL) {
        rodsLog (LOG_ERROR,
                 "structFileReg: Bad COLLECTION_TYPE_KW for structFilePath %s",
                 dataObjInp.objPath);
        return (SYS_INTERNAL_NULL_INPUT_ERR);
    }

    len = strlen (phyPathRegInp->objPath);
    if (strncmp (structFilePath, phyPathRegInp->objPath, len) == 0 &&
        (structFilePath[len] == '\0' || structFilePath[len] == '/')) {
        rodsLog (LOG_ERROR,
                 "structFileReg: structFilePath %s inside collection %s",
                 structFilePath, phyPathRegInp->objPath);
        return (SYS_STRUCT_FILE_INMOUNTED_COLL);
    }

    /* see if the struct file is in spec coll */

    if (getSpecCollCache (rsComm, structFilePath, 0,  &specCollCache) >= 0) {
        rodsLog (LOG_ERROR,
                 "structFileReg: structFilePath %s is in a mounted path",
                 structFilePath);
        return (SYS_STRUCT_FILE_INMOUNTED_COLL);
    }

    status = collStat (rsComm, phyPathRegInp, &rodsObjStatOut);
    if (status < 0 || NULL == rodsObjStatOut ) return status; // JMC cppcheck - nullptr
 
    if (rodsObjStatOut->specColl != NULL) {
        freeRodsObjStat (rodsObjStatOut);
        rodsLog (LOG_ERROR,
                 "structFileReg: %s already mounted", phyPathRegInp->objPath);
        return (SYS_MOUNT_MOUNTED_COLL_ERR);
    }

    freeRodsObjStat (rodsObjStatOut);

    if (isCollEmpty (rsComm, phyPathRegInp->objPath) == False) {
        rodsLog (LOG_ERROR,
                 "structFileReg: collection %s not empty", phyPathRegInp->objPath);
        return (SYS_COLLECTION_NOT_EMPTY);
    }

    memset (&dataObjInp, 0, sizeof (dataObjInp));
    rstrcpy (dataObjInp.objPath, structFilePath, sizeof (dataObjInp));
    /* user need to have write permission */
    dataObjInp.openFlags = O_WRONLY;
    status = getDataObjInfoIncSpecColl (rsComm, &dataObjInp, &dataObjInfo);
    if (status < 0 || NULL == dataObjInfo) { // JMC cppcheck - nullptr
        int myStatus;
        /* try to make one */
        dataObjInp.condInput = phyPathRegInp->condInput;
        /* have to remove FILE_PATH_KW because getFullPathName will use it */
        rmKeyVal (&dataObjInp.condInput, FILE_PATH_KW);
        myStatus = rsDataObjCreate (rsComm, &dataObjInp);
        if (myStatus < 0 ) { 
            rodsLog (LOG_ERROR,
                     "structFileReg: Problem with open/create structFilePath %s, status = %d",
                     dataObjInp.objPath, status);
            return (status);
        } else {
            openedDataObjInp_t dataObjCloseInp;
            bzero (&dataObjCloseInp, sizeof (dataObjCloseInp));
            rescInfo = L1desc[myStatus].dataObjInfo->rescInfo;
            dataObjCloseInp.l1descInx = myStatus;
            rsDataObjClose (rsComm, &dataObjCloseInp);
        }
    } else {
        rescInfo = dataObjInfo->rescInfo;
    }

    if (!structFileSupport (rsComm, phyPathRegInp->objPath, 
                            collType, rescInfo)) {
        rodsLog (LOG_ERROR,
                 "structFileReg: structFileDriver type %s does not exist for %s",
                 collType, dataObjInp.objPath);
        return (SYS_NOT_SUPPORTED);
    }

    /* mk the collection */

    memset (&collCreateInp, 0, sizeof (collCreateInp));
    rstrcpy (collCreateInp.collName, phyPathRegInp->objPath, MAX_NAME_LEN);
    addKeyVal (&collCreateInp.condInput, COLLECTION_TYPE_KW, collType);

    /* have to use dataObjInp.objPath because structFile path was removed */ 
    addKeyVal (&collCreateInp.condInput, COLLECTION_INFO1_KW, 
               dataObjInp.objPath);

    /* try to mod the coll first */
    status = rsModColl (rsComm, &collCreateInp);

    if (status < 0) {   /* try to create it */
        status = rsRegColl (rsComm, &collCreateInp);
    }

    return (status);
}

int
structFileSupport (rsComm_t *rsComm, char *collection, char *collType, 
                   rescInfo_t *rescInfo)
{
    rodsStat_t *myStat = NULL;
    int status;
    subFile_t subFile;
    specColl_t specColl;

    if (rsComm == NULL || collection == NULL || collType == NULL || 
        rescInfo == NULL) return 0;

    memset (&subFile, 0, sizeof (subFile));
    memset (&specColl, 0, sizeof (specColl));
    /* put in some fake path */
    subFile.specColl = &specColl;
    rstrcpy (specColl.collection, collection, MAX_NAME_LEN);
    specColl.collClass = STRUCT_FILE_COLL;
    if (strcmp (collType, HAAW_STRUCT_FILE_STR) == 0) { 
        specColl.type = HAAW_STRUCT_FILE_T;
    } else if (strcmp (collType, TAR_STRUCT_FILE_STR) == 0) {
        specColl.type = TAR_STRUCT_FILE_T;
    } else {
        return (0);
    }
    snprintf (specColl.objPath, MAX_NAME_LEN, "%s/myFakeFile",
              collection);
    rstrcpy (specColl.resource, rescInfo->rescName, NAME_LEN);
    rstrcpy (specColl.phyPath, "/fakeDir1/fakeDir2/myFakeStructFile",
             MAX_NAME_LEN);
    rstrcpy (subFile.subFilePath, "/fakeDir1/fakeDir2/myFakeFile",
             MAX_NAME_LEN);
    rstrcpy (subFile.addr.hostAddr, rescInfo->rescLoc, NAME_LEN);

    status = rsSubStructFileStat (rsComm, &subFile, &myStat);

    if (status == SYS_NOT_SUPPORTED)
        return (0);
    else
        return (1);
}

int
linkCollReg (rsComm_t *rsComm, dataObjInp_t *phyPathRegInp)
{
    collInp_t collCreateInp;
    int status;
    char *linkPath = NULL;
    char *collType;
    int len;
    rodsObjStat_t *rodsObjStatOut = NULL;
    specCollCache_t *specCollCache = NULL;

    if ((linkPath = getValByKey (&phyPathRegInp->condInput, FILE_PATH_KW))
        == NULL) {
        rodsLog (LOG_ERROR,
                 "linkCollReg: No linkPath input for %s",
                 phyPathRegInp->objPath);
        return (SYS_INVALID_FILE_PATH);
    }

    collType = getValByKey (&phyPathRegInp->condInput, COLLECTION_TYPE_KW);
    if (collType == NULL || strcmp (collType, LINK_POINT_STR) != 0) {
        rodsLog (LOG_ERROR,
                 "linkCollReg: Bad COLLECTION_TYPE_KW for linkPath %s",
                 phyPathRegInp->objPath);
        return (SYS_INTERNAL_NULL_INPUT_ERR);
    }

    if (phyPathRegInp->objPath[0] != '/' || linkPath[0] != '/') {
        rodsLog (LOG_ERROR,
                 "linkCollReg: linkPath %s or collection %s not absolute path",
                 linkPath, phyPathRegInp->objPath);
        return (SYS_COLL_LINK_PATH_ERR);
    }

    len = strlen (phyPathRegInp->objPath);
    if (strncmp (linkPath, phyPathRegInp->objPath, len) == 0 && 
        linkPath[len] == '/') { 
        rodsLog (LOG_ERROR,
                 "linkCollReg: linkPath %s inside collection %s",
                 linkPath, phyPathRegInp->objPath);
        return (SYS_COLL_LINK_PATH_ERR);
    }

    len = strlen (linkPath);
    if (strncmp (phyPathRegInp->objPath, linkPath, len) == 0 &&
        phyPathRegInp->objPath[len] == '/') {
        rodsLog (LOG_ERROR,
                 "linkCollReg: collection %s inside linkPath %s",
                 linkPath, phyPathRegInp->objPath);
        return (SYS_COLL_LINK_PATH_ERR);
    }

    if (getSpecCollCache (rsComm, linkPath, 0,  &specCollCache) >= 0 &&
        specCollCache->specColl.collClass != LINKED_COLL) {
        rodsLog (LOG_ERROR,
                 "linkCollReg: linkPath %s is in a spec coll path",
                 linkPath);
        return (SYS_COLL_LINK_PATH_ERR);
    }

    status = collStat (rsComm, phyPathRegInp, &rodsObjStatOut);
    if (status < 0) {
        /* does not exist. make one */
        collInp_t collCreateInp;
        memset (&collCreateInp, 0, sizeof (collCreateInp));
        rstrcpy (collCreateInp.collName, phyPathRegInp->objPath, MAX_NAME_LEN);
        status = rsRegColl (rsComm, &collCreateInp);
        if (status < 0) {
            rodsLog (LOG_ERROR,
                     "linkCollReg: rsRegColl error for  %s, status = %d",
                     collCreateInp.collName, status);
            return status;
        }
        status = collStat (rsComm, phyPathRegInp, &rodsObjStatOut);
        if (status < 0 ) return status; 

    }

    if ( rodsObjStatOut && // JMC cppcheck - nullptr
         rodsObjStatOut->specColl != NULL && 
         rodsObjStatOut->specColl->collClass != LINKED_COLL) {
        freeRodsObjStat (rodsObjStatOut);
        rodsLog (LOG_ERROR,
                 "linkCollReg: link collection %s in a spec coll path", 
                 phyPathRegInp->objPath);
        return (SYS_COLL_LINK_PATH_ERR);
    }

    freeRodsObjStat (rodsObjStatOut);

    if (isCollEmpty (rsComm, phyPathRegInp->objPath) == False) {
        rodsLog (LOG_ERROR,
                 "linkCollReg: collection %s not empty", phyPathRegInp->objPath);
        return (SYS_COLLECTION_NOT_EMPTY);
    }

    /* mk the collection */

    memset (&collCreateInp, 0, sizeof (collCreateInp));
    rstrcpy (collCreateInp.collName, phyPathRegInp->objPath, MAX_NAME_LEN);
    addKeyVal (&collCreateInp.condInput, COLLECTION_TYPE_KW, collType);

    /* have to use dataObjInp.objPath because structFile path was removed */
    addKeyVal (&collCreateInp.condInput, COLLECTION_INFO1_KW,
               linkPath);

    /* try to mod the coll first */
    status = rsModColl (rsComm, &collCreateInp);

    if (status < 0) {   /* try to create it */
        status = rsRegColl (rsComm, &collCreateInp);
    }

    return (status);
}

pathnamePatterns_t *
readPathnamePatternsFromFile(rsComm_t *rsComm, char *filename, rescInfo_t *rescInfo)
{
    int status;
    rodsStat_t *stbuf;
    fileStatInp_t fileStatInp;
    bytesBuf_t fileReadBuf;
    fileOpenInp_t fileOpenInp;
    fileReadInp_t fileReadInp;
    fileCloseInp_t fileCloseInp;
    int buf_len, fd;
    pathnamePatterns_t *pp;

    if (rsComm == NULL || filename == NULL || rescInfo == NULL) {
        return NULL;
    }

    memset(&fileStatInp, 0, sizeof(fileStatInp));
    rstrcpy(fileStatInp.fileName, filename, MAX_NAME_LEN);
    // JMC - legacy resource fileStatInp.fileType = (fileDriverType_t)RescTypeDef[rescInfo->rescTypeInx].driverType;
    rstrcpy(fileStatInp.addr.hostAddr, rescInfo->rescLoc, NAME_LEN);
    status = rsFileStat(rsComm, &fileStatInp, &stbuf);
    if (status != 0) {
        if (status != UNIX_FILE_STAT_ERR - ENOENT) {
            rodsLog(LOG_DEBUG, "readPathnamePatternsFromFile: can't stat %s. status = %d",
                    fileStatInp.fileName, status);
        }
        return NULL;
    }
    buf_len = stbuf->st_size;
    free(stbuf);
    
    memset(&fileOpenInp, 0, sizeof(fileOpenInp));
    rstrcpy(fileOpenInp.fileName, filename, MAX_NAME_LEN);
    // JMC - legacy resource fileOpenInp.fileType = (fileDriverType_t)RescTypeDef[rescInfo->rescTypeInx].driverType;
    rstrcpy(fileOpenInp.addr.hostAddr, rescInfo->rescLoc, NAME_LEN);
    fileOpenInp.flags = O_RDONLY;
    fd = rsFileOpen(rsComm, &fileOpenInp);
    if (fd < 0) {
        rodsLog(LOG_NOTICE, 
                "readPathnamePatternsFromFile: can't open %s for reading. status = %d",
                fileOpenInp.fileName, fd);
        return NULL;
    }

    memset(&fileReadBuf, 0, sizeof(fileReadBuf));
    fileReadBuf.buf = malloc(buf_len);
    if (fileReadBuf.buf == NULL) {
        rodsLog(LOG_NOTICE, "readPathnamePatternsFromFile: could not malloc buffer");
        return NULL;
    }
    
    memset(&fileReadInp, 0, sizeof(fileReadInp));
    fileReadInp.fileInx = fd;
    fileReadInp.len = buf_len;
    status = rsFileRead(rsComm, &fileReadInp, &fileReadBuf);
    
    memset(&fileCloseInp, 0, sizeof(fileCloseInp));
    fileCloseInp.fileInx = fd;
    rsFileClose(rsComm, &fileCloseInp);
    
    if (status < 0) {
        rodsLog(LOG_NOTICE, "readPathnamePatternsFromFile: could not read %s. status = %d",
                fileOpenInp.fileName, status);
        free(fileReadBuf.buf);
        return NULL;
    }

    pp = readPathnamePatterns((char*)fileReadBuf.buf, buf_len);

    return pp;
}

<|MERGE_RESOLUTION|>--- conflicted
+++ resolved
@@ -217,12 +217,7 @@
 {
     int status = 0;
     fileOpenInp_t chkNVPathPermInp;
-<<<<<<< HEAD
-    char *tmpFilePath;
-=======
-    int rescTypeInx = 0;
     char *tmpFilePath = 0;
->>>>>>> f5c6e906
     char filePath[MAX_NAME_LEN];
     dataObjInfo_t dataObjInfo;
     char *tmpStr = NULL;
@@ -492,17 +487,13 @@
             continue;
         }
 
-<<<<<<< HEAD
         subPhyPathRegInp = *phyPathRegInp;
         snprintf (subPhyPathRegInp.objPath, MAX_NAME_LEN, "%s/%s",
                   phyPathRegInp->objPath, rodsDirent->d_name);
-=======
+
         if (matchPathname(ExcludePatterns, rodsDirent->d_name, filePath)) {
             continue;
         }
-
-        memset (&fileStatInp, 0, sizeof (fileStatInp));
->>>>>>> f5c6e906
 
         memset (&fileStatInp, 0, sizeof (fileStatInp));
 
