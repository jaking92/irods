/* -*- mode: c++; fill-column: 132; c-basic-offset: 4; indent-tabs-mode: nil -*- */

/*** Copyright (c), The Regents of the University of California            ***
 *** For more information please refer to files in the COPYRIGHT directory ***/
/* This is script-generated code (for the most part).  */
/* See dataObjCopy.h for a description of this API call.*/

#include "dataObjCopy.h"
#include "rodsLog.h"
#include "objMetaOpr.h"
#include "collection.h"
#include "specColl.h"
#include "dataObjOpen.h"
#include "dataObjCreate.h"
#include "dataObjRepl.h"
#include "regDataObj.h"
#include "rsGlobalExtern.h"
#include "rcGlobalExtern.h"
#include "getRemoteZoneResc.h"

// =-=-=-=-=-=-=-
// eirods includes
#include "eirods_resource_redirect.h"

int
rsDataObjCopy250 (rsComm_t *rsComm, dataObjCopyInp_t *dataObjCopyInp,
                  transStat_t **transStat)
{
    int status;
    transferStat_t *transferStat = NULL;

    status = rsDataObjCopy (rsComm, dataObjCopyInp, &transferStat);

    if (transStat != NULL && status >= 0 && transferStat != NULL) {
        *transStat = (transStat_t *) malloc (sizeof (transStat_t));
        (*transStat)->numThreads = transferStat->numThreads;
        (*transStat)->bytesWritten = transferStat->bytesWritten;
        free (transferStat);
    }
    return status;
}

int
rsDataObjCopy (rsComm_t *rsComm, dataObjCopyInp_t *dataObjCopyInp,
               transferStat_t **transStat)
{
    dataObjInp_t *srcDataObjInp, *destDataObjInp;
    int srcL1descInx, destL1descInx;
    int status;
    int existFlag;
    uint createMode;
    int remoteFlag;
    rodsServerHost_t *rodsServerHost;
    specCollCache_t *specCollCache = NULL;

    srcDataObjInp = &dataObjCopyInp->srcDataObjInp;
    destDataObjInp = &dataObjCopyInp->destDataObjInp;

    resolveLinkedPath (rsComm, srcDataObjInp->objPath, &specCollCache, &srcDataObjInp->condInput);
    resolveLinkedPath (rsComm, destDataObjInp->objPath, &specCollCache, &destDataObjInp->condInput);

    remoteFlag = getAndConnRemoteZoneForCopy (rsComm, dataObjCopyInp, &rodsServerHost);
    if (remoteFlag < 0) {
        return (remoteFlag);
    } else if (remoteFlag == REMOTE_HOST) {
        status = _rcDataObjCopy (rodsServerHost->conn, dataObjCopyInp,
                                 transStat);
        return status;
    }

    // =-=-=-=-=-=-=-
    // pre-determine hier strings for the source 
    if(getValByKey(&srcDataObjInp->condInput, RESC_HIER_STR_KW) == NULL) {
        std::string hier;
        eirods::error ret = eirods::resolve_resource_hierarchy( eirods::EIRODS_OPEN_OPERATION, rsComm, 
                                                                srcDataObjInp, hier );
        if( !ret.ok() ) { 
            std::stringstream msg;
            msg << "rsDataObjCopy :: failed in eirods::resolve_resource_hierarchy for [";
            msg << srcDataObjInp->objPath << "]";
            eirods::log( PASSMSG( msg.str(), ret ) );
            return ret.code();
        }
   
<<<<<<< HEAD
        // =-=-=-=-=-=-=-
        // we resolved the hier str for subsequent api calls, etc.
        addKeyVal( &srcDataObjInp->condInput, RESC_HIER_STR_KW, hier.c_str() );
    }
    
=======
    // =-=-=-=-=-=-=-
    // we resolved the hier str for subsequent api calls, etc.
    addKeyVal( &srcDataObjInp->condInput, RESC_HIER_STR_KW, hier.c_str() );

#if 0 // this should be handled by rsDataObjCreate as re
>>>>>>> 4ab07acd
    // =-=-=-=-=-=-=-
    // determine the hier string for the dest data obj inp
    if(getValByKey(&destDataObjInp->condInput, RESC_HIER_STR_KW) == NULL) {
        std::string hier;
        eirods::error ret = eirods::resolve_resource_hierarchy( eirods::EIRODS_CREATE_OPERATION, rsComm, 
                                                                destDataObjInp, hier );
        if( !ret.ok() ) { 
            std::stringstream msg;
            msg << "rsDataObjCopy :: failed in eirods::resolve_resource_hierarchy for [";
            msg << destDataObjInp->objPath << "]";
            eirods::log( PASSMSG( msg.str(), ret ) );
            return ret.code();
        }
   
<<<<<<< HEAD
        // =-=-=-=-=-=-=-
        // we resolved the hier str for subsequent api calls, etc.
        addKeyVal( &destDataObjInp->condInput, RESC_HIER_STR_KW, hier.c_str() );
    }
    
=======
    // =-=-=-=-=-=-=-
    // we resolved the hier str for subsequent api calls, etc.
    addKeyVal( &destDataObjInp->condInput, RESC_HIER_STR_KW, hier.c_str() );
#endif


>>>>>>> 4ab07acd
#if 0
    *transStat = malloc (sizeof (transferStat_t));
    memset (*transStat, 0, sizeof (transferStat_t));
#endif

    if (strcmp (srcDataObjInp->objPath, destDataObjInp->objPath) == 0) {
        rodsLog (LOG_ERROR,
                 "rsDataObjCopy: same src and dest objPath %s not allowed",
                 srcDataObjInp->objPath);
        return (USER_INPUT_PATH_ERR);
    }
        
    addKeyVal (&srcDataObjInp->condInput, PHYOPEN_BY_SIZE_KW, "");

    srcL1descInx = rsDataObjOpen (rsComm, srcDataObjInp);

    if (srcL1descInx < 0) {
        std::stringstream msg;
        char* sys_error;
        char* rods_error = rodsErrorName(srcL1descInx, &sys_error);
        msg << __FUNCTION__;
        msg << " - Failed to open source object: \"";
        msg << srcDataObjInp->objPath;
        msg << "\" - ";
        msg << rods_error << " " << sys_error;
        eirods::log(LOG_ERROR, msg.str());
        return srcL1descInx;
    }

    /* have to set L1desc[srcL1descInx].dataSize because open set this to -1 */
    destDataObjInp->dataSize = L1desc[srcL1descInx].dataSize =
        L1desc[srcL1descInx].dataObjInfo->dataSize;

    createMode = atoi (L1desc[srcL1descInx].dataObjInfo->dataMode);
    
    if (createMode >= 0100)
        destDataObjInp->createMode = createMode; 

    L1desc[srcL1descInx].oprType = COPY_SRC;

    if (L1desc[srcL1descInx].l3descInx <= 2) {
        /* dataSingleBuf */
        addKeyVal (&destDataObjInp->condInput, NO_OPEN_FLAG_KW, "");
    }

    destL1descInx = rsDataObjCreate (rsComm, destDataObjInp);
    if (destL1descInx == CAT_UNKNOWN_COLLECTION) {
        /* collection does not exist. make one */
        char parColl[MAX_NAME_LEN], child[MAX_NAME_LEN];
        splitPathByKey (destDataObjInp->objPath, parColl, child, '/');
        rsMkCollR (rsComm, "/", parColl);
        destL1descInx = rsDataObjCreate (rsComm, destDataObjInp);
    }

    if (destL1descInx < 0) {
        std::stringstream msg;
        char* sys_error;
        char* rods_error = rodsErrorName(destL1descInx, &sys_error);
        msg << __FUNCTION__;
        msg << " - Failed to create destination object: \"";
        msg << destDataObjInp->objPath;
        msg << "\" - ";
        msg << rods_error << " " << sys_error;
        eirods::log(LOG_ERROR, msg.str());
        return (destL1descInx);
    }

    if (L1desc[destL1descInx].replStatus == NEWLY_CREATED_COPY) {
        existFlag = 0;
    } else {
        existFlag = 1;
    }
        
    L1desc[destL1descInx].oprType = COPY_DEST;

    L1desc[destL1descInx].srcL1descInx = srcL1descInx;

    rstrcpy (L1desc[destL1descInx].dataObjInfo->dataType, 

             L1desc[srcL1descInx].dataObjInfo->dataType, NAME_LEN);
    /* set dataSize for verification in _rsDataObjClose */

    L1desc[destL1descInx].dataSize = 
        L1desc[srcL1descInx].dataObjInfo->dataSize;

#if 0
    (*transStat)->bytesWritten = L1desc[srcL1descInx].dataObjInfo->dataSize;
#endif
    status = _rsDataObjCopy (rsComm, destL1descInx, existFlag, transStat);

#if 0
    if (status >= 0) {
        (*transStat)->numThreads = destDataObjInp->numThreads;
    }
#endif

    return (status);
}

int
_rsDataObjCopy (rsComm_t *rsComm, int destL1descInx, int existFlag,
                transferStat_t **transStat)
{
    dataObjInp_t *srcDataObjInp, *destDataObjInp;
    openedDataObjInp_t dataObjCloseInp;
    dataObjInfo_t *srcDataObjInfo, *destDataObjInfo;
    int srcL1descInx;
    int status = 0, status2;

    destDataObjInp  = L1desc[destL1descInx].dataObjInp;
    destDataObjInfo = L1desc[destL1descInx].dataObjInfo;
    srcL1descInx    = L1desc[destL1descInx].srcL1descInx;

    srcDataObjInp  = L1desc[srcL1descInx].dataObjInp;
    srcDataObjInfo = L1desc[srcL1descInx].dataObjInfo;

    if( destDataObjInp == NULL ) { // JMC cppcheck - null ptr ref
        rodsLog( LOG_ERROR, "_rsDataObjCopy: :: destDataObjInp is NULL" );
        return -1;
    }
    if( destDataObjInfo == NULL ) { // JMC cppcheck - null ptr ref
        rodsLog( LOG_ERROR, "_rsDataObjCopy: :: destDataObjInfo is NULL" );
        return -1;
    }
    if( srcDataObjInp == NULL ) { // JMC cppcheck - null ptr ref
        rodsLog( LOG_ERROR, "_rsDataObjCopy: :: srcDataObjInp is NULL" );
        return -1;
    }
    if( srcDataObjInfo == NULL ) { // JMC cppcheck - null ptr ref
        rodsLog( LOG_ERROR, "_rsDataObjCopy: :: srcDataObjInfo is NULL" );
        return -1;
    }

    if (L1desc[srcL1descInx].l3descInx <= 2) {

        /* no physical file was opened */
        status = l3DataCopySingleBuf (rsComm, destL1descInx);

        /* has not been registered yet because of NO_OPEN_FLAG_KW */
        if( status    >= 0                    && 
            existFlag == 0                    && 
            destDataObjInfo->specColl == NULL &&
            L1desc[destL1descInx].remoteZoneHost == NULL) {
            /* If the dest is in remote zone, register in _rsDataObjClose there */
            status = svrRegDataObj (rsComm, destDataObjInfo);
            if (status == CAT_UNKNOWN_COLLECTION) {
                /* collection does not exist. make one */
                char parColl[MAX_NAME_LEN], child[MAX_NAME_LEN];
                splitPathByKey (destDataObjInfo->objPath, parColl, child, '/');
                status = svrRegDataObj (rsComm, destDataObjInfo);
                rsMkCollR (rsComm, "/", parColl);
                status = svrRegDataObj (rsComm, destDataObjInfo);
            }
            if (status < 0) {    
                rodsLog (LOG_NOTICE,
                         "_rsDataObjCopy: svrRegDataObj for %s failed, status = %d",
                         destDataObjInfo->objPath, status);
                return (status);
            }
        }

    } else {
        if( srcDataObjInfo != NULL ) {
            destDataObjInp->numThreads = getNumThreads( rsComm, srcDataObjInfo->dataSize, destDataObjInp->numThreads, NULL,
                                                        srcDataObjInfo->rescHier, destDataObjInfo->rescHier );//destRescName, srcRescName);

        }
                
        srcDataObjInp->numThreads = destDataObjInp->numThreads;
#if 0
        /* XXXX can't handle numThreads == 0 && size > MAX_SZ_FOR_SINGLE_BUF */
        if (destDataObjInp->numThreads == 0 && 
            srcDataObjInfo->dataSize > MAX_SZ_FOR_SINGLE_BUF) {
            destDataObjInp->numThreads = 1;
        }
#endif

        status = dataObjCopy (rsComm, destL1descInx);
    }

    memset (&dataObjCloseInp, 0, sizeof (dataObjCloseInp));
    dataObjCloseInp.l1descInx = destL1descInx;
    if (status >= 0) {
        *transStat = (transferStat_t*)malloc (sizeof (transferStat_t));
        memset (*transStat, 0, sizeof (transferStat_t));
        (*transStat)->bytesWritten = srcDataObjInfo->dataSize;
        (*transStat)->numThreads = destDataObjInp->numThreads;
        dataObjCloseInp.bytesWritten = srcDataObjInfo->dataSize;
    }

    status2 = rsDataObjClose (rsComm, &dataObjCloseInp);

    if (status) return (status);
    return(status2);
}
<|MERGE_RESOLUTION|>--- conflicted
+++ resolved
@@ -82,19 +82,16 @@
             return ret.code();
         }
    
-<<<<<<< HEAD
         // =-=-=-=-=-=-=-
         // we resolved the hier str for subsequent api calls, etc.
         addKeyVal( &srcDataObjInp->condInput, RESC_HIER_STR_KW, hier.c_str() );
     }
     
-=======
     // =-=-=-=-=-=-=-
     // we resolved the hier str for subsequent api calls, etc.
     addKeyVal( &srcDataObjInp->condInput, RESC_HIER_STR_KW, hier.c_str() );
 
 #if 0 // this should be handled by rsDataObjCreate as re
->>>>>>> 4ab07acd
     // =-=-=-=-=-=-=-
     // determine the hier string for the dest data obj inp
     if(getValByKey(&destDataObjInp->condInput, RESC_HIER_STR_KW) == NULL) {
@@ -109,20 +106,14 @@
             return ret.code();
         }
    
-<<<<<<< HEAD
         // =-=-=-=-=-=-=-
         // we resolved the hier str for subsequent api calls, etc.
         addKeyVal( &destDataObjInp->condInput, RESC_HIER_STR_KW, hier.c_str() );
     }
     
-=======
-    // =-=-=-=-=-=-=-
-    // we resolved the hier str for subsequent api calls, etc.
-    addKeyVal( &destDataObjInp->condInput, RESC_HIER_STR_KW, hier.c_str() );
-#endif
-
-
->>>>>>> 4ab07acd
+#endif
+
+
 #if 0
     *transStat = malloc (sizeof (transferStat_t));
     memset (*transStat, 0, sizeof (transferStat_t));
