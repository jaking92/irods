/*** Copyright (c), The Unregents of the University of California            ***
 *** For more information please refer to files in the COPYRIGHT directory ***/
/* rsQuerySpecColl.c
 */

#include "querySpecColl.h"
#include "rcMisc.h"
#include "fileOpendir.h"
#include "fileReaddir.h"
#include "fileClosedir.h"
#include "objMetaOpr.h"
#include "specColl.h"
#include "dataObjClose.h"
#include "subStructFileOpendir.h"
#include "subStructFileReaddir.h"
#include "subStructFileClosedir.h"
#include "fileStat.h"
#include "genQuery.h"
#include "rsGlobalExtern.h"
#include "rcGlobalExtern.h"

// =-=-=-=-=-=-=-
// eirods includes
#include "eirods_resource_backport.h"
#include "eirods_resource_redirect.h"
#include "eirods_stacktrace.h"
#include "eirods_hierarchy_parser.h"


int
rsQuerySpecColl (rsComm_t *rsComm, dataObjInp_t *dataObjInp,
genQueryOut_t **genQueryOut)
{

    int specCollInx;
    int status;
    int continueFlag; 	/* continue query */ 
    int remoteFlag;
    rodsServerHost_t *rodsServerHost;
    remoteFlag = getAndConnRcatHost (rsComm, SLAVE_RCAT, dataObjInp->objPath,
      &rodsServerHost);

    if (remoteFlag < 0) {
        return (remoteFlag);
    } else if (remoteFlag == REMOTE_HOST) {
	status = rcQuerySpecColl (rodsServerHost->conn, dataObjInp,
	  genQueryOut);
	return status;
    }

    // =-=-=-=-=-=-=-
    // working on the "home zone", determine if we need to redirect to a different
    // server in this zone for this operation.  if there is a RESC_HIER_STR_KW then
    // we know that the redirection decision has already been made
    std::string       hier;
    int               local = LOCAL_HOST;
    rodsServerHost_t* host  =  0;
    char* hier_kw;
    if( ( hier_kw = getValByKey( &dataObjInp->condInput, RESC_HIER_STR_KW ) ) == NULL ) {
        eirods::error ret = eirods::resource_redirect( eirods::EIRODS_OPEN_OPERATION, rsComm, 
						   dataObjInp, hier, host, local );
        if( !ret.ok() ) { 
	    std::stringstream msg;
	    msg << "rsDataObjGet :: failed in eirods::resource_redirect for [";
	    msg << dataObjInp->objPath << "]";
	    eirods::log( PASSMSG( msg.str(), ret ) );
	    return ret.code();
        }
   
        // =-=-=-=-=-=-=-
        // we resolved the redirect and have a host, set the hier str for subsequent
        // api calls, etc.
        addKeyVal( &dataObjInp->condInput, RESC_HIER_STR_KW, hier.c_str() );

    } 
<<<<<<< HEAD
    
=======

>>>>>>> 2a0ac9d3
    if ((specCollInx = dataObjInp->openFlags) <= 0) {
	specCollInx = openSpecColl (rsComm, dataObjInp, -1);
        if (specCollInx < 0) {
            rodsLog (LOG_NOTICE,
              "rsQuerySpecColl: openSpecColl error for %s, status = %d",
              dataObjInp->objPath, specCollInx);
            return (specCollInx);
        }
	continueFlag = 0;
    } else {
	continueFlag = 1;
    }
	
    initOutForQuerySpecColl (genQueryOut);

    status = _rsQuerySpecColl (rsComm, specCollInx, dataObjInp,
      *genQueryOut, continueFlag);

    if (status < 0) {
	freeGenQueryOut (genQueryOut);
    }
    return (status);
}

int
openSpecColl (rsComm_t *rsComm, dataObjInp_t *dataObjInp, int parentInx)
{
    int specCollInx;
    dataObjInfo_t *dataObjInfo = NULL;
    int status;
    int l3descInx;

    status = resolvePathInSpecColl (rsComm, dataObjInp->objPath, 
      //READ_COLL_PERM, 0, &dataObjInfo);
      UNKNOW_COLL_PERM, 0, &dataObjInfo);

    if (status < 0 || NULL == dataObjInfo ) { // JMC cppcheck - nullptr
        rodsLog (LOG_NOTICE,
          "rsQuerySpecColl: resolveSpecColl error for %s, status = %d",
          dataObjInp->objPath, status);
	return (status);
    }

    if (dataObjInfo->specColl->collClass == LINKED_COLL) {
        rodsLog (LOG_ERROR,
          "rsQuerySpecColl: %s is a linked collection",
          dataObjInp->objPath);
        return SYS_UNKNOWN_SPEC_COLL_CLASS;
    }

    char* resc_hier = getValByKey( &dataObjInp->condInput, RESC_HIER_STR_KW );
    if( resc_hier ) {
        strncpy( dataObjInfo->rescHier, resc_hier, MAX_NAME_LEN );
    }

    l3descInx = l3Opendir (rsComm, dataObjInfo);

    if (l3descInx < 0) {
        rodsLog (LOG_NOTICE,
          "openSpecColl: specCollOpendir error for %s, status = %d",
          dataObjInp->objPath, l3descInx);
        return (l3descInx);
    }
    specCollInx = allocSpecCollDesc ();
    if (specCollInx < 0) {
	freeDataObjInfo (dataObjInfo);
	return (specCollInx);
    }
    SpecCollDesc[specCollInx].l3descInx = l3descInx;
    SpecCollDesc[specCollInx].dataObjInfo = dataObjInfo; 
    SpecCollDesc[specCollInx].parentInx = parentInx;

    return (specCollInx);
}

int
initOutForQuerySpecColl (genQueryOut_t **genQueryOut)
{
    genQueryOut_t *myGenQueryOut;

    /* will do collection, dataName, createTime, modifyTime, objSize */

    myGenQueryOut = *genQueryOut = 
      (genQueryOut_t *) malloc (sizeof (genQueryOut_t));

    memset (myGenQueryOut, 0, sizeof (genQueryOut_t));

    myGenQueryOut->attriCnt = 5;

    myGenQueryOut->sqlResult[0].attriInx = COL_COLL_NAME;
    myGenQueryOut->sqlResult[0].len = MAX_NAME_LEN;    
    myGenQueryOut->sqlResult[0].value = 
      (char*)malloc (MAX_NAME_LEN * MAX_SPEC_COLL_ROW);
    memset (myGenQueryOut->sqlResult[0].value, 0, 
      MAX_NAME_LEN * MAX_SPEC_COLL_ROW);
    myGenQueryOut->sqlResult[1].attriInx = COL_DATA_NAME;
    myGenQueryOut->sqlResult[1].len = MAX_NAME_LEN; 
    myGenQueryOut->sqlResult[1].value = 
      (char*)malloc (MAX_NAME_LEN * MAX_SPEC_COLL_ROW);
    memset (myGenQueryOut->sqlResult[1].value, 0, 
      MAX_NAME_LEN * MAX_SPEC_COLL_ROW);
    myGenQueryOut->sqlResult[2].attriInx = COL_D_CREATE_TIME;
    myGenQueryOut->sqlResult[2].len = NAME_LEN;
    myGenQueryOut->sqlResult[2].value =
      (char*)malloc (NAME_LEN * MAX_SPEC_COLL_ROW);
    memset (myGenQueryOut->sqlResult[2].value, 0,
      NAME_LEN * MAX_SPEC_COLL_ROW); 
    myGenQueryOut->sqlResult[3].attriInx = COL_D_MODIFY_TIME;
    myGenQueryOut->sqlResult[3].len = NAME_LEN;
    myGenQueryOut->sqlResult[3].value =
      (char*)malloc (NAME_LEN * MAX_SPEC_COLL_ROW);
    memset (myGenQueryOut->sqlResult[3].value, 0,
      NAME_LEN * MAX_SPEC_COLL_ROW);     
    myGenQueryOut->sqlResult[4].attriInx = COL_DATA_SIZE;
    myGenQueryOut->sqlResult[4].len = NAME_LEN;
    myGenQueryOut->sqlResult[4].value =
      (char*)malloc (NAME_LEN * MAX_SPEC_COLL_ROW);
    memset (myGenQueryOut->sqlResult[4].value, 0,
      NAME_LEN * MAX_SPEC_COLL_ROW);

    myGenQueryOut->continueInx = -1;

    return (0);
}

int
_rsQuerySpecColl (rsComm_t *rsComm, int specCollInx, 
dataObjInp_t *dataObjInp, genQueryOut_t *genQueryOut, int continueFlag)
{
    int status;
    rodsDirent_t *rodsDirent = NULL;
    dataObjInfo_t *dataObjInfo;
    rodsStat_t *fileStatOut = NULL;
    int rowCnt;
    objType_t selObjType;
    char *tmpStr;
    dataObjInp_t newDataObjInp;
    int recurFlag;

    if (SpecCollDesc[specCollInx].inuseFlag != FD_INUSE) {
        rodsLog (LOG_ERROR,
          "_rsQuerySpecColl: Input specCollInx %d not active", specCollInx);
	    return (BAD_INPUT_DESC_INDEX);
    }

    if ((tmpStr = getValByKey (&dataObjInp->condInput, SEL_OBJ_TYPE_KW)) != 
      NULL) {
	if (strcmp (tmpStr, "dataObj") == 0) {
	    selObjType = DATA_OBJ_T;
	} else {
	    selObjType = COLL_OBJ_T;
	}
    } else {
	selObjType = UNKNOWN_OBJ_T;
    }

    if (getValByKey (&dataObjInp->condInput, RECURSIVE_OPR__KW) != NULL) {
	recurFlag = 1;
    } else {
	recurFlag = 0;
    }

    dataObjInfo = SpecCollDesc[specCollInx].dataObjInfo;

    while (genQueryOut->rowCnt < MAX_SPEC_COLL_ROW) {
        dataObjInfo_t myDataObjInfo;
        rodsDirent_t myRodsDirent;

        status = specCollReaddir (rsComm, specCollInx, &rodsDirent);

        if (status < 0) {
            break;
        }
        
        myRodsDirent = *rodsDirent;
        free (rodsDirent);

        if (strcmp (myRodsDirent.d_name, ".") == 0 ||
          strcmp (myRodsDirent.d_name, "..") == 0) {
            continue;
        } 

        myDataObjInfo = *dataObjInfo;
        
        snprintf( myDataObjInfo.subPath, MAX_NAME_LEN, "%s/%s",
                  dataObjInfo->subPath, myRodsDirent.d_name);
        snprintf( myDataObjInfo.filePath, MAX_NAME_LEN, "%s/%s",
                  dataObjInfo->filePath, myRodsDirent.d_name);

        status = l3Stat (rsComm, &myDataObjInfo, &fileStatOut);
        if (status < 0) {
                rodsLog (LOG_ERROR,
                 "_rsQuerySpecColl: l3Stat for %s error, status = %d",
                 myDataObjInfo.filePath, status);
               /* XXXXX need clean up */
                return (status);
        }
        
        if ((fileStatOut->st_mode & S_IFREG) != 0) {     /* a file */
            if (selObjType == COLL_OBJ_T) {
            free (fileStatOut);
            continue;
            }
            rowCnt = genQueryOut->rowCnt;
            rstrcpy (&genQueryOut->sqlResult[0].value[MAX_NAME_LEN * rowCnt], 
              dataObjInfo->subPath, MAX_NAME_LEN);
            rstrcpy (&genQueryOut->sqlResult[1].value[MAX_NAME_LEN * rowCnt], 
              myRodsDirent.d_name, MAX_NAME_LEN);
                snprintf (&genQueryOut->sqlResult[2].value[NAME_LEN * rowCnt],
                  NAME_LEN, "%d", fileStatOut->st_ctim);
                snprintf (&genQueryOut->sqlResult[3].value[NAME_LEN * rowCnt],
                  NAME_LEN, "%d", fileStatOut->st_mtim);
                snprintf (&genQueryOut->sqlResult[4].value[NAME_LEN * rowCnt],
                  NAME_LEN, "%lld", fileStatOut->st_size);

                free (fileStatOut);

                genQueryOut->rowCnt++;

        } else {
            if (selObjType != DATA_OBJ_T) {
                rowCnt = genQueryOut->rowCnt;
                rstrcpy( &genQueryOut->sqlResult[0].value[MAX_NAME_LEN * rowCnt],
                         myDataObjInfo.subPath, MAX_NAME_LEN );
                snprintf( &genQueryOut->sqlResult[2].value[NAME_LEN * rowCnt],
                          NAME_LEN, "%d", fileStatOut->st_ctim);
                snprintf (&genQueryOut->sqlResult[3].value[NAME_LEN * rowCnt],
                  NAME_LEN, "%d", fileStatOut->st_mtim);
                snprintf (&genQueryOut->sqlResult[4].value[NAME_LEN * rowCnt],
                  NAME_LEN, "%lld", fileStatOut->st_size);
                genQueryOut->rowCnt++;
            }
            
            free (fileStatOut);

            if (recurFlag > 0) {
                /* need to drill down */
                int newSpecCollInx; 
                newDataObjInp = *dataObjInp;
                rstrcpy (newDataObjInp.objPath, dataObjInfo->subPath,
                  MAX_NAME_LEN);
                newSpecCollInx = 
                  openSpecColl (rsComm, &newDataObjInp, specCollInx);
                    if (newSpecCollInx < 0) {
                            rodsLog (LOG_ERROR,
                              "_rsQuerySpecColl: openSpecColl err for %s, stat = %d",
                              newDataObjInp.objPath, newSpecCollInx);
                    status = newSpecCollInx;
                    break;
                }
                status = _rsQuerySpecColl (rsComm, newSpecCollInx, 
                  &newDataObjInp, genQueryOut, 0);
                if (status < 0) {
                    break;
                }
            }
        }
    } // while 

    if (status == EOF || status == CAT_NO_ROWS_FOUND) {
        status = 0;
    }

    if (genQueryOut->rowCnt < MAX_SPEC_COLL_ROW) {
	int parentInx;
	/* get to the end or error */
	specCollClosedir (rsComm, specCollInx);
	parentInx = SpecCollDesc[specCollInx].parentInx;
	freeSpecCollDesc (specCollInx);
	if (status >= 0 && recurFlag && continueFlag && parentInx > 0) {
            newDataObjInp = *dataObjInp; 
            rstrcpy (newDataObjInp.objPath, 
	      SpecCollDesc[parentInx].dataObjInfo->objPath, MAX_NAME_LEN);
            status = _rsQuerySpecColl (rsComm, parentInx,
              &newDataObjInp, genQueryOut, continueFlag);
	} else {
	    /* no more */
	    genQueryOut->continueInx = -1;
	}
        if (status == EOF || status == CAT_NO_ROWS_FOUND) {
            status = 0;
        }
    } else {
	/* more to come */
	if (genQueryOut->continueInx < 0) {
	    /* if one does not already exist */
	    genQueryOut->continueInx = specCollInx;
	}
    }

    if (status >= 0 && genQueryOut->rowCnt == 0) {
	status = CAT_NO_ROWS_FOUND;
    }  
    
    return (status);
}

int 
specCollReaddir (rsComm_t *rsComm, int specCollInx, rodsDirent_t **rodsDirent)
{
    fileReaddirInp_t fileReaddirInp;
    specColl_t *specColl;
    int status;
    dataObjInfo_t *dataObjInfo = SpecCollDesc[specCollInx].dataObjInfo;

    if (dataObjInfo == NULL || (specColl = dataObjInfo->specColl) == NULL) {
        return (SYS_INTERNAL_NULL_INPUT_ERR);
    }

    eirods::hierarchy_parser parser;
    parser.set_string( dataObjInfo->rescHier );

    std::string last_resc;
    parser.last_resc( last_resc );

    std::string location;
    eirods::error ret = eirods::get_resource_property< std::string >( last_resc, "location", location );
    if( !ret.ok() ) {
        eirods::log( PASSMSG( "specCollReaddir - failed in specColl open", ret ) );
        return -1;
    }


    if (getStructFileType (dataObjInfo->specColl) >= 0) {
        subStructFileFdOprInp_t subStructFileReaddirInp;
        memset (&subStructFileReaddirInp, 0, sizeof (subStructFileReaddirInp));
        subStructFileReaddirInp.type = dataObjInfo->specColl->type;
        subStructFileReaddirInp.fd = SpecCollDesc[specCollInx].l3descInx;
        rstrcpy (subStructFileReaddirInp.addr.hostAddr, 
	  location.c_str(), NAME_LEN);
        status = rsSubStructFileReaddir (rsComm, &subStructFileReaddirInp, 
	  rodsDirent);
    } else if (specColl->collClass == MOUNTED_COLL) {
        fileReaddirInp.fileInx = SpecCollDesc[specCollInx].l3descInx;
        status = rsFileReaddir (rsComm, &fileReaddirInp, rodsDirent);
    } else {
       rodsLog (LOG_ERROR,
          "specCollReaddir: Unknown specColl collClass = %d",
          specColl->collClass);
	status = SYS_UNKNOWN_SPEC_COLL_CLASS;
    }

    return (status);
}

int 
specCollClosedir (rsComm_t *rsComm, int specCollInx)
{
    fileClosedirInp_t fileClosedirInp;
    specColl_t *specColl;
    int status;
    dataObjInfo_t *dataObjInfo = SpecCollDesc[specCollInx].dataObjInfo;

    if (dataObjInfo == NULL || (specColl = dataObjInfo->specColl) == NULL) {
        return (SYS_INTERNAL_NULL_INPUT_ERR);
    }

    eirods::hierarchy_parser parser;
    parser.set_string( dataObjInfo->rescHier );
    
    std::string last_resc;
    parser.last_resc( last_resc );

    std::string location;
    eirods::error ret = eirods::get_resource_property< std::string >( last_resc, "location", location );
    if( !ret.ok() ) {
        eirods::log( PASSMSG( "specCollClosedir - failed in specColl open", ret ) );
        return -1;
    }


    if (getStructFileType (dataObjInfo->specColl) >= 0) {
        subStructFileFdOprInp_t subStructFileClosedirInp;
        memset (&subStructFileClosedirInp, 0, sizeof (subStructFileClosedirInp));
        subStructFileClosedirInp.type = dataObjInfo->specColl->type;
        subStructFileClosedirInp.fd = SpecCollDesc[specCollInx].l3descInx;
        rstrcpy (subStructFileClosedirInp.addr.hostAddr, 
	  location.c_str(), NAME_LEN);
        status = rsSubStructFileClosedir (rsComm, &subStructFileClosedirInp); 
    } else if (specColl->collClass == MOUNTED_COLL) {
        fileClosedirInp.fileInx = SpecCollDesc[specCollInx].l3descInx;
        status = rsFileClosedir (rsComm, &fileClosedirInp);
    } else {
       rodsLog (LOG_ERROR,
          "specCollClosedir: Unknown specColl collClass = %d",
          specColl->collClass);
	status = SYS_UNKNOWN_SPEC_COLL_CLASS;
    }

    return (status);
}

int 
l3Opendir (rsComm_t *rsComm, dataObjInfo_t *dataObjInfo)
{
    fileOpendirInp_t fileOpendirInp;
    int status;
    int rescTypeInx;

    if (dataObjInfo == NULL) return (SYS_INTERNAL_NULL_INPUT_ERR);

    if (getStructFileType (dataObjInfo->specColl) >= 0) {
        subFile_t subStructFileOpendirInp;
	status = 0;

        eirods::hierarchy_parser parser;
        parser.set_string( dataObjInfo->rescHier );
    
        std::string last_resc;
        parser.last_resc( last_resc );

        std::string location;
        eirods::error ret = eirods::get_resource_property< std::string >( last_resc, "location", location );
        if( !ret.ok() ) {
            eirods::log( PASSMSG( "l3Opendir - failed in specColl open", ret ) );
            return -1;
        }
        
        memset ( &subStructFileOpendirInp, 0, sizeof (subStructFileOpendirInp));
        rstrcpy( subStructFileOpendirInp.subFilePath, dataObjInfo->subPath, MAX_NAME_LEN );
        //rstrcpy( subStructFileOpendirInp.addr.hostAddr, dataObjInfo->rescInfo->rescLoc, NAME_LEN );
        rstrcpy( subStructFileOpendirInp.addr.hostAddr, location.c_str(), NAME_LEN );
        subStructFileOpendirInp.specColl = dataObjInfo->specColl;
        status = rsSubStructFileOpendir (rsComm, &subStructFileOpendirInp);
    } else {
       #if 0 // JMC legacy resource 
        rescTypeInx = dataObjInfo->rescInfo->rescTypeInx;

        switch (RescTypeDef[rescTypeInx].rescCat) {
          case FILE_CAT:
       #endif // JMC legacy resource 
            memset (&fileOpendirInp, 0, sizeof (fileOpendirInp));
            rstrcpy (fileOpendirInp.dirName, dataObjInfo->filePath, MAX_NAME_LEN);
            rstrcpy( fileOpendirInp.resc_name_, dataObjInfo->rescInfo->rescName, MAX_NAME_LEN );
            rstrcpy( fileOpendirInp.resc_hier_, dataObjInfo->rescHier, MAX_NAME_LEN );
            fileOpendirInp.fileType = static_cast< fileDriverType_t >( -1 );//RescTypeDef[rescTypeInx].driverType;
            rstrcpy (fileOpendirInp.addr.hostAddr,dataObjInfo->rescInfo->rescLoc, NAME_LEN);

<<<<<<< HEAD
=======

>>>>>>> 2a0ac9d3
            status = rsFileOpendir (rsComm, &fileOpendirInp);
            if (status < 0) {
               rodsLog (LOG_ERROR,
                  "l3Opendir: rsFileOpendir for %s error, status = %d",
                  dataObjInfo->filePath, status);
            }
       #if 0 // JMC legacy resource 
            break;
          default:
            rodsLog (LOG_NOTICE,
              "l3Opendir: rescCat type %d is not recognized",
              RescTypeDef[rescTypeInx].rescCat);
            status = SYS_INVALID_RESC_TYPE;
            break;
        }
       #endif // JMC legacy resource 
    }
    return (status);
}
<|MERGE_RESOLUTION|>--- conflicted
+++ resolved
@@ -73,11 +73,7 @@
         addKeyVal( &dataObjInp->condInput, RESC_HIER_STR_KW, hier.c_str() );
 
     } 
-<<<<<<< HEAD
-    
-=======
-
->>>>>>> 2a0ac9d3
+
     if ((specCollInx = dataObjInp->openFlags) <= 0) {
 	specCollInx = openSpecColl (rsComm, dataObjInp, -1);
         if (specCollInx < 0) {
@@ -516,10 +512,6 @@
             fileOpendirInp.fileType = static_cast< fileDriverType_t >( -1 );//RescTypeDef[rescTypeInx].driverType;
             rstrcpy (fileOpendirInp.addr.hostAddr,dataObjInfo->rescInfo->rescLoc, NAME_LEN);
 
-<<<<<<< HEAD
-=======
-
->>>>>>> 2a0ac9d3
             status = rsFileOpendir (rsComm, &fileOpendirInp);
             if (status < 0) {
                rodsLog (LOG_ERROR,
