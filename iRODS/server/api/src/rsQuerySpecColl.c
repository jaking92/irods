/* -*- mode: c++; fill-column: 132; c-basic-offset: 4; indent-tabs-mode: nil -*- */

/*** Copyright (c), The Unregents of the University of California            ***
 *** For more information please refer to files in the COPYRIGHT directory ***/
/* rsQuerySpecColl.c
 */

#include "querySpecColl.h"
#include "rcMisc.h"
#include "fileOpendir.h"
#include "fileReaddir.h"
#include "fileClosedir.h"
#include "objMetaOpr.h"
#include "specColl.h"
#include "dataObjClose.h"
#include "subStructFileOpendir.h"
#include "subStructFileReaddir.h"
#include "subStructFileClosedir.h"
#include "fileStat.h"
#include "genQuery.h"
#include "rsGlobalExtern.h"
#include "rcGlobalExtern.h"

// =-=-=-=-=-=-=-
// eirods includes
#include "eirods_resource_backport.h"
#include "eirods_resource_redirect.h"
#include "eirods_stacktrace.h"
#include "eirods_hierarchy_parser.h"


int
rsQuerySpecColl (rsComm_t *rsComm, dataObjInp_t *dataObjInp,
                 genQueryOut_t **genQueryOut)
{

    int specCollInx;
    int status;
    int continueFlag;   /* continue query */ 
    int remoteFlag;
    rodsServerHost_t *rodsServerHost;
    remoteFlag = getAndConnRcatHost (rsComm, SLAVE_RCAT, dataObjInp->objPath,
                                     &rodsServerHost);

    if (remoteFlag < 0) {
        return (remoteFlag);
    } else if (remoteFlag == REMOTE_HOST) {
        status = rcQuerySpecColl (rodsServerHost->conn, dataObjInp,
                                  genQueryOut);
        return status;
    }

    // =-=-=-=-=-=-=-
    // working on the "home zone", determine if we need to redirect to a different
    // server in this zone for this operation.  if there is a RESC_HIER_STR_KW then
    // we know that the redirection decision has already been made
<<<<<<< HEAD
    std::string       hier;
    int               local = LOCAL_HOST;
    rodsServerHost_t* host  =  0;
    char* hier_kw;
    if( ( hier_kw = getValByKey( &dataObjInp->condInput, RESC_HIER_STR_KW ) ) == NULL ) {
        eirods::error ret = eirods::resource_redirect( eirods::EIRODS_OPEN_OPERATION, rsComm, 
                                                       dataObjInp, hier, host, local );
        if( !ret.ok() ) { 
            std::stringstream msg;
            msg << "rsDataObjGet :: failed in eirods::resource_redirect for [";
            msg << dataObjInp->objPath << "]";
            eirods::log( PASSMSG( msg.str(), ret ) );
            return ret.code();
=======
    std::string hier;
    char* hier_kw = getValByKey( &dataObjInp->condInput, RESC_HIER_STR_KW );
    if( NULL == hier_kw ) {
        eirods::error ret = eirods::resolve_resource_hierarchy( eirods::EIRODS_OPEN_OPERATION, rsComm, 
						   dataObjInp, hier );
        if( !ret.ok() ) { 
	    std::stringstream msg;
	    msg << "rsDataObjGet :: failed in eirods::resolve_resource_hierarchy for [";
	    msg << dataObjInp->objPath << "]";
	    eirods::log( PASSMSG( msg.str(), ret ) );
	    return ret.code();
>>>>>>> c2f6aee6
        }
   
        // =-=-=-=-=-=-=-
        // we resolved the redirect and have a host, set the hier str for subsequent
        // api calls, etc.
        addKeyVal( &dataObjInp->condInput, RESC_HIER_STR_KW, hier.c_str() );

    } 

    if ((specCollInx = dataObjInp->openFlags) <= 0) {
        specCollInx = openSpecColl (rsComm, dataObjInp, -1);
        if (specCollInx < 0) {
            rodsLog (LOG_NOTICE,
                     "rsQuerySpecColl: openSpecColl error for %s, status = %d",
                     dataObjInp->objPath, specCollInx);
            return (specCollInx);
        }
        continueFlag = 0;
    } else {
        continueFlag = 1;
    }
        
    initOutForQuerySpecColl (genQueryOut);

    status = _rsQuerySpecColl (rsComm, specCollInx, dataObjInp,
                               *genQueryOut, continueFlag);

    if (status < 0) {
        freeGenQueryOut (genQueryOut);
    }
    return (status);
}

int
openSpecColl (rsComm_t *rsComm, dataObjInp_t *dataObjInp, int parentInx)
{
    int specCollInx;
    dataObjInfo_t *dataObjInfo = NULL;
    int status;
    int l3descInx;

    status = resolvePathInSpecColl (rsComm, dataObjInp->objPath, 
                                    //READ_COLL_PERM, 0, &dataObjInfo);
                                    UNKNOW_COLL_PERM, 0, &dataObjInfo);

    if (status < 0 || NULL == dataObjInfo ) { // JMC cppcheck - nullptr
        rodsLog (LOG_NOTICE,
                 "rsQuerySpecColl: resolveSpecColl error for %s, status = %d",
                 dataObjInp->objPath, status);
        return (status);
    }

    if (dataObjInfo->specColl->collClass == LINKED_COLL) {
        rodsLog (LOG_ERROR,
                 "rsQuerySpecColl: %s is a linked collection",
                 dataObjInp->objPath);
        return SYS_UNKNOWN_SPEC_COLL_CLASS;
    }

    char* resc_hier = getValByKey( &dataObjInp->condInput, RESC_HIER_STR_KW );
    if( resc_hier ) {
        strncpy( dataObjInfo->rescHier, resc_hier, MAX_NAME_LEN );
    }

    l3descInx = l3Opendir (rsComm, dataObjInfo);

    if (l3descInx < 0) {
        rodsLog (LOG_NOTICE,
                 "openSpecColl: specCollOpendir error for %s, status = %d",
                 dataObjInp->objPath, l3descInx);
        return (l3descInx);
    }
    specCollInx = allocSpecCollDesc ();
    if (specCollInx < 0) {
        freeDataObjInfo (dataObjInfo);
        return (specCollInx);
    }
    SpecCollDesc[specCollInx].l3descInx = l3descInx;
    SpecCollDesc[specCollInx].dataObjInfo = dataObjInfo; 
    SpecCollDesc[specCollInx].parentInx = parentInx;

    return (specCollInx);
}

int
initOutForQuerySpecColl (genQueryOut_t **genQueryOut)
{
    genQueryOut_t *myGenQueryOut;

    /* will do collection, dataName, createTime, modifyTime, objSize */

    myGenQueryOut = *genQueryOut = 
        (genQueryOut_t *) malloc (sizeof (genQueryOut_t));

    memset (myGenQueryOut, 0, sizeof (genQueryOut_t));

    myGenQueryOut->attriCnt = 5;

    myGenQueryOut->sqlResult[0].attriInx = COL_COLL_NAME;
    myGenQueryOut->sqlResult[0].len = MAX_NAME_LEN;    
    myGenQueryOut->sqlResult[0].value = 
        (char*)malloc (MAX_NAME_LEN * MAX_SPEC_COLL_ROW);
    memset (myGenQueryOut->sqlResult[0].value, 0, 
            MAX_NAME_LEN * MAX_SPEC_COLL_ROW);
    myGenQueryOut->sqlResult[1].attriInx = COL_DATA_NAME;
    myGenQueryOut->sqlResult[1].len = MAX_NAME_LEN; 
    myGenQueryOut->sqlResult[1].value = 
        (char*)malloc (MAX_NAME_LEN * MAX_SPEC_COLL_ROW);
    memset (myGenQueryOut->sqlResult[1].value, 0, 
            MAX_NAME_LEN * MAX_SPEC_COLL_ROW);
    myGenQueryOut->sqlResult[2].attriInx = COL_D_CREATE_TIME;
    myGenQueryOut->sqlResult[2].len = NAME_LEN;
    myGenQueryOut->sqlResult[2].value =
        (char*)malloc (NAME_LEN * MAX_SPEC_COLL_ROW);
    memset (myGenQueryOut->sqlResult[2].value, 0,
            NAME_LEN * MAX_SPEC_COLL_ROW); 
    myGenQueryOut->sqlResult[3].attriInx = COL_D_MODIFY_TIME;
    myGenQueryOut->sqlResult[3].len = NAME_LEN;
    myGenQueryOut->sqlResult[3].value =
        (char*)malloc (NAME_LEN * MAX_SPEC_COLL_ROW);
    memset (myGenQueryOut->sqlResult[3].value, 0,
            NAME_LEN * MAX_SPEC_COLL_ROW);     
    myGenQueryOut->sqlResult[4].attriInx = COL_DATA_SIZE;
    myGenQueryOut->sqlResult[4].len = NAME_LEN;
    myGenQueryOut->sqlResult[4].value =
        (char*)malloc (NAME_LEN * MAX_SPEC_COLL_ROW);
    memset (myGenQueryOut->sqlResult[4].value, 0,
            NAME_LEN * MAX_SPEC_COLL_ROW);

    myGenQueryOut->continueInx = -1;

    return (0);
}

int
_rsQuerySpecColl (rsComm_t *rsComm, int specCollInx, 
                  dataObjInp_t *dataObjInp, genQueryOut_t *genQueryOut, int continueFlag)
{
    int status;
    rodsDirent_t *rodsDirent = NULL;
    dataObjInfo_t *dataObjInfo;
    rodsStat_t *fileStatOut = NULL;
    int rowCnt;
    objType_t selObjType;
    char *tmpStr;
    dataObjInp_t newDataObjInp;
    int recurFlag;

    if (SpecCollDesc[specCollInx].inuseFlag != FD_INUSE) {
        rodsLog (LOG_ERROR,
                 "_rsQuerySpecColl: Input specCollInx %d not active", specCollInx);
        return (BAD_INPUT_DESC_INDEX);
    }

    if ((tmpStr = getValByKey (&dataObjInp->condInput, SEL_OBJ_TYPE_KW)) != 
        NULL) {
        if (strcmp (tmpStr, "dataObj") == 0) {
            selObjType = DATA_OBJ_T;
        } else {
            selObjType = COLL_OBJ_T;
        }
    } else {
        selObjType = UNKNOWN_OBJ_T;
    }

    if (getValByKey (&dataObjInp->condInput, RECURSIVE_OPR__KW) != NULL) {
        recurFlag = 1;
    } else {
        recurFlag = 0;
    }

    dataObjInfo = SpecCollDesc[specCollInx].dataObjInfo;

    while (genQueryOut->rowCnt < MAX_SPEC_COLL_ROW) {
        dataObjInfo_t myDataObjInfo;
        rodsDirent_t myRodsDirent;

        status = specCollReaddir (rsComm, specCollInx, &rodsDirent);

        if (status < 0) {
            break;
        }
        
        myRodsDirent = *rodsDirent;
        free (rodsDirent);

        if (strcmp (myRodsDirent.d_name, ".") == 0 ||
            strcmp (myRodsDirent.d_name, "..") == 0) {
            continue;
        } 

        myDataObjInfo = *dataObjInfo;
        
        snprintf( myDataObjInfo.subPath, MAX_NAME_LEN, "%s/%s",
                  dataObjInfo->subPath, myRodsDirent.d_name);
        snprintf( myDataObjInfo.filePath, MAX_NAME_LEN, "%s/%s",
                  dataObjInfo->filePath, myRodsDirent.d_name);

        status = l3Stat (rsComm, &myDataObjInfo, &fileStatOut);
        if (status < 0) {
            rodsLog (LOG_ERROR,
                     "_rsQuerySpecColl: l3Stat for %s error, status = %d",
                     myDataObjInfo.filePath, status);
            /* XXXXX need clean up */
            return (status);
        }
        
        if ((fileStatOut->st_mode & S_IFREG) != 0) {     /* a file */
            if (selObjType == COLL_OBJ_T) {
                free (fileStatOut);
                continue;
            }
            rowCnt = genQueryOut->rowCnt;
            rstrcpy (&genQueryOut->sqlResult[0].value[MAX_NAME_LEN * rowCnt], 
                     dataObjInfo->subPath, MAX_NAME_LEN);
            rstrcpy (&genQueryOut->sqlResult[1].value[MAX_NAME_LEN * rowCnt], 
                     myRodsDirent.d_name, MAX_NAME_LEN);
            snprintf (&genQueryOut->sqlResult[2].value[NAME_LEN * rowCnt],
                      NAME_LEN, "%d", fileStatOut->st_ctim);
            snprintf (&genQueryOut->sqlResult[3].value[NAME_LEN * rowCnt],
                      NAME_LEN, "%d", fileStatOut->st_mtim);
            snprintf (&genQueryOut->sqlResult[4].value[NAME_LEN * rowCnt],
                      NAME_LEN, "%lld", fileStatOut->st_size);

            free (fileStatOut);

            genQueryOut->rowCnt++;

        } else {
            if (selObjType != DATA_OBJ_T) {
                rowCnt = genQueryOut->rowCnt;
                rstrcpy( &genQueryOut->sqlResult[0].value[MAX_NAME_LEN * rowCnt],
                         myDataObjInfo.subPath, MAX_NAME_LEN );
                snprintf( &genQueryOut->sqlResult[2].value[NAME_LEN * rowCnt],
                          NAME_LEN, "%d", fileStatOut->st_ctim);
                snprintf (&genQueryOut->sqlResult[3].value[NAME_LEN * rowCnt],
                          NAME_LEN, "%d", fileStatOut->st_mtim);
                snprintf (&genQueryOut->sqlResult[4].value[NAME_LEN * rowCnt],
                          NAME_LEN, "%lld", fileStatOut->st_size);
                genQueryOut->rowCnt++;
            }
            
            free (fileStatOut);

            if (recurFlag > 0) {
                /* need to drill down */
                int newSpecCollInx; 
                newDataObjInp = *dataObjInp;
                rstrcpy (newDataObjInp.objPath, dataObjInfo->subPath,
                         MAX_NAME_LEN);
                newSpecCollInx = 
                    openSpecColl (rsComm, &newDataObjInp, specCollInx);
                if (newSpecCollInx < 0) {
                    rodsLog (LOG_ERROR,
                             "_rsQuerySpecColl: openSpecColl err for %s, stat = %d",
                             newDataObjInp.objPath, newSpecCollInx);
                    status = newSpecCollInx;
                    break;
                }
                status = _rsQuerySpecColl (rsComm, newSpecCollInx, 
                                           &newDataObjInp, genQueryOut, 0);
                if (status < 0) {
                    break;
                }
            }
        }
    } // while 

    if (status == EOF || status == CAT_NO_ROWS_FOUND) {
        status = 0;
    }

    if (genQueryOut->rowCnt < MAX_SPEC_COLL_ROW) {
        int parentInx;
        /* get to the end or error */
        specCollClosedir (rsComm, specCollInx);
        parentInx = SpecCollDesc[specCollInx].parentInx;
        freeSpecCollDesc (specCollInx);
        if (status >= 0 && recurFlag && continueFlag && parentInx > 0) {
            newDataObjInp = *dataObjInp; 
            rstrcpy (newDataObjInp.objPath, 
                     SpecCollDesc[parentInx].dataObjInfo->objPath, MAX_NAME_LEN);
            status = _rsQuerySpecColl (rsComm, parentInx,
                                       &newDataObjInp, genQueryOut, continueFlag);
        } else {
            /* no more */
            genQueryOut->continueInx = -1;
        }
        if (status == EOF || status == CAT_NO_ROWS_FOUND) {
            status = 0;
        }
    } else {
        /* more to come */
        if (genQueryOut->continueInx < 0) {
            /* if one does not already exist */
            genQueryOut->continueInx = specCollInx;
        }
    }

    if (status >= 0 && genQueryOut->rowCnt == 0) {
        status = CAT_NO_ROWS_FOUND;
    }  
    
    return (status);
}

int 
specCollReaddir (rsComm_t *rsComm, int specCollInx, rodsDirent_t **rodsDirent)
{
    fileReaddirInp_t fileReaddirInp;
    specColl_t *specColl;
    int status;
    dataObjInfo_t *dataObjInfo = SpecCollDesc[specCollInx].dataObjInfo;

    if (dataObjInfo == NULL || (specColl = dataObjInfo->specColl) == NULL) {
        return (SYS_INTERNAL_NULL_INPUT_ERR);
    }

    // =-=-=-=-=-=-=-
    // get the resc location of the hier leaf
    std::string location;
    eirods::error ret = eirods::get_loc_for_hier_string( dataObjInfo->rescHier, location );
    if( !ret.ok() ) {
        eirods::log( PASSMSG( "specCollReaddir - failed in get_loc_for_hier_string", ret ) );
        return -1;
    }


    if (getStructFileType (dataObjInfo->specColl) >= 0) {
        subStructFileFdOprInp_t subStructFileReaddirInp;
        memset (&subStructFileReaddirInp, 0, sizeof (subStructFileReaddirInp));
        subStructFileReaddirInp.type = dataObjInfo->specColl->type;
        subStructFileReaddirInp.fd = SpecCollDesc[specCollInx].l3descInx;
        rstrcpy (subStructFileReaddirInp.addr.hostAddr, 
                 location.c_str(), NAME_LEN);
        status = rsSubStructFileReaddir (rsComm, &subStructFileReaddirInp, 
                                         rodsDirent);
    } else if (specColl->collClass == MOUNTED_COLL) {
        fileReaddirInp.fileInx = SpecCollDesc[specCollInx].l3descInx;
        status = rsFileReaddir (rsComm, &fileReaddirInp, rodsDirent);
    } else {
        rodsLog (LOG_ERROR,
                 "specCollReaddir: Unknown specColl collClass = %d",
                 specColl->collClass);
        status = SYS_UNKNOWN_SPEC_COLL_CLASS;
    }

    return (status);
}

int 
specCollClosedir (rsComm_t *rsComm, int specCollInx)
{
    fileClosedirInp_t fileClosedirInp;
    specColl_t *specColl;
    int status;
    dataObjInfo_t *dataObjInfo = SpecCollDesc[specCollInx].dataObjInfo;

    if (dataObjInfo == NULL || (specColl = dataObjInfo->specColl) == NULL) {
        return (SYS_INTERNAL_NULL_INPUT_ERR);
    }

    // =-=-=-=-=-=-=-
    // get the resc location of the hier leaf
    std::string location;
    eirods::error ret = eirods::get_loc_for_hier_string( dataObjInfo->rescHier, location );
    if( !ret.ok() ) {
        eirods::log( PASSMSG( "specCollClosedir - failed in get_loc_for_hier_string", ret ) );
        return -1;
    }

    if (getStructFileType (dataObjInfo->specColl) >= 0) {
        subStructFileFdOprInp_t subStructFileClosedirInp;
        memset (&subStructFileClosedirInp, 0, sizeof (subStructFileClosedirInp));
        subStructFileClosedirInp.type = dataObjInfo->specColl->type;
        subStructFileClosedirInp.fd = SpecCollDesc[specCollInx].l3descInx;
        rstrcpy (subStructFileClosedirInp.addr.hostAddr, 
                 location.c_str(), NAME_LEN);
        status = rsSubStructFileClosedir (rsComm, &subStructFileClosedirInp); 
    } else if (specColl->collClass == MOUNTED_COLL) {
        fileClosedirInp.fileInx = SpecCollDesc[specCollInx].l3descInx;
        status = rsFileClosedir (rsComm, &fileClosedirInp);
    } else {
        rodsLog (LOG_ERROR,
                 "specCollClosedir: Unknown specColl collClass = %d",
                 specColl->collClass);
        status = SYS_UNKNOWN_SPEC_COLL_CLASS;
    }

    return (status);
}

int 
l3Opendir (rsComm_t *rsComm, dataObjInfo_t *dataObjInfo)
{
    fileOpendirInp_t fileOpendirInp;
    int status;
    int rescTypeInx;

    if (dataObjInfo == NULL) return (SYS_INTERNAL_NULL_INPUT_ERR);

    // =-=-=-=-=-=-=-
    // get the resc location of the hier leaf
    std::string location;
    eirods::error ret = eirods::get_loc_for_hier_string( dataObjInfo->rescHier, location );
    if( !ret.ok() ) {
        eirods::log( PASSMSG( "l3Opendir - failed in get_loc_for_hier_string", ret ) );
        return -1;
    }

    if (getStructFileType (dataObjInfo->specColl) >= 0) {
        subFile_t subStructFileOpendirInp;
        status = 0;


        memset ( &subStructFileOpendirInp, 0, sizeof (subStructFileOpendirInp));
        rstrcpy( subStructFileOpendirInp.subFilePath, dataObjInfo->subPath, MAX_NAME_LEN );
        //rstrcpy( subStructFileOpendirInp.addr.hostAddr, dataObjInfo->rescInfo->rescLoc, NAME_LEN );
        rstrcpy( subStructFileOpendirInp.addr.hostAddr, location.c_str(), NAME_LEN );
        subStructFileOpendirInp.specColl = dataObjInfo->specColl;
        status = rsSubStructFileOpendir (rsComm, &subStructFileOpendirInp);
    } else {
#if 0 // JMC legacy resource 
        rescTypeInx = dataObjInfo->rescInfo->rescTypeInx;

        switch (RescTypeDef[rescTypeInx].rescCat) {
        case FILE_CAT:
#endif // JMC legacy resource 
            memset (&fileOpendirInp, 0, sizeof (fileOpendirInp));
            rstrcpy (fileOpendirInp.dirName, dataObjInfo->filePath, MAX_NAME_LEN);
            rstrcpy( fileOpendirInp.resc_name_, dataObjInfo->rescInfo->rescName, MAX_NAME_LEN );
            rstrcpy( fileOpendirInp.resc_hier_, dataObjInfo->rescHier, MAX_NAME_LEN );
            fileOpendirInp.fileType = static_cast< fileDriverType_t >( -1 );//RescTypeDef[rescTypeInx].driverType;
            rstrcpy (fileOpendirInp.addr.hostAddr, location.c_str(), NAME_LEN);

            status = rsFileOpendir (rsComm, &fileOpendirInp);
            if (status < 0) {
                rodsLog (LOG_ERROR,
                         "l3Opendir: rsFileOpendir for %s error, status = %d",
                         dataObjInfo->filePath, status);
            }
#if 0 // JMC legacy resource 
            break;
        default:
            rodsLog (LOG_NOTICE,
                     "l3Opendir: rescCat type %d is not recognized",
                     RescTypeDef[rescTypeInx].rescCat);
            status = SYS_INVALID_RESC_TYPE;
            break;
        }
#endif // JMC legacy resource 
    }
    return (status);
}
<|MERGE_RESOLUTION|>--- conflicted
+++ resolved
@@ -54,33 +54,17 @@
     // working on the "home zone", determine if we need to redirect to a different
     // server in this zone for this operation.  if there is a RESC_HIER_STR_KW then
     // we know that the redirection decision has already been made
-<<<<<<< HEAD
-    std::string       hier;
-    int               local = LOCAL_HOST;
-    rodsServerHost_t* host  =  0;
-    char* hier_kw;
-    if( ( hier_kw = getValByKey( &dataObjInp->condInput, RESC_HIER_STR_KW ) ) == NULL ) {
-        eirods::error ret = eirods::resource_redirect( eirods::EIRODS_OPEN_OPERATION, rsComm, 
-                                                       dataObjInp, hier, host, local );
-        if( !ret.ok() ) { 
-            std::stringstream msg;
-            msg << "rsDataObjGet :: failed in eirods::resource_redirect for [";
-            msg << dataObjInp->objPath << "]";
-            eirods::log( PASSMSG( msg.str(), ret ) );
-            return ret.code();
-=======
     std::string hier;
     char* hier_kw = getValByKey( &dataObjInp->condInput, RESC_HIER_STR_KW );
     if( NULL == hier_kw ) {
         eirods::error ret = eirods::resolve_resource_hierarchy( eirods::EIRODS_OPEN_OPERATION, rsComm, 
 						   dataObjInp, hier );
         if( !ret.ok() ) { 
-	    std::stringstream msg;
-	    msg << "rsDataObjGet :: failed in eirods::resolve_resource_hierarchy for [";
-	    msg << dataObjInp->objPath << "]";
-	    eirods::log( PASSMSG( msg.str(), ret ) );
-	    return ret.code();
->>>>>>> c2f6aee6
+            std::stringstream msg;
+            msg << "rsDataObjGet :: failed in eirods::resolve_resource_hierarchy for [";
+            msg << dataObjInp->objPath << "]";
+            eirods::log( PASSMSG( msg.str(), ret ) );
+            return ret.code();
         }
    
         // =-=-=-=-=-=-=-
