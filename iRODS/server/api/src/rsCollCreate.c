/* -*- mode: c++; fill-column: 132; c-basic-offset: 4; indent-tabs-mode: nil -*- */

/*** Copyright (c), The Regents of the University of California            ***
 *** For more information please refer to files in the COPYRIGHT directory ***/
/* This is script-generated code (for the most part).  */ 
/* See collCreate.h for a description of this API call.*/

#include "collCreate.h"
#include "rodsLog.h"
#include "regColl.h"
#include "icatDefines.h"
#include "fileMkdir.h"
#include "subStructFileMkdir.h"
#include "rsGlobalExtern.h"
#include "rcGlobalExtern.h"
#include "objMetaOpr.h"
#include "collection.h"
#include "specColl.h"
#include "physPath.h"

int
rsCollCreate (rsComm_t *rsComm, collInp_t *collCreateInp)
{
    int status;
    rodsServerHost_t *rodsServerHost = NULL;
    ruleExecInfo_t rei;
    collInfo_t collInfo;
    specCollCache_t *specCollCache = NULL;
#ifdef RODS_CAT
    dataObjInfo_t *dataObjInfo = NULL;
#endif
    
    resolveLinkedPath (rsComm, collCreateInp->collName, &specCollCache,
                       &collCreateInp->condInput);
    status = getAndConnRcatHost (rsComm, MASTER_RCAT, collCreateInp->collName,
                                 &rodsServerHost);
    if (status < 0 || rodsServerHost == NULL ) { // JMC cppcheck
        return(status);
    }

    if (rodsServerHost->localFlag == LOCAL_HOST) {
        initReiWithCollInp (&rei, rsComm, collCreateInp, &collInfo);

        status = applyRule ("acPreprocForCollCreate", NULL, &rei, NO_SAVE_REI);

        if (status < 0) {
            if (rei.status < 0) {
                status = rei.status;
            }
            rodsLog (LOG_ERROR,
                     "rsCollCreate:acPreprocForCollCreate error for %s,stat=%d",
                     collCreateInp->collName, status);
            return status;
        }

        if (getValByKey (&collCreateInp->condInput, RECURSIVE_OPR__KW) != 
            NULL) {
            status = rsMkCollR (rsComm, "/", collCreateInp->collName);
            return (status);
        }
#ifdef RODS_CAT

        /* for STRUCT_FILE_COLL to make a directory in the structFile, the
         * COLLECTION_TYPE_KW must be set */

        status = resolvePathInSpecColl (rsComm, collCreateInp->collName, 
                                        WRITE_COLL_PERM, 0, &dataObjInfo);
        if (status >= 0) {
            freeDataObjInfo (dataObjInfo);
            if (status == COLL_OBJ_T) {
                return (0);
            } else if (status == DATA_OBJ_T) {
                return (USER_INPUT_PATH_ERR);
            }
        } else if (status == SYS_SPEC_COLL_OBJ_NOT_EXIST) { 
            /* for STRUCT_FILE_COLL to make a directory in the structFile, the
             * COLLECTION_TYPE_KW must be set */
            if (dataObjInfo != NULL && dataObjInfo->specColl != NULL &&
                dataObjInfo->specColl->collClass == LINKED_COLL) {
                /*  should not be here because if has been translated */
                return SYS_COLL_LINK_PATH_ERR;
            } else {
                status = l3Mkdir (rsComm, dataObjInfo);
            }
            freeDataObjInfo (dataObjInfo);
            return (status);
        } else {
            if (isColl (rsComm, collCreateInp->collName, NULL) >= 0)
                return CATALOG_ALREADY_HAS_ITEM_BY_THAT_NAME;
            status = _rsRegColl (rsComm, collCreateInp);
        }
        rei.status = status;
        if (status >= 0) {
            rei.status = applyRule ("acPostProcForCollCreate", NULL, &rei, 
                                    NO_SAVE_REI);

            if (rei.status < 0) {
                rodsLog (LOG_ERROR,
                         "rsCollCreate:acPostProcForCollCreate error for %s,stat=%d",
                         collCreateInp->collName, status);
            }
        }

#else
        status = SYS_NO_RCAT_SERVER_ERR;
#endif
    } else {
        status = rcCollCreate (rodsServerHost->conn, collCreateInp);
    }

    return (status);
}

int
l3Mkdir (rsComm_t *rsComm, dataObjInfo_t *dataObjInfo)
{
    int rescTypeInx;
    fileMkdirInp_t fileMkdirInp;
    int status;

    if (getStructFileType (dataObjInfo->specColl) >= 0) {
        subFile_t subFile;
        memset (&subFile, 0, sizeof (subFile));
        rstrcpy (subFile.subFilePath, dataObjInfo->subPath,
                 MAX_NAME_LEN);
        subFile.mode = getDefDirMode ();
        rstrcpy (subFile.addr.hostAddr, dataObjInfo->rescInfo->rescLoc,
                 NAME_LEN);
        subFile.specColl = dataObjInfo->specColl;
        status = rsSubStructFileMkdir (rsComm, &subFile);
    } else {
       #if 0 // JMC legacy resource 
        rescTypeInx = dataObjInfo->rescInfo->rescTypeInx;

        switch (RescTypeDef[rescTypeInx].rescCat) {
<<<<<<< HEAD
          case FILE_CAT:
       #endif // JMC legacy resource 
=======
        case FILE_CAT:
>>>>>>> 2d7c6fd3
            memset (&fileMkdirInp, 0, sizeof (fileMkdirInp));
            fileMkdirInp.fileType = static_cast< fileDriverType_t >( -1 );//RescTypeDef[rescTypeInx].driverType;
            rstrcpy (fileMkdirInp.dirName, dataObjInfo->filePath,
                     MAX_NAME_LEN);
            rstrcpy (fileMkdirInp.addr.hostAddr,
                     dataObjInfo->rescInfo->rescLoc, NAME_LEN);
            fileMkdirInp.mode = getDefDirMode ();
            status = rsFileMkdir (rsComm, &fileMkdirInp);
       #if 0 // JMC legacy resource 
            break;

        default:
            rodsLog (LOG_NOTICE,
                     "l3Mkdir: rescCat type %d is not recognized",
                     RescTypeDef[rescTypeInx].rescCat);
            status = SYS_INVALID_RESC_TYPE;
            break;
        }
       #endif // JMC legacy resource 
    }
    return (status);
}

#ifdef COMPAT_201
int
rsCollCreate201 (rsComm_t *rsComm, collInp201_t *collCreateInp)
{
    collInp_t collInp;
    int status; 

    collInp201ToCollInp (collCreateInp, &collInp);

    status = rsCollCreate (rsComm, &collInp);

    return status;
}
#endif
<|MERGE_RESOLUTION|>--- conflicted
+++ resolved
@@ -133,12 +133,8 @@
         rescTypeInx = dataObjInfo->rescInfo->rescTypeInx;
 
         switch (RescTypeDef[rescTypeInx].rescCat) {
-<<<<<<< HEAD
           case FILE_CAT:
        #endif // JMC legacy resource 
-=======
-        case FILE_CAT:
->>>>>>> 2d7c6fd3
             memset (&fileMkdirInp, 0, sizeof (fileMkdirInp));
             fileMkdirInp.fileType = static_cast< fileDriverType_t >( -1 );//RescTypeDef[rescTypeInx].driverType;
             rstrcpy (fileMkdirInp.dirName, dataObjInfo->filePath,
