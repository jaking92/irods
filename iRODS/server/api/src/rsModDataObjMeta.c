/* -*- mode: c++; fill-column: 132; c-basic-offset: 4; indent-tabs-mode: nil -*- */

/*** Copyright (c), The Unregents of the University of California            ***
 *** For more information please refer to files in the COPYRIGHT directory ***/
/* unregDataObj.c
 */

#include "modDataObjMeta.h"
#include "icatHighLevelRoutines.h"
#include "objMetaOpr.h"
#include "dataObjOpr.h"

int
rsModDataObjMeta (rsComm_t *rsComm, modDataObjMeta_t *modDataObjMetaInp)
{
    int status;
    rodsServerHost_t *rodsServerHost = NULL;
    dataObjInfo_t *dataObjInfo;
    keyValPair_t *regParam;

    regParam = modDataObjMetaInp->regParam;
    dataObjInfo = modDataObjMetaInp->dataObjInfo;

    status = getAndConnRcatHost (rsComm, MASTER_RCAT, dataObjInfo->objPath,
                                 &rodsServerHost);
    if (status < 0 || NULL == rodsServerHost ) { // JMC cppcheck - nullptr
        return(status);
    }
    if (rodsServerHost->localFlag == LOCAL_HOST) {
#ifdef RODS_CAT
        status = _rsModDataObjMeta (rsComm, modDataObjMetaInp);
#else
        status = SYS_NO_RCAT_SERVER_ERR;
#endif
    } else {
        status = rcModDataObjMeta (rodsServerHost->conn, modDataObjMetaInp);
    }

    return (status);
}

int
_rsModDataObjMeta (rsComm_t *rsComm, modDataObjMeta_t *modDataObjMetaInp)
{
#ifdef RODS_CAT
    int status;
    dataObjInfo_t *dataObjInfo;
    keyValPair_t *regParam;
    int i;
    ruleExecInfo_t rei2;

    memset ((char*)&rei2, 0, sizeof (ruleExecInfo_t));
    rei2.rsComm = rsComm;
    if (rsComm != NULL) {
        rei2.uoic = &rsComm->clientUser;
        rei2.uoip = &rsComm->proxyUser;
    }
    rei2.doi = modDataObjMetaInp->dataObjInfo;
    rei2.condInputData = modDataObjMetaInp->regParam;
    regParam = modDataObjMetaInp->regParam;
    dataObjInfo = modDataObjMetaInp->dataObjInfo;

    if (regParam->len == 0) {
        return (0);
    }

    /* In dataObjInfo, need just dataId. But it will accept objPath too,
     * but less efficient 
     */

    /** RAJA ADDED June 1 2009 for pre-post processing rule hooks **/
    rei2.doi = dataObjInfo;
    i =  applyRule("acPreProcForModifyDataObjMeta",NULL, &rei2, NO_SAVE_REI);
    if (i < 0) {
        if (rei2.status < 0) {
            i = rei2.status;
<<<<<<< HEAD
          }
        rodsLog (LOG_ERROR,"_rsModDataObjMeta:acPreProcForModifyDataObjMeta error stat=%d", i);
               
=======
        }
        rodsLog (LOG_ERROR,
                 "_rsModDataObjMeta:acPreProcForModifyDataObjMeta error stat=%d", i);
>>>>>>> 2d7c6fd3
        return i;
    }
    /** RAJA ADDED June 1 2009 for pre-post processing rule hooks **/

    if (getValByKey (regParam, ALL_KW) != NULL) {
        /* all copies */
        dataObjInfo_t *dataObjInfoHead = NULL;
        dataObjInfo_t *tmpDataObjInfo;
        dataObjInp_t dataObjInp;

        bzero (&dataObjInp, sizeof (dataObjInp));
        rstrcpy (dataObjInp.objPath, dataObjInfo->objPath, MAX_NAME_LEN);
<<<<<<< HEAD
        status = getDataObjInfoIncSpecColl (rsComm, &dataObjInp,&dataObjInfoHead);
              
        if (status < 0) 
            return status;
        tmpDataObjInfo = dataObjInfoHead;
        while (tmpDataObjInfo != NULL) {
            if (tmpDataObjInfo->specColl != NULL)
                break;
            status = chlModDataObjMeta (rsComm, tmpDataObjInfo, regParam);
            if (status < 0) {
                    rodsLog (LOG_ERROR,
                      "_rsModDataObjMeta:chlModDataObjMeta %s error stat=%d",
                  tmpDataObjInfo->objPath, status);
=======
        status = getDataObjInfoIncSpecColl (rsComm, &dataObjInp,
                                            &dataObjInfoHead);
        if (status < 0) return status;
        tmpDataObjInfo = dataObjInfoHead;
        while (tmpDataObjInfo != NULL) {
            if (tmpDataObjInfo->specColl != NULL) break;
            status = chlModDataObjMeta (rsComm, tmpDataObjInfo, regParam);
            if (status < 0) {
                rodsLog (LOG_ERROR,
                         "_rsModDataObjMeta:chlModDataObjMeta %s error stat=%d",
                         tmpDataObjInfo->objPath, status);
>>>>>>> 2d7c6fd3
            }
            tmpDataObjInfo = tmpDataObjInfo->next;
        }
        freeAllDataObjInfo (dataObjInfoHead);
    } else {
        status = chlModDataObjMeta (rsComm, dataObjInfo, regParam);
    }

    /** RAJA ADDED June 1 2009 for pre-post processing rule hooks **/
    if (status >= 0) {
        i =  applyRule("acPostProcForModifyDataObjMeta",NULL, &rei2, NO_SAVE_REI);
        if (i < 0) {
            if (rei2.status < 0) {
                i = rei2.status;
            }
            rodsLog (LOG_ERROR,
                     "_rsModDataObjMeta:acPostProcForModifyDataObjMeta error stat=%d",i);
            return i;
        }
    }
    /** RAJA ADDED June 1 2009 for pre-post processing rule hooks **/

    return (status);
#else
    return (SYS_NO_RCAT_SERVER_ERR);
#endif

}

<|MERGE_RESOLUTION|>--- conflicted
+++ resolved
@@ -74,15 +74,9 @@
     if (i < 0) {
         if (rei2.status < 0) {
             i = rei2.status;
-<<<<<<< HEAD
-          }
+        }
         rodsLog (LOG_ERROR,"_rsModDataObjMeta:acPreProcForModifyDataObjMeta error stat=%d", i);
                
-=======
-        }
-        rodsLog (LOG_ERROR,
-                 "_rsModDataObjMeta:acPreProcForModifyDataObjMeta error stat=%d", i);
->>>>>>> 2d7c6fd3
         return i;
     }
     /** RAJA ADDED June 1 2009 for pre-post processing rule hooks **/
@@ -95,7 +89,6 @@
 
         bzero (&dataObjInp, sizeof (dataObjInp));
         rstrcpy (dataObjInp.objPath, dataObjInfo->objPath, MAX_NAME_LEN);
-<<<<<<< HEAD
         status = getDataObjInfoIncSpecColl (rsComm, &dataObjInp,&dataObjInfoHead);
               
         if (status < 0) 
@@ -106,22 +99,9 @@
                 break;
             status = chlModDataObjMeta (rsComm, tmpDataObjInfo, regParam);
             if (status < 0) {
-                    rodsLog (LOG_ERROR,
-                      "_rsModDataObjMeta:chlModDataObjMeta %s error stat=%d",
-                  tmpDataObjInfo->objPath, status);
-=======
-        status = getDataObjInfoIncSpecColl (rsComm, &dataObjInp,
-                                            &dataObjInfoHead);
-        if (status < 0) return status;
-        tmpDataObjInfo = dataObjInfoHead;
-        while (tmpDataObjInfo != NULL) {
-            if (tmpDataObjInfo->specColl != NULL) break;
-            status = chlModDataObjMeta (rsComm, tmpDataObjInfo, regParam);
-            if (status < 0) {
                 rodsLog (LOG_ERROR,
                          "_rsModDataObjMeta:chlModDataObjMeta %s error stat=%d",
                          tmpDataObjInfo->objPath, status);
->>>>>>> 2d7c6fd3
             }
             tmpDataObjInfo = tmpDataObjInfo->next;
         }
