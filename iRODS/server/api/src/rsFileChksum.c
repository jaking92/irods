/* -*- mode: c++; fill-column: 132; c-basic-offset: 4; indent-tabs-mode: nil -*- */

/*** Copyright (c), The Regents of the University of California            ***
 *** For more information please refer to files in the COPYRIGHT directory ***/
/* This is script-generated code (for the most part).  */ 
/* See fileChksum.h for a description of this API call.*/

#include "fileChksum.h"
#include "miscServerFunct.h"

// =-=-=-=-=-=-=-
// eirods includes
#include "eirods_log.h"
#include "eirods_file_object.h"
#include "eirods_stacktrace.h"

#define SVR_MD5_BUF_SZ (1024*1024)

int
rsFileChksum (rsComm_t *rsComm, fileChksumInp_t *fileChksumInp, 
              char **chksumStr)
{
    rodsServerHost_t *rodsServerHost;
    int remoteFlag;
    int status;

    remoteFlag = resolveHost (&fileChksumInp->addr, &rodsServerHost);
    if (remoteFlag == LOCAL_HOST) {
        status = _rsFileChksum (rsComm, fileChksumInp, chksumStr);
    } else if (remoteFlag == REMOTE_HOST) {
        status = remoteFileChksum (rsComm, fileChksumInp, chksumStr,
                                   rodsServerHost);
    } else {
        if (remoteFlag < 0) {
            return (remoteFlag);
        } else {
            rodsLog (LOG_NOTICE,
                     "rsFileChksum: resolveHost returned unrecognized value %d",
                     remoteFlag);
            return (SYS_UNRECOGNIZED_REMOTE_FLAG);
        }
    }

    return (status);
}

int
remoteFileChksum (rsComm_t *rsComm, fileChksumInp_t *fileChksumInp,
                  char **chksumStr, rodsServerHost_t *rodsServerHost)
{    
    int status;

    if (rodsServerHost == NULL) {
        rodsLog (LOG_NOTICE,
                 "remoteFileChksum: Invalid rodsServerHost");
        return SYS_INVALID_SERVER_HOST;
    }

    if ((status = svrToSvrConnect (rsComm, rodsServerHost)) < 0) {
        return status;
    }


    status = rcFileChksum (rodsServerHost->conn, fileChksumInp, chksumStr);

    if (status < 0) { 
        rodsLog (LOG_NOTICE,
                 "remoteFileChksum: rcFileChksum failed for %s",
                 fileChksumInp->fileName);
    }

    return status;
}

int
_rsFileChksum (rsComm_t *rsComm, fileChksumInp_t *fileChksumInp,
               char **chksumStr)
{
    int status;

    *chksumStr = (char*)malloc (NAME_LEN);

    status = fileChksum (fileChksumInp->fileType, rsComm, 
                         fileChksumInp->fileName, fileChksumInp->rescHier, *chksumStr);

    if (status < 0) {
        rodsLog (LOG_NOTICE, 
                 "_rsFileChksum: fileChksum for %s, status = %d",
                 fileChksumInp->fileName, status);
        free (*chksumStr);
        *chksumStr = NULL;
        return (status);
    }

    return (status);
} 

int
fileChksum (
    int fileType,
    rsComm_t *rsComm,
    char *fileName,
    char* rescHier,
    char *chksumStr)
{
    MD5_CTX context;
    int bytes_read;
    unsigned char buffer[SVR_MD5_BUF_SZ], digest[16];
    int status;

#ifdef MD5_DEBUG
    rodsLong_t total_bytes_read = 0;    /* XXXX debug */
#endif

<<<<<<< HEAD
    std::stringstream msg;
    msg << "qqq - Starting fileChksum and creating file object: rescHier = " << (void*)rescHier;
    DEBUGMSG(msg.str());
    
=======
>>>>>>> 2d7c6fd3
    // =-=-=-=-=-=-=-
    // call resource plugin to open file
    eirods::file_object file_obj( rsComm, fileName, rescHier, -1, 0, O_RDONLY ); // FIXME :: hack until this is better abstracted - JMC
    eirods::error ret = fileOpen( file_obj );
    if( !ret.ok() ) {
        status = UNIX_FILE_OPEN_ERR - errno;
<<<<<<< HEAD
        std::stringstream msg;
        msg << "fileChksum: fileOpen failed for [";
        msg << fileName;
        msg << "] with status of ";
        msg << status;
        eirods::log( PASSMSG( msg.str(), ret ) );
=======
        rodsLog( LOG_NOTICE,"fileChksum; fileOpen failed for %s. status = %d %s", fileName, status, strerror(errno) );
>>>>>>> 2d7c6fd3
        return (status);
    }

    DEBUGMSG("qqq - Initializing md5");
    
    MD5Init (&context);

    DEBUGMSG("qqq - Doing a fileRead");
    
    eirods::error read_err = fileRead( file_obj, buffer, SVR_MD5_BUF_SZ );      
    bytes_read = read_err.code();

<<<<<<< HEAD
    DEBUGMSG("qqq - Update md5");
    
=======
>>>>>>> 2d7c6fd3
    while( read_err.ok() && bytes_read > 0 ) {
#ifdef MD5_DEBUG
        total_bytes_read += bytes_read;     /* XXXX debug */
#endif
        MD5Update (&context, buffer, bytes_read);
    
        read_err = fileRead( file_obj, buffer, SVR_MD5_BUF_SZ );
        bytes_read = read_err.code();

    } // while

    DEBUGMSG("qqq - Finalizing md5");
    
    MD5Final (digest, &context);

    DEBUGMSG("qqq - fileClose");
    
    ret = fileClose( file_obj );
    if( !ret.ok() ) {
        eirods::error err = PASS( false, ret.code(), "fileChksum - error on close", ret );
        eirods::log( err );
    }

    DEBUGMSG("qqq - Done");
    md5ToStr (digest, chksumStr);

#ifdef MD5_DEBUG
    rodsLog (LOG_NOTICE,        /* XXXX debug */
             "fileChksum: chksum = %s, total_bytes_read = %lld", chksumStr, total_bytes_read);
#endif

    return (0);

}
<|MERGE_RESOLUTION|>--- conflicted
+++ resolved
@@ -112,29 +112,18 @@
     rodsLong_t total_bytes_read = 0;    /* XXXX debug */
 #endif
 
-<<<<<<< HEAD
-    std::stringstream msg;
-    msg << "qqq - Starting fileChksum and creating file object: rescHier = " << (void*)rescHier;
-    DEBUGMSG(msg.str());
-    
-=======
->>>>>>> 2d7c6fd3
     // =-=-=-=-=-=-=-
     // call resource plugin to open file
     eirods::file_object file_obj( rsComm, fileName, rescHier, -1, 0, O_RDONLY ); // FIXME :: hack until this is better abstracted - JMC
     eirods::error ret = fileOpen( file_obj );
     if( !ret.ok() ) {
         status = UNIX_FILE_OPEN_ERR - errno;
-<<<<<<< HEAD
         std::stringstream msg;
         msg << "fileChksum: fileOpen failed for [";
         msg << fileName;
         msg << "] with status of ";
         msg << status;
         eirods::log( PASSMSG( msg.str(), ret ) );
-=======
-        rodsLog( LOG_NOTICE,"fileChksum; fileOpen failed for %s. status = %d %s", fileName, status, strerror(errno) );
->>>>>>> 2d7c6fd3
         return (status);
     }
 
@@ -147,11 +136,6 @@
     eirods::error read_err = fileRead( file_obj, buffer, SVR_MD5_BUF_SZ );      
     bytes_read = read_err.code();
 
-<<<<<<< HEAD
-    DEBUGMSG("qqq - Update md5");
-    
-=======
->>>>>>> 2d7c6fd3
     while( read_err.ok() && bytes_read > 0 ) {
 #ifdef MD5_DEBUG
         total_bytes_read += bytes_read;     /* XXXX debug */
