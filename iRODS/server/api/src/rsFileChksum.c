/* -*- mode: c++; fill-column: 132; c-basic-offset: 4; indent-tabs-mode: nil -*- */

/*** Copyright (c), The Regents of the University of California            ***
 *** For more information please refer to files in the COPYRIGHT directory ***/
/* This is script-generated code (for the most part).  */ 
/* See fileChksum.h for a description of this API call.*/

#include "fileChksum.h"
#include "miscServerFunct.h"

// =-=-=-=-=-=-=-
// eirods includes
#include "eirods_log.h"
#include "eirods_file_object.h"

#define SVR_MD5_BUF_SZ (1024*1024)

int
rsFileChksum (rsComm_t *rsComm, fileChksumInp_t *fileChksumInp, 
              char **chksumStr)
{
    rodsServerHost_t *rodsServerHost;
    int remoteFlag;
    int status;

    remoteFlag = resolveHost (&fileChksumInp->addr, &rodsServerHost);
    if (remoteFlag == LOCAL_HOST) {
        status = _rsFileChksum (rsComm, fileChksumInp, chksumStr);
    } else if (remoteFlag == REMOTE_HOST) {
        status = remoteFileChksum (rsComm, fileChksumInp, chksumStr,
                                   rodsServerHost);
    } else {
        if (remoteFlag < 0) {
            return (remoteFlag);
        } else {
            rodsLog (LOG_NOTICE,
                     "rsFileChksum: resolveHost returned unrecognized value %d",
                     remoteFlag);
            return (SYS_UNRECOGNIZED_REMOTE_FLAG);
        }
    }

    return (status);
}

int
remoteFileChksum (rsComm_t *rsComm, fileChksumInp_t *fileChksumInp,
                  char **chksumStr, rodsServerHost_t *rodsServerHost)
{    
    int status;

    if (rodsServerHost == NULL) {
        rodsLog (LOG_NOTICE,
                 "remoteFileChksum: Invalid rodsServerHost");
        return SYS_INVALID_SERVER_HOST;
    }

    if ((status = svrToSvrConnect (rsComm, rodsServerHost)) < 0) {
        return status;
    }


    status = rcFileChksum (rodsServerHost->conn, fileChksumInp, chksumStr);

    if (status < 0) { 
        rodsLog (LOG_NOTICE,
                 "remoteFileChksum: rcFileChksum failed for %s",
                 fileChksumInp->fileName);
    }

    return status;
}

int
_rsFileChksum (rsComm_t *rsComm, fileChksumInp_t *fileChksumInp,
               char **chksumStr)
{
    int status;

    *chksumStr = (char*)malloc (NAME_LEN);

    status = fileChksum (fileChksumInp->fileType, rsComm, 
                         fileChksumInp->fileName, fileChksumInp->rescHier, *chksumStr);

    if (status < 0) {
        rodsLog (LOG_NOTICE, 
                 "_rsFileChksum: fileChksum for %s, status = %d",
                 fileChksumInp->fileName, status);
        free (*chksumStr);
        *chksumStr = NULL;
        return (status);
    }

    return (status);
} 

int
fileChksum (
    int fileType,
    rsComm_t *rsComm,
    char *fileName,
    char* rescHier,
    char *chksumStr)
{
    MD5_CTX context;
    int bytes_read;
    unsigned char buffer[SVR_MD5_BUF_SZ], digest[16];
    int status;

#ifdef MD5_DEBUG
    rodsLong_t total_bytes_read = 0;    /* XXXX debug */
#endif

    std::stringstream msg;
    msg << "qqq - Starting fileChksum and creating file object: rescHier = " << (void*)rescHier;
    DEBUGMSG(msg.str());
    
    // =-=-=-=-=-=-=-
    // call resource plugin to open file
    eirods::file_object file_obj( rsComm, fileName, rescHier, -1, 0, O_RDONLY ); // FIXME :: hack until this is better abstracted - JMC
    eirods::error ret = fileOpen( file_obj );
    if( !ret.ok() ) {
        status = UNIX_FILE_OPEN_ERR - errno;
<<<<<<< HEAD
        std::stringstream msg;
        msg << "fileChksum: fileOpen failed for [";
        msg << fileName;
        msg << "] with status of ";
        msg << status;
        eirods::log( PASSMSG( msg.str(), ret ) );
=======
        rodsLog( LOG_NOTICE,"fileChksum; fileOpen failed for %s. status = %d %s", fileName, status, strerror(errno) );
>>>>>>> 4ec6dcbf
        return (status);
    }

    DEBUGMSG("qqq - Initializing md5");
    
    MD5Init (&context);

    DEBUGMSG("qqq - Doing a fileRead");
    
    eirods::error read_err = fileRead( file_obj, buffer, SVR_MD5_BUF_SZ );      
    bytes_read = read_err.code();

    DEBUGMSG("qqq - Update md5");
    
    while( read_err.ok() && bytes_read > 0 ) {
#ifdef MD5_DEBUG
        total_bytes_read += bytes_read;     /* XXXX debug */
#endif
        MD5Update (&context, buffer, bytes_read);
    
        read_err = fileRead( file_obj, buffer, SVR_MD5_BUF_SZ );
        bytes_read = read_err.code();

    } // while

    DEBUGMSG("qqq - Finalizing md5");
    
    MD5Final (digest, &context);

    DEBUGMSG("qqq - fileClose");
    
    ret = fileClose( file_obj );
    if( !ret.ok() ) {
        eirods::error err = PASS( false, ret.code(), "fileChksum - error on close", ret );
        eirods::log( err );
    }

    DEBUGMSG("qqq - Done");
    md5ToStr (digest, chksumStr);

#ifdef MD5_DEBUG
    rodsLog (LOG_NOTICE,        /* XXXX debug */
             "fileChksum: chksum = %s, total_bytes_read = %lld", chksumStr, total_bytes_read);
#endif

    return (0);

}
<|MERGE_RESOLUTION|>--- conflicted
+++ resolved
@@ -121,16 +121,12 @@
     eirods::error ret = fileOpen( file_obj );
     if( !ret.ok() ) {
         status = UNIX_FILE_OPEN_ERR - errno;
-<<<<<<< HEAD
         std::stringstream msg;
         msg << "fileChksum: fileOpen failed for [";
         msg << fileName;
         msg << "] with status of ";
         msg << status;
         eirods::log( PASSMSG( msg.str(), ret ) );
-=======
-        rodsLog( LOG_NOTICE,"fileChksum; fileOpen failed for %s. status = %d %s", fileName, status, strerror(errno) );
->>>>>>> 4ec6dcbf
         return (status);
     }
 
