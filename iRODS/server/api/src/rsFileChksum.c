/* -*- mode: c++; fill-column: 132; c-basic-offset: 4; indent-tabs-mode: nil -*- */

/*** Copyright (c), The Regents of the University of California            ***
 *** For more information please refer to files in the COPYRIGHT directory ***/
/* This is script-generated code (for the most part).  */ 
/* See fileChksum.h for a description of this API call.*/

#include "fileChksum.h"
#include "miscServerFunct.h"

// =-=-=-=-=-=-=-
// eirods includes
#include "eirods_log.h"
#include "eirods_file_object.h"
#include "eirods_stacktrace.h"

#define SVR_MD5_BUF_SZ (1024*1024)

int
rsFileChksum (rsComm_t *rsComm, fileChksumInp_t *fileChksumInp, 
              char **chksumStr)
{
    rodsServerHost_t *rodsServerHost;
    int remoteFlag;
    int status;

    remoteFlag = resolveHost (&fileChksumInp->addr, &rodsServerHost);
    if (remoteFlag == LOCAL_HOST) {
        status = _rsFileChksum (rsComm, fileChksumInp, chksumStr);
    } else if (remoteFlag == REMOTE_HOST) {
        status = remoteFileChksum (rsComm, fileChksumInp, chksumStr,
                                   rodsServerHost);
    } else {
        if (remoteFlag < 0) {
            return (remoteFlag);
        } else {
            rodsLog (LOG_NOTICE,
                     "rsFileChksum: resolveHost returned unrecognized value %d",
                     remoteFlag);
            return (SYS_UNRECOGNIZED_REMOTE_FLAG);
        }
    }

    return (status);
}

int
remoteFileChksum (rsComm_t *rsComm, fileChksumInp_t *fileChksumInp,
                  char **chksumStr, rodsServerHost_t *rodsServerHost)
{    
    int status;

    if (rodsServerHost == NULL) {
        rodsLog (LOG_NOTICE,
                 "remoteFileChksum: Invalid rodsServerHost");
        return SYS_INVALID_SERVER_HOST;
    }

    if ((status = svrToSvrConnect (rsComm, rodsServerHost)) < 0) {
        return status;
    }


    status = rcFileChksum (rodsServerHost->conn, fileChksumInp, chksumStr);

    if (status < 0) { 
        rodsLog (LOG_NOTICE,
                 "remoteFileChksum: rcFileChksum failed for %s",
                 fileChksumInp->fileName);
    }

    return status;
}

int
_rsFileChksum (rsComm_t *rsComm, fileChksumInp_t *fileChksumInp,
               char **chksumStr)
{
    int status;

    *chksumStr = (char*)malloc (NAME_LEN);

    status = fileChksum (fileChksumInp->fileType, rsComm, 
                         fileChksumInp->fileName, fileChksumInp->rescHier, *chksumStr);

    if (status < 0) {
        rodsLog (LOG_NOTICE, 
                 "_rsFileChksum: fileChksum for %s, status = %d",
                 fileChksumInp->fileName, status);
        free (*chksumStr);
        *chksumStr = NULL;
        return (status);
    }

    return (status);
} 

int
fileChksum (
    int fileType,
    rsComm_t *rsComm,
    char *fileName,
    char* rescHier,
    char *chksumStr)
{
    MD5_CTX context;
    int bytes_read;
    unsigned char buffer[SVR_MD5_BUF_SZ], digest[16];
    int status;

#ifdef MD5_DEBUG
    rodsLong_t total_bytes_read = 0;    /* XXXX debug */
#endif
<<<<<<< HEAD
=======

>>>>>>> 74f219fd
    // =-=-=-=-=-=-=-
    // call resource plugin to open file
    eirods::file_object file_obj( rsComm, fileName, rescHier, -1, 0, O_RDONLY ); // FIXME :: hack until this is better abstracted - JMC
    eirods::error ret = fileOpen( file_obj );
    if( !ret.ok() ) {
        status = UNIX_FILE_OPEN_ERR - errno;
        std::stringstream msg;
        msg << "fileChksum: fileOpen failed for [";
        msg << fileName;
        msg << "] with status of ";
        msg << status;
        eirods::log( PASSMSG( msg.str(), ret ) );
        return (status);
    }

    MD5Init (&context);

    eirods::error read_err = fileRead( file_obj, buffer, SVR_MD5_BUF_SZ );      
    bytes_read = read_err.code();

    while( read_err.ok() && bytes_read > 0 ) {
#ifdef MD5_DEBUG
        total_bytes_read += bytes_read;     /* XXXX debug */
#endif
        MD5Update (&context, buffer, bytes_read);
    
        read_err = fileRead( file_obj, buffer, SVR_MD5_BUF_SZ );
        bytes_read = read_err.code();

    } // while

    MD5Final (digest, &context);

    ret = fileClose( file_obj );
    if( !ret.ok() ) {
        eirods::error err = PASS( false, ret.code(), "fileChksum - error on close", ret );
        eirods::log( err );
    }

    md5ToStr (digest, chksumStr);

#ifdef MD5_DEBUG
    rodsLog (LOG_NOTICE,        /* XXXX debug */
             "fileChksum: chksum = %s, total_bytes_read = %lld", chksumStr, total_bytes_read);
#endif

    return (0);

}
<|MERGE_RESOLUTION|>--- conflicted
+++ resolved
@@ -111,10 +111,6 @@
 #ifdef MD5_DEBUG
     rodsLong_t total_bytes_read = 0;    /* XXXX debug */
 #endif
-<<<<<<< HEAD
-=======
-
->>>>>>> 74f219fd
     // =-=-=-=-=-=-=-
     // call resource plugin to open file
     eirods::file_object file_obj( rsComm, fileName, rescHier, -1, 0, O_RDONLY ); // FIXME :: hack until this is better abstracted - JMC
