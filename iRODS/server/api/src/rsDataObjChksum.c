/* -*- mode: c++; fill-column: 132; c-basic-offset: 4; indent-tabs-mode: nil -*- */

#include "reGlobalsExtern.h"
#include "dataObjChksum.h"
#include "objMetaOpr.h"
#include "resource.h"
#include "specColl.h"
#include "dataObjOpr.h"
#include "physPath.h"
#include "rsApiHandler.h"
#include "modDataObjMeta.h"
#include "getRemoteZoneResc.h"

// =-=-=-=-=-=-=-
// eirods includes
#include "eirods_resource_backport.h"
#include "eirods_resource_redirect.h"

int
rsDataObjChksum (rsComm_t *rsComm, dataObjInp_t *dataObjChksumInp,
                 char **outChksum)
{
    int status;
    dataObjInfo_t *dataObjInfoHead;
    int remoteFlag;
    rodsServerHost_t *rodsServerHost;
    specCollCache_t *specCollCache = NULL;

    resolveLinkedPath (rsComm, dataObjChksumInp->objPath, &specCollCache,&dataObjChksumInp->condInput);
      
    remoteFlag = getAndConnRemoteZone (rsComm, dataObjChksumInp, &rodsServerHost, REMOTE_OPEN);

    if (remoteFlag < 0) {
        return (remoteFlag);
    } else if (remoteFlag == REMOTE_HOST) {
        status = rcDataObjChksum (rodsServerHost->conn, dataObjChksumInp, 
                                  outChksum);
        return status;
    } else { 
        // =-=-=-=-=-=-=-
        // determine the resource hierarchy if one is not provided
        if( getValByKey( &dataObjChksumInp->condInput, RESC_HIER_STR_KW ) == NULL ) {
            std::string       hier;
            eirods::error ret = eirods::resolve_resource_hierarchy( eirods::EIRODS_OPEN_OPERATION, 
                                                                    rsComm, dataObjChksumInp, hier );
            if( !ret.ok() ) { 
                std::stringstream msg;
                msg << "failed in eirods::resolve_resource_hierarchy for [";
                msg << dataObjChksumInp->objPath << "]";
                eirods::log( PASSMSG( msg.str(), ret ) );
                return ret.code();
            }
           
            // =-=-=-=-=-=-=-
            // we resolved the redirect and have a host, set the hier str for subsequent
            // api calls, etc.
            addKeyVal( &dataObjChksumInp->condInput, RESC_HIER_STR_KW, hier.c_str() );

        } // if keyword

        status = _rsDataObjChksum (rsComm, dataObjChksumInp, outChksum,
                                   &dataObjInfoHead);
    }
    freeAllDataObjInfo (dataObjInfoHead);
    rodsLog( LOG_NOTICE, "rsDataObjChksum - returning status %d", status );
    return (status);
}

int
_rsDataObjChksum (rsComm_t *rsComm, dataObjInp_t *dataObjInp,
                  char **outChksumStr, dataObjInfo_t **dataObjInfoHead)
{
    int status;
    dataObjInfo_t *tmpDataObjInfo;
    int allFlag;
    int verifyFlag; 
    int forceFlag;

    if (getValByKey (&dataObjInp->condInput, CHKSUM_ALL_KW) != NULL) {
        allFlag = 1;
    } else {
        allFlag = 0;
    }

    if (getValByKey (&dataObjInp->condInput, VERIFY_CHKSUM_KW) != NULL) {
        verifyFlag = 1;
    } else {
        verifyFlag = 0;
    }

    if (getValByKey (&dataObjInp->condInput, FORCE_CHKSUM_KW) != NULL) {
        forceFlag = 1;
    } else {
        forceFlag = 0;
    }

    *dataObjInfoHead = NULL;
    *outChksumStr = NULL;
    
    status = getDataObjInfoIncSpecColl (rsComm, dataObjInp, dataObjInfoHead);
<<<<<<< HEAD
=======

    rodsLog( LOG_NOTICE, "XXXX - _rsDataObjChksum :: getDataObjInfoIncSpecColl status [%d]", status );

>>>>>>> 09a15f97
    if (status < 0) {
        return status;
    } else if (allFlag == 0) {
        /* screen out any stale copies */
        status = sortObjInfoForOpen (rsComm, dataObjInfoHead, &dataObjInp->condInput, 0);
<<<<<<< HEAD
	    if (status < 0) 
=======
          
        if (status < 0) 
>>>>>>> 09a15f97
            return status;

        tmpDataObjInfo = *dataObjInfoHead;
        if (tmpDataObjInfo->next == NULL) {
            /* the only copy */
            if (strlen (tmpDataObjInfo->chksum) > 0) {
                if (verifyFlag == 0 && forceFlag == 0) { 
                    *outChksumStr = strdup (tmpDataObjInfo->chksum);
                    return (0);
                }
            }
        } else {
            while (tmpDataObjInfo != NULL) {
                if (tmpDataObjInfo->replStatus > 0 &&strlen (tmpDataObjInfo->chksum) > 0) {
                    if (verifyFlag == 0 && forceFlag == 0) {
                        *outChksumStr = strdup (tmpDataObjInfo->chksum);
                        return (0);
                    } else {
                        break;
                    }
                }

                tmpDataObjInfo = tmpDataObjInfo->next;
            }
        }
        /* need to compute the chksum */
        if (tmpDataObjInfo == NULL) {
            tmpDataObjInfo = *dataObjInfoHead;
        }
        if (verifyFlag > 0 && strlen (tmpDataObjInfo->chksum) > 0) {
            status = verifyDatObjChksum (rsComm, tmpDataObjInfo, 
                                         outChksumStr);
        } else {
            status = dataObjChksumAndRegInfo (rsComm, tmpDataObjInfo,outChksumStr);
                  
        }

        return (status);
    
    }

    /* allFlag == 1 */
    tmpDataObjInfo = *dataObjInfoHead;
    while (tmpDataObjInfo != NULL) {
        char *tmpChksumStr;
        //JMC - legacy resource :: int rescClass = getRescClass (tmpDataObjInfo->rescInfo);
        std::string resc_class;
        eirods::error err = eirods::get_resource_property< std::string >( 
            tmpDataObjInfo->rescInfo->rescName, 
            eirods::RESOURCE_CLASS,
            resc_class );
        if( !err.ok() ) {
            eirods::log( PASSMSG( "failed in get_resource_property [class]", err ) );
        }

#if 0 // JMC - legacy resource 
        if (rescClass  == COMPOUND_CL) {
            /* do we have a good cache copy ? */
            if ((status = getCacheDataInfoForRepl (rsComm, *dataObjInfoHead,
                                                   NULL, tmpDataObjInfo, &outDataObjInfo)) >= 0) {
                tmpDataObjInfo = tmpDataObjInfo->next;
                status = 0;
                continue;
            }
        } else 
#endif // JMC - legacy resource 
            if ( resc_class == eirods::RESOURCE_CLASS_BUNDLE ) { // (rescClass == BUNDLE_CL) {
                /* don't do BUNDLE_CL. should be done on the bundle file */
                tmpDataObjInfo = tmpDataObjInfo->next;
                status = 0;
                continue;
            }
        if (strlen (tmpDataObjInfo->chksum) == 0) {
            /* need to chksum no matter what */ 
            status = dataObjChksumAndRegInfo (rsComm, tmpDataObjInfo,
                                              &tmpChksumStr);
        } else if (verifyFlag > 0) {
            status = verifyDatObjChksum (rsComm, tmpDataObjInfo,
                                         &tmpChksumStr);
        } else if (forceFlag > 0) {
            status = dataObjChksumAndRegInfo (rsComm, tmpDataObjInfo,
                                              &tmpChksumStr);
        } else {
            tmpChksumStr = strdup (tmpDataObjInfo->chksum);
            status = 0;
        }

        if (status < 0) {
            return (status);
        }
        if (tmpDataObjInfo->replStatus > 0 && *outChksumStr == NULL) {
            *outChksumStr = tmpChksumStr;
        } else {
            /* save it */
            if (strlen (tmpDataObjInfo->chksum) == 0) {
                rstrcpy (tmpDataObjInfo->chksum, tmpChksumStr, NAME_LEN);
            }   
            free (tmpChksumStr);
        }
        tmpDataObjInfo = tmpDataObjInfo->next;
    }
    if (*outChksumStr == NULL) {
        *outChksumStr = strdup ((*dataObjInfoHead)->chksum);
    }

    return (status);
}

int
dataObjChksumAndRegInfo (rsComm_t *rsComm, dataObjInfo_t *dataObjInfo,
                         char **outChksumStr)
{
    int              status;
    keyValPair_t     regParam;
    modDataObjMeta_t modDataObjMetaInp;

    status = _dataObjChksum (rsComm, dataObjInfo, outChksumStr);

    if (status < 0) {
        rodsLog( LOG_ERROR,"dataObjChksumAndRegInfo: _dataObjChksum error for %s, status = %d",
                 dataObjInfo->objPath, status );
        return status;
    }

    if (dataObjInfo->specColl != NULL) {
        return (status);
    }

    memset (&regParam, 0, sizeof (regParam));
    addKeyVal (&regParam, CHKSUM_KW, *outChksumStr);
    modDataObjMetaInp.dataObjInfo = dataObjInfo;
    modDataObjMetaInp.regParam = &regParam;
    status = rsModDataObjMeta (rsComm, &modDataObjMetaInp);
    rodsLog( LOG_NOTICE, "dataObjChksumAndRegInfo - rsModDataObjMeta status %d", status );
    clearKeyVal (&regParam);

    return (status);
}

int
verifyDatObjChksum (rsComm_t *rsComm, dataObjInfo_t *dataObjInfo, 
                    char **outChksumStr)
{
    int status;

    status = _dataObjChksum (rsComm, dataObjInfo, outChksumStr);
    if (status < 0) {
        rodsLog (LOG_ERROR,
                 "verifyDatObjChksum:_dataObjChksum error for %s, stat=%d",
                 dataObjInfo->objPath, status);
        return (status);
    }

    if (strcmp (*outChksumStr, dataObjInfo->chksum) != 0) {
        rodsLog (LOG_ERROR,
                 "verifyDatObjChksum: computed chksum %s != icat value %s for %s",
                 *outChksumStr, dataObjInfo->chksum, dataObjInfo->objPath);
        return (USER_CHKSUM_MISMATCH);
    } else {
        return status;
    }
}

<|MERGE_RESOLUTION|>--- conflicted
+++ resolved
@@ -98,24 +98,14 @@
     *outChksumStr = NULL;
     
     status = getDataObjInfoIncSpecColl (rsComm, dataObjInp, dataObjInfoHead);
-<<<<<<< HEAD
-=======
-
-    rodsLog( LOG_NOTICE, "XXXX - _rsDataObjChksum :: getDataObjInfoIncSpecColl status [%d]", status );
-
->>>>>>> 09a15f97
     if (status < 0) {
         return status;
     } else if (allFlag == 0) {
         /* screen out any stale copies */
         status = sortObjInfoForOpen (rsComm, dataObjInfoHead, &dataObjInp->condInput, 0);
-<<<<<<< HEAD
-	    if (status < 0) 
-=======
-          
-        if (status < 0) 
->>>>>>> 09a15f97
+        if (status < 0) {
             return status;
+        }
 
         tmpDataObjInfo = *dataObjInfoHead;
         if (tmpDataObjInfo->next == NULL) {
