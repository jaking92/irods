/* -*- mode: c++; fill-column: 132; c-basic-offset: 4; indent-tabs-mode: nil -*- */

/* -*- mode: c++; fill-column: 132; c-basic-offset: 4; indent-tabs-mode: nil -*- */

/*** Copyright (c), The Regents of the University of California            ***
 *** For more information please refer to files in the COPYRIGHT directory ***/
/* This is script-generated code (for the most part).  */ 
/* See dataObjRepl.h for a description of this API call.*/

#include "dataObjRepl.h"
#include "dataObjOpr.h"
#include "dataObjCreate.h"
#include "dataObjOpen.h"
#include "dataObjPut.h"
#include "dataObjGet.h"
#include "rodsLog.h"
#include "objMetaOpr.h"
#include "physPath.h"
#include "specColl.h"
#include "resource.h"
#include "reGlobalsExtern.h"
#include "reDefines.h"
#include "reSysDataObjOpr.h"
#include "getRemoteZoneResc.h"
#include "l3FileGetSingleBuf.h"
#include "l3FilePutSingleBuf.h"
#include "fileSyncToArch.h"
#include "fileStageToCache.h"
#include "unbunAndRegPhyBunfile.h"
#include "dataObjTrim.h" // JMC - backport 4550
#include "dataObjLock.h" // JMC - backport 4609

// =-=-=-=-=-=-=-
// eirods includes
#include "eirods_resource_backport.h"
#include "eirods_resource_redirect.h"
#include "eirods_log.h"


int
rsDataObjRepl250 (rsComm_t *rsComm, dataObjInp_t *dataObjInp,
                  transStat_t **transStat)
{
    int status;
    transferStat_t *transferStat = NULL;

    status = rsDataObjRepl (rsComm, dataObjInp, &transferStat);

    if (transStat != NULL && status >= 0 && transferStat != NULL) {
        *transStat = (transStat_t *) malloc (sizeof (transStat_t));
        (*transStat)->numThreads = transferStat->numThreads;
        (*transStat)->bytesWritten = transferStat->bytesWritten;
        free (transferStat);
    }
    return status;
}

/* rsDataObjRepl - The Api handler of the rcDataObjRepl call - Replicate
 * a data object.
 * Input -
 *    rsComm_t *rsComm 
 *    dataObjInp_t *dataObjInp - The replication input
 *    transferStat_t **transStat - transfer stat output
 */

int
rsDataObjRepl (rsComm_t *rsComm, dataObjInp_t *dataObjInp,
               transferStat_t **transStat)
{

    int status;
    int remoteFlag;
    rodsServerHost_t *rodsServerHost;
    dataObjInfo_t *dataObjInfo = NULL;
    char* lockType = NULL; // JMC - backport 4609
    int   lockFd   = -1;   // JMC - backport 4609

<<<<<<< HEAD
char* stage_kw = getValByKey( &dataObjInp->condInput, STAGE_OBJ_KW );
char* sync_kw  = getValByKey( &dataObjInp->condInput, SYNC_OBJ_KW );
=======
    char* stage_kw = getValByKey( &dataObjInp->condInput, STAGE_OBJ_KW );
    char* sync_kw  = getValByKey( &dataObjInp->condInput, SYNC_OBJ_KW );
    rodsLog( LOG_NOTICE, "XXXX - [%s] stage_kw [%s], sync_kw [%s]", __FUNCTION__, stage_kw, sync_kw );
>>>>>>> cefb8291

    if (getValByKey (&dataObjInp->condInput, SU_CLIENT_USER_KW) != NULL) {
        /* To SU, cannot be called by normal user directly */ 
        if (rsComm->proxyUser.authInfo.authFlag < REMOTE_PRIV_USER_AUTH) {
            return(CAT_INSUFFICIENT_PRIVILEGE_LEVEL);
        }
    }

    status = resolvePathInSpecColl (rsComm, dataObjInp->objPath,
                                    READ_COLL_PERM, 0, &dataObjInfo);

    if (status == DATA_OBJ_T) {
        if (dataObjInfo != NULL && dataObjInfo->specColl != NULL) {
            if (dataObjInfo->specColl->collClass == LINKED_COLL) {
                rstrcpy (dataObjInp->objPath, dataObjInfo->objPath,
                         MAX_NAME_LEN);
                freeAllDataObjInfo (dataObjInfo);
            } else {
                freeAllDataObjInfo (dataObjInfo);
                return (SYS_REG_OBJ_IN_SPEC_COLL);
            }
        }       
    }

    remoteFlag = getAndConnRemoteZone (rsComm, dataObjInp, &rodsServerHost,
                                       REMOTE_OPEN);

    if (remoteFlag < 0) {
        return (remoteFlag);
    } else if (remoteFlag == REMOTE_HOST) {
        status = _rcDataObjRepl (rodsServerHost->conn, dataObjInp,
                                 transStat);
        return status;
    }

    // =-=-=-=-=-=-=-
    // call redirect for our operation of choice to request the hier string appropriately 
    std::string hier;
    char*       tmp_hier = getValByKey( &dataObjInp->condInput, RESC_HIER_STR_KW );
    if( 0 == tmp_hier ) {
        // set a repl keyword here so resources can respond accordingly
        addKeyVal(&dataObjInp->condInput, IN_REPL_KW, "");
        
        eirods::error ret = eirods::resolve_resource_hierarchy( eirods::EIRODS_OPEN_OPERATION, 
                                                                rsComm, dataObjInp, hier );
        if( !ret.ok() ) { 
            std::stringstream msg;
            msg << "failed in eirods::resolve_resource_hierarchy for [";
            msg << dataObjInp->objPath << "]";
            eirods::log( PASSMSG( msg.str(), ret ) );
            return ret.code();
        }
        
        addKeyVal( &dataObjInp->condInput, RESC_HIER_STR_KW, hier.c_str() );
    } else {
        hier = tmp_hier;
    }

    // =-=-=-=-=-=-=-
    // performing a local replication
    *transStat = (transferStat_t*)malloc (sizeof (transferStat_t));
    memset (*transStat, 0, sizeof (transferStat_t));
    // =-=-=-=-=-=-=-
    // JMC - backport 4609
    lockType = getValByKey (&dataObjInp->condInput, LOCK_TYPE_KW);
    if (lockType != NULL) {
        lockFd = rsDataObjLock (rsComm, dataObjInp);
        if (lockFd >= 0) {
            /* rm it so it won't be done again causing deadlock */
            rmKeyVal (&dataObjInp->condInput, LOCK_TYPE_KW);
        } else {
            rodsLogError (LOG_ERROR, lockFd,
                          "rsDataObjRepl: rsDataObjLock error for %s. lockType = %s",
                          dataObjInp->objPath, lockType);
            return lockFd;
        }
    }
    // =-=-=-=-=-=-=-

    status = _rsDataObjRepl (rsComm, dataObjInp, *transStat, NULL); 
    if(status < 0) {
        rodsLog(LOG_NOTICE, "%s - Failed to replicate data object.", __FUNCTION__);
    }
    
    if (lockFd > 0) rsDataObjUnlock (rsComm, dataObjInp, lockFd); // JMC - backport 4609

    return (status);
}
    
int
_rsDataObjRepl (rsComm_t *rsComm, dataObjInp_t *dataObjInp,
                transferStat_t *transStat, dataObjInfo_t *outDataObjInfo)
{
    int status;
    dataObjInfo_t *dataObjInfoHead = NULL;
    dataObjInfo_t *oldDataObjInfoHead = NULL;
    dataObjInfo_t *destDataObjInfo = NULL;
    rescGrpInfo_t *myRescGrpInfo = NULL;
    ruleExecInfo_t rei;
    int multiCopyFlag;
    char *accessPerm;
    int backupFlag;
    int allFlag;
    int savedStatus = 0;
    if (getValByKey (&dataObjInp->condInput, SU_CLIENT_USER_KW) != NULL) {
        accessPerm = NULL;
    } else if (getValByKey (&dataObjInp->condInput, IRODS_ADMIN_KW) != NULL) {
        if (rsComm->clientUser.authInfo.authFlag < LOCAL_PRIV_USER_AUTH) {
            return (CAT_INSUFFICIENT_PRIVILEGE_LEVEL);
        }
        accessPerm = NULL;
    } else {
        accessPerm = ACCESS_READ_OBJECT;
    }

<<<<<<< HEAD
=======
    char* stage_kw = getValByKey( &dataObjInp->condInput, STAGE_OBJ_KW );
    char* sync_kw  = getValByKey( &dataObjInp->condInput, SYNC_OBJ_KW );
    rodsLog( LOG_NOTICE, "XXXX - [%s] stage_kw [%s], sync_kw [%s]", __FUNCTION__, stage_kw, sync_kw );
>>>>>>> cefb8291

    initReiWithDataObjInp (&rei, rsComm, dataObjInp);
    status = applyRule ("acSetMultiReplPerResc", NULL, &rei, NO_SAVE_REI);
    if (strcmp (rei.statusStr, MULTI_COPIES_PER_RESC) == 0) {
        multiCopyFlag = 1;
    } else {
        multiCopyFlag = 0;
    }

    /* query rcat for dataObjInfo and sort it */
    if (multiCopyFlag) {
        status = getDataObjInfo (rsComm, dataObjInp, &dataObjInfoHead,
                                 accessPerm, 0);
    } else {
        /* No multiCopy allowed. ignoreCondInput - need to find all copies
         * to make sure no multiCopy in the same resource */
        status = getDataObjInfo( rsComm, dataObjInp, &dataObjInfoHead, accessPerm, 1 );
    }

    if (status < 0) {
        rodsLog (LOG_NOTICE,
                 "%s: getDataObjInfo for %s failed", __FUNCTION__, dataObjInp->objPath);
        return (status);
    }
    
    if (getValByKey (&dataObjInp->condInput, UPDATE_REPL_KW) != NULL) {
        status = sortObjInfoForRepl( &dataObjInfoHead, &oldDataObjInfoHead, 0 );
        if (status < 0) {
            rodsLog(LOG_NOTICE, "%s - Failed to sort objects for replication update.", __FUNCTION__);
            return status;
        }

        /* update old repl to new repl */
        status = _rsDataObjReplUpdate (rsComm, dataObjInp, dataObjInfoHead, oldDataObjInfoHead, transStat, NULL);
          
        if (status >= 0 && outDataObjInfo != NULL) {
            *outDataObjInfo = *oldDataObjInfoHead;
            outDataObjInfo->next = NULL;
        } else {
            if(status < 0) {
                rodsLog(LOG_NOTICE, "%s - Failed to update replica.", __FUNCTION__);
            }
        }

        freeAllDataObjInfo (dataObjInfoHead);
        freeAllDataObjInfo (oldDataObjInfoHead);
        
        return status;
    }

    /* if multiCopy allowed, remove old so they won't be overwritten */
    status = sortObjInfoForRepl( &dataObjInfoHead, &oldDataObjInfoHead, multiCopyFlag);
 
    if (status < 0) {
        rodsLog(LOG_NOTICE, "%s - Failed to sort objects for replication.", __FUNCTION__);
        return status;
    }

    if (getValByKey (&dataObjInp->condInput, BACKUP_RESC_NAME_KW) != NULL) {
        /* backup to the DEST_RESC if one does not exist */
        backupFlag = 1;
        multiCopyFlag = 0; // JMC - backport 4594
    } else {
        backupFlag = 0;
    }

    if (getValByKey (&dataObjInp->condInput, ALL_KW) != NULL) {
        allFlag = 1;
    } else {    
        allFlag = 0;
    }

    if( backupFlag == 0 && allFlag == 1                                 &&
        getValByKey (&dataObjInp->condInput, DEST_RESC_NAME_KW) == NULL &&
        dataObjInfoHead != NULL && dataObjInfoHead->rescGroupName[0] != '\0') {
        /* replicate to all resc in the rescGroup if DEST_RESC is not specified */
        addKeyVal( &dataObjInp->condInput, DEST_RESC_NAME_KW, dataObjInfoHead->rescGroupName );
    }

    /* query rcat for resource info and sort it */
    dataObjInp->oprType = REPLICATE_OPR; // JMC - backport 4660
    status = getRescGrpForCreate( rsComm, dataObjInp, &myRescGrpInfo );
    if (status < 0) {
        rodsLog(LOG_NOTICE, "%s - Failed to get a resource group for create.", __FUNCTION__);
        return status;
    }

    if (multiCopyFlag == 0 ) { // JMC - backport 4594

        /* if one copy per resource, see if a good copy already exist, 
         * If it does, the copy is returned in destDataObjInfo. 
         * Otherwise, Resources in &myRescGrpInfo are trimmed. Only those
         ( target resources remained are left in &myRescGrpInfo.
         * Also, the copies need to be overwritten is returned
         * in destDataObjInfo. */
        status = resolveSingleReplCopy( &dataObjInfoHead, &oldDataObjInfoHead,
                                        &myRescGrpInfo,   &destDataObjInfo, 
                                        &dataObjInp->condInput );
 
        if (status == HAVE_GOOD_COPY) {
            // =-=-=-=-=-=-=-
            // JMC - backport 4450
#if 0 // JMC - legacy resource :: we no longer deal with the cache here
            dataObjInfo_t *cacheDataObjInfo = NULL;
            dataObjInfo_t *compDataObjInfo  = NULL; // JMC - backport 4594


            if( getValByKey (&dataObjInp->condInput, PURGE_CACHE_KW) != NULL           &&
                // =-=-=-=-=-=-=-
                // JMC - backport 4494
#if 0
                getDataObjByClass (dataObjInfoHead, CACHE_CL, &cacheDataObjInfo)
                >= 0 && cacheDataObjInfo != destDataObjInfo) [[
#else
                    getDataObjByClass( dataObjInfoHead, COMPOUND_CL, &compDataObjInfo ) >= 0 &&
                    strlen (compDataObjInfo->rescGroupName) > 0                              &&
                    getCacheDataInfoForRepl (rsComm, dataObjInfoHead, NULL,compDataObjInfo, &cacheDataObjInfo) >= 0 ) [[
#endif
                        // =-=-=-=-=-=-=-
                        /* purge the cache */
                        int status1 = trimDataObjInfo (rsComm, cacheDataObjInfo);
                        if (status1 < 0) [[
                                rodsLog (LOG_NOTICE,
                                         "_rsDataObjRepl: trimDataObjInfo for %s", 
                                         dataObjInp->objPath);
                                ]]
                        ]]
#endif // JMC - legacy resource
                                                              // =-=-=-=-=-=-=-
                                                              if (outDataObjInfo != NULL && destDataObjInfo != NULL) {
                                                                  /* pass back the GOOD_COPY */
                                                                  *outDataObjInfo = *destDataObjInfo;
                                                                  outDataObjInfo->next = NULL;
                                                              }

                                                              // =-=-=-=-=-=-=-
                                                              // JMC - backport 4494
                                                              if( backupFlag == 0 && myRescGrpInfo != NULL        && 
                                                                  ( allFlag == 1 || myRescGrpInfo->next == NULL ) && 
                                                                  ( myRescGrpInfo->status < 0 ) ) {
                                                                  status = myRescGrpInfo->status;
                                                                  // =-=-=-=-=-=-=-
                                                              } else {
                                                                  status = 0;
                                                              }
            
                                                              // =-=-=-=-=-=-=-
                                                              // JMC - backport 4494
                                                              if( backupFlag == 0 && myRescGrpInfo != NULL        && 
                                                                  ( allFlag == 1 || myRescGrpInfo->next == NULL ) && 
                                                                  ( myRescGrpInfo->status < 0 ) ) {
                                                                  status = myRescGrpInfo->status;
                                                                  // =-=-=-=-=-=-=-
                                                              } else {
                                                                  status = 0;
                                                              }
            
                                                              freeAllDataObjInfo (dataObjInfoHead);
                                                              freeAllDataObjInfo (oldDataObjInfoHead);
                                                              freeAllDataObjInfo (destDataObjInfo); // JMC - backport 4494
                                                              freeAllRescGrpInfo (myRescGrpInfo);
                                                              return status;
                                                              } else if (status < 0) {
                    freeAllDataObjInfo (dataObjInfoHead);
                    freeAllDataObjInfo (oldDataObjInfoHead);
                    freeAllDataObjInfo (destDataObjInfo); // JMC - backport 4494
                    freeAllRescGrpInfo (myRescGrpInfo);
                    rodsLog(LOG_NOTICE, "%s - Failed to resolve a single replication copy.", __FUNCTION__);
                    return status;
                }
            /* NO_GOOD_COPY drop through here */
    
        } // if mulitcopy flg


        status = applyPreprocRuleForOpen (rsComm, dataObjInp, &dataObjInfoHead);
        if (status < 0) return status;

        /* If destDataObjInfo is not NULL, we will overwrite it. Otherwise
         * replicate to myRescGrpInfo */ 
        if (destDataObjInfo != NULL) {
            status = _rsDataObjReplUpdate( rsComm, dataObjInp, dataObjInfoHead,
                                           destDataObjInfo, transStat, oldDataObjInfoHead);
            if (status >= 0) {
                if (outDataObjInfo != NULL) {
                    *outDataObjInfo = *destDataObjInfo;
                    outDataObjInfo->next = NULL;
                }
                if (allFlag == 0) {
                    freeAllDataObjInfo (dataObjInfoHead);
                    freeAllDataObjInfo (oldDataObjInfoHead);
                    freeAllDataObjInfo (destDataObjInfo); // JMC - backport 4494
                    freeAllRescGrpInfo (myRescGrpInfo);
                    return 0;
                } else { // JMC - backport 4494
                    /* queue destDataObjInfo in &dataObjInfoHead so that stage to cache 
                     * can evaluate it */
                    queDataObjInfo (&dataObjInfoHead, destDataObjInfo, 0, 1);
                    destDataObjInfo = NULL;
                } 
            } else {
                savedStatus = status;
            }
        }

        if (myRescGrpInfo != NULL) {
            /* new kreplication to the resource group */
            status = _rsDataObjReplNewCopy( rsComm, dataObjInp, dataObjInfoHead,
                                            myRescGrpInfo, transStat, oldDataObjInfoHead, 
                                            outDataObjInfo);
            if (status < 0) savedStatus = status;
        }

        freeAllDataObjInfo (dataObjInfoHead);
        freeAllDataObjInfo (oldDataObjInfoHead);
        freeAllRescGrpInfo (myRescGrpInfo);

        return (savedStatus);
    } 

/* _rsDataObjRepl - Update existing copies from srcDataObjInfoHead to
 *      destDataObjInfoHead.
 * Additinal input -
 *   dataObjInfo_t *srcDataObjInfoHead _ a link list of the src to be
 *     replicated. Only one will be picked.
 *   dataObjInfo_t *destDataObjInfoHead -  a link of copies to be updated.
 *     The dataSize in this struct will also be updated.
 *   dataObjInfo_t *oldDataObjInfo - this is for destDataObjInfo is a
 *       COMPOUND_CL resource. If it is, need to find an old copy of
 *       the resource in the same group so that it can be updated first.
 */

    int
        _rsDataObjReplUpdate( rsComm_t*       rsComm,             dataObjInp_t*  dataObjInp,
                              dataObjInfo_t*  srcDataObjInfoHead, dataObjInfo_t* destDataObjInfoHead,
                              transferStat_t* transStat,          dataObjInfo_t* oldDataObjInfo ) {
        dataObjInfo_t *destDataObjInfo = 0;
        dataObjInfo_t *srcDataObjInfo = 0;
        int status;
        int allFlag;
        int savedStatus = 0;
        int replCnt = 0;

        if (getValByKey (&dataObjInp->condInput, ALL_KW) != NULL) {
            allFlag = 1;
        } else {
            allFlag = 0;
        }

        transStat->bytesWritten = srcDataObjInfoHead->dataSize;
        destDataObjInfo = destDataObjInfoHead;
        while (destDataObjInfo != NULL) {
            if (destDataObjInfo->dataId == 0) {
                destDataObjInfo = destDataObjInfo->next;
                continue;
            }

#if 0 // JMC - legacy resource
            /* destDataObj exists */
            if (getRescClass (destDataObjInfo->rescInfo) == COMPOUND_CL) {
                /* need to get a copy in cache first */
                if ((status = getCacheDataInfoOfCompObj (rsComm, dataObjInp,
                                                         srcDataObjInfoHead, destDataObjInfoHead, destDataObjInfo,
                                                         oldDataObjInfo, &srcDataObjInfo)) < 0) {
                    return status;
                }
                status = _rsDataObjReplS (rsComm, dataObjInp,
                                          srcDataObjInfo, NULL, "", destDataObjInfo, 1);
            } else 
#endif // JMC - legacy resource
            {
                srcDataObjInfo = srcDataObjInfoHead;
                while (srcDataObjInfo != NULL) {
                    /* overwrite a specific destDataObjInfo */
                    status = _rsDataObjReplS( rsComm, dataObjInp, srcDataObjInfo, NULL, "", destDataObjInfo, 1 );
                  
                    if (status >= 0) {
                        break;
                    }
                    srcDataObjInfo = srcDataObjInfo->next;
                }
            }
            if (status >= 0) {
                transStat->numThreads = dataObjInp->numThreads;
                if (allFlag == 0) {
                    return 0;
                }
            } else {
                savedStatus = status;
                replCnt ++;
            }
            destDataObjInfo = destDataObjInfo->next;
        }

        return savedStatus;
    }

/* _rsDataObjReplNewCopy - Replicate new copies to destRescGrpInfo.
 * Additinal input -
 *   dataObjInfo_t *srcDataObjInfoHead _ a link list of the src to be
 *     replicated. Only one will be picked.
 *   rescGrpInfo_t *destRescGrpInfo - The dest resource info
 *   dataObjInfo_t *oldDataObjInfo - this is for destDataObjInfo is a
 *       COMPOUND_CL resource. If it is, need to find an old copy of
 *       the resource in the same group so that it can be updated first.
 *   dataObjInfo_t *outDataObjInfo - If it is not NULL, output the last
 *       dataObjInfo_t of the new copy.
 */

    int
        _rsDataObjReplNewCopy (rsComm_t *rsComm,
                               dataObjInp_t *dataObjInp,
                               dataObjInfo_t *srcDataObjInfoHead,
                               rescGrpInfo_t *destRescGrpInfo,
                               transferStat_t *transStat,
                               dataObjInfo_t *oldDataObjInfo,
                               dataObjInfo_t *outDataObjInfo)
    {
        dataObjInfo_t *srcDataObjInfo;
        rescGrpInfo_t *tmpRescGrpInfo;
        rescInfo_t *tmpRescInfo;
        int status;
        int allFlag;
        int savedStatus = 0;

#if 0
        rescInfo_t *compRescInfo = NULL; // JMC - backport 4593
        rescInfo_t *cacheRescInfo = NULL; // JMC - backport 4593
#endif
    
        if (getValByKey (&dataObjInp->condInput, ALL_KW) != NULL) {
            allFlag = 1;
        } else {
            allFlag = 0;
        }
#if 0 // JMC - legacy resource
        // =-=-=-=-=-=-=-
        // JMC - backport 4593
        /* If doing ALL, need to skip cacheRescInfo if the rescGrp has a COMPOUND_CL resc 
         * because getCacheDataInfoOfCompResc will stage it */
        if( allFlag == 1 && destRescGrpInfo != NULL    &&
            strlen(destRescGrpInfo->rescGroupName) > 0 &&
            getRescGrpClass (destRescGrpInfo, &compRescInfo) == COMPOUND_CL) {
            getCacheRescInGrp (rsComm, destRescGrpInfo->rescGroupName,compRescInfo, &cacheRescInfo);
        }
#endif // JMC - legacy resource

        // =-=-=-=-=-=-=-
        transStat->bytesWritten = srcDataObjInfoHead->dataSize;
        tmpRescGrpInfo = destRescGrpInfo;
        while (tmpRescGrpInfo != NULL) {
            tmpRescInfo = tmpRescGrpInfo->rescInfo;
#if 0 // JMC - legacy resource
            // =-=-=-=-=-=-=-
            // JMC - backport 4593
            if (tmpRescInfo == cacheRescInfo) {
                /* skip cacheResc of COMPOUND_CL because getCacheDataInfoOfCompResc will
                 * stage to this cache */
                tmpRescGrpInfo = tmpRescGrpInfo->next;
                continue;
            }
            // =-=-=-=-=-=-=-
            if (getRescClass (tmpRescInfo) == COMPOUND_CL) {
                /* need to get a copy in cache first */
                if ((status = getCacheDataInfoOfCompResc (rsComm, dataObjInp,
                                                          srcDataObjInfoHead, NULL, tmpRescGrpInfo,
                                                          oldDataObjInfo, &srcDataObjInfo)) < 0) {
                    return status;
                }

                status = _rsDataObjReplS (rsComm, dataObjInp, srcDataObjInfo,
                                          tmpRescInfo, tmpRescGrpInfo->rescGroupName, outDataObjInfo, 0);
            } else {
#endif // JMC - legacy resource

        
                {
                    srcDataObjInfo = srcDataObjInfoHead;
                    while (srcDataObjInfo != NULL) {
                        status = _rsDataObjReplS( rsComm, dataObjInp, srcDataObjInfo,
                                                  tmpRescInfo, tmpRescGrpInfo->rescGroupName,
                                                  outDataObjInfo, 0);
                        if (status >= 0) {
                            break;
                        } else {
                            savedStatus = status;
                        }
                        srcDataObjInfo = srcDataObjInfo->next;
                    }
                }
                if (status >= 0) {
                    transStat->numThreads = dataObjInp->numThreads;
                    if (allFlag == 0) {
                        return 0;
                    }
                } else {
                    savedStatus = status;
                }
                tmpRescGrpInfo = tmpRescGrpInfo->next;
            }

            if (savedStatus == 0 && destRescGrpInfo->status < 0) {
                /* resource down or quoto overrun */
                return destRescGrpInfo->status;
            } else { 
                return (savedStatus);
            }
        }

/* _rsDataObjReplS - replicate a single obj 
 *   dataObjInfo_t *srcDataObjInfo - the src to be replicated. 
 *   rescInfo_t *destRescInfo - The dest resource info
 *   rescGroupName - only meaningful if the destDataObj does not exist. 
 *   dataObjInfo_t *destDataObjInfo - This can be both input and output.
 *      If destDataObjInfo == NULL, dest is new and no output is required.
 *      If destDataObjInfo != NULL:
 *          If updateFlag == 0, Output only.  Output the dataObjInfo
 *          of the replicated copy. This is needed by msiSysReplDataObj and
 *          msiStageDataObj which need a copy of destDataObjInfo.
 *          If updateFlag > 0, the dest repl exists. Need to
 *          update it.
 */
        int
            _rsDataObjReplS (rsComm_t *rsComm,
                             dataObjInp_t *dataObjInp,
                             dataObjInfo_t *srcDataObjInfo,
                             rescInfo_t *destRescInfo, 
                             char *rescGroupName,
                             dataObjInfo_t *destDataObjInfo,
                             int updateFlag)
        {
            int status, status1;
            int l1descInx;
            openedDataObjInp_t dataObjCloseInp;
            dataObjInfo_t *myDestDataObjInfo;
            l1descInx = dataObjOpenForRepl( rsComm, dataObjInp, srcDataObjInfo, destRescInfo, 
                                            rescGroupName, destDataObjInfo, updateFlag );
            if (l1descInx < 0) {
                return (l1descInx);
            }

            if (L1desc[l1descInx].stageFlag != NO_STAGING) {
                status = l3DataStageSync (rsComm, l1descInx);
            } else if( L1desc[l1descInx].dataObjInp->numThreads == 0 && 
                       L1desc[l1descInx].dataObjInfo->dataSize  <= MAX_SZ_FOR_SINGLE_BUF ) {
                status = l3DataCopySingleBuf (rsComm, l1descInx);
            } else {
                status = dataObjCopy( rsComm, l1descInx );
            }

            memset (&dataObjCloseInp, 0, sizeof (dataObjCloseInp));

            dataObjCloseInp.l1descInx = l1descInx;
            /* myDestDataObjInfo = L1desc[l1descInx].dataObjInfo; */
            L1desc[l1descInx].oprStatus = status;
            if (status >= 0) {
                L1desc[l1descInx].bytesWritten =  L1desc[l1descInx].dataObjInfo->dataSize;
            }

            status1 = irsDataObjClose (rsComm, &dataObjCloseInp, &myDestDataObjInfo);

            if (destDataObjInfo != NULL) {
                if (destDataObjInfo->dataId <= 0 && myDestDataObjInfo != NULL) {
                    destDataObjInfo->dataId = myDestDataObjInfo->dataId;
                    destDataObjInfo->replNum = myDestDataObjInfo->replNum;
                } else {
                    /* the size could change */
                    destDataObjInfo->dataSize = myDestDataObjInfo->dataSize;
                }
            }

            freeDataObjInfo (myDestDataObjInfo);

            if (status < 0) {
                return status;
            } else if (status1 < 0) {
                return status1;
            } else {
                return (status);
            }
        }

/* dataObjOpenForRepl - Create/open the dest and open the src
 */

        int 
            dataObjOpenForRepl (rsComm_t *rsComm,
                                dataObjInp_t *dataObjInp,
                                dataObjInfo_t *inpSrcDataObjInfo,
                                rescInfo_t *destRescInfo,
                                char *rescGroupName,
                                dataObjInfo_t *inpDestDataObjInfo,
                                int updateFlag)
        {
            dataObjInfo_t *myDestDataObjInfo = 0, *srcDataObjInfo = NULL;
            rescInfo_t *myDestRescInfo = 0;
            int destL1descInx = 0;
            int srcL1descInx = 0;
            int status = 0;
            int replStatus = 0;
            //int destRescClass;

            // JMC - legacy resource int srcRescClass = getRescClass (inpSrcDataObjInfo->rescInfo);
            dataObjInfo_t *cacheDataObjInfo = NULL;
            dataObjInp_t dest_inp, myDataObjInp, *l1DataObjInp = 0;
            if (destRescInfo == NULL) {
                myDestRescInfo = inpDestDataObjInfo->rescInfo;
            } else {
                myDestRescInfo = destRescInfo;
            }

            if (inpSrcDataObjInfo->rescInfo->rescStatus == INT_RESC_STATUS_DOWN) {
                return SYS_RESC_IS_DOWN;
            }

            if (myDestRescInfo->rescStatus == INT_RESC_STATUS_DOWN) {
                return SYS_RESC_IS_DOWN;
            }

#if 0 // JMC - legacy resource
            destRescClass = getRescClass (myDestRescInfo);
#endif // JMC - legacy resource

            /* Setup the srcDataObjInfo. If inpSrcDataObjInfo is in COMPOUND_CL,
             * stage it */
#if 0 // JMC - legacy resource
            if (srcRescClass == COMPOUND_CL) {
                rescGrpInfo_t *myRescGrpInfo;
                if (destRescClass == CACHE_CL &&
                    isRescsInSameGrp (rsComm, myDestRescInfo->rescName, inpSrcDataObjInfo->rescInfo->rescName,
                                      &myRescGrpInfo)) {
                    /* src and dest in same resc group. no need to stage */
                    if (strlen (inpSrcDataObjInfo->rescGroupName) == 0) {
                        rstrcpy (inpSrcDataObjInfo->rescGroupName, 
                                 myRescGrpInfo->rescGroupName, NAME_LEN);
                    }
                } else if (getRescInGrp (rsComm, myDestRescInfo->rescName,
                                         inpSrcDataObjInfo->rescGroupName, NULL) < 0) {
                    cacheDataObjInfo = (dataObjInfo_t*)calloc (1, sizeof (dataObjInfo_t));
                    status = stageDataFromCompToCache (rsComm, inpSrcDataObjInfo,
                                                       cacheDataObjInfo);
                    if (status < 0) { free( cacheDataObjInfo ); return status; } // JMC cppcheck - leak
                    /* srcRescClass is now CACHE_CL */
                    srcRescClass = getRescClass (cacheDataObjInfo->rescInfo);
                }
            }

#endif // JMC - legacy resource
            if (cacheDataObjInfo == NULL) {
                srcDataObjInfo  = (dataObjInfo_t*)calloc (1, sizeof (dataObjInfo_t));
                *srcDataObjInfo = *inpSrcDataObjInfo;
            } else {
                srcDataObjInfo = cacheDataObjInfo;
            }

            if( NULL == srcDataObjInfo ) { // JMC cppcheck - nullptr
                rodsLog( LOG_ERROR, "dataObjOpenForRepl - srcDataObjInfo is NULL" );
                return -1;      
            }
            /* open the dest */
            myDataObjInp = *dataObjInp;
            myDataObjInp.dataSize = inpSrcDataObjInfo->dataSize;

            destL1descInx = allocL1desc ();

            if (destL1descInx < 0) return destL1descInx;


            // =-=-=-=-=-=-=-=-
            // use for redirect
            std::string op_name;
            memset (&dest_inp, 0, sizeof (dest_inp));
            memset (&dest_inp.condInput, 0, sizeof (dest_inp.condInput));
    
            strncpy( dest_inp.objPath, dataObjInp->objPath, MAX_NAME_LEN );
            addKeyVal( &(dest_inp.condInput), RESC_NAME_KW, myDestRescInfo->rescName );

            myDestDataObjInfo = (dataObjInfo_t*)calloc (1, sizeof (dataObjInfo_t));
            if (updateFlag > 0) {
                // =-=-=-=-=-=-=-
                // set a open operation 
                op_name = eirods::EIRODS_OPEN_OPERATION;

                /* update an existing copy */
                if(inpDestDataObjInfo == NULL || inpDestDataObjInfo->dataId <= 0) {
                    rodsLog( LOG_ERROR, "dataObjOpenForRepl: dataId of %s copy to be updated not defined",
                             srcDataObjInfo->objPath);
                    return (SYS_UPDATE_REPL_INFO_ERR);
                }
                /* inherit the replStatus of the src */
                inpDestDataObjInfo->replStatus = srcDataObjInfo->replStatus;
                *myDestDataObjInfo = *inpDestDataObjInfo;
                replStatus = srcDataObjInfo->replStatus | OPEN_EXISTING_COPY;
                addKeyVal (&myDataObjInp.condInput, FORCE_FLAG_KW, "");
                myDataObjInp.openFlags |= (O_TRUNC | O_WRONLY);
            } else {    /* a new copy */
                // =-=-=-=-=-=-=-
                // set a creation operation 
                op_name = eirods::EIRODS_CREATE_OPERATION;

                initDataObjInfoForRepl( rsComm, myDestDataObjInfo, srcDataObjInfo, 
                                        destRescInfo, rescGroupName);
                replStatus = srcDataObjInfo->replStatus;
            }

            // =-=-=-=-=-=-=-
            // call redirect for our operation of choice to request the hier string appropriately 
            std::string hier;
            char*       dst_hier_str = getValByKey( &dataObjInp->condInput, DEST_RESC_HIER_STR_KW );
            if( 0 == dst_hier_str ) {
                // set a repl keyword here so resources can respond accordingly
                addKeyVal(&dataObjInp->condInput, IN_REPL_KW, "");
        
                eirods::error ret = eirods::resolve_resource_hierarchy( op_name, rsComm, &dest_inp, hier );
                if( !ret.ok() ) { 
                    std::stringstream msg;
                    msg << "failed in eirods::resolve_resource_hierarchy for [";
                    msg << dest_inp.objPath << "]";
                    eirods::log( PASSMSG( msg.str(), ret ) );
                    return ret.code();
                }

                addKeyVal( &dataObjInp->condInput, DEST_RESC_HIER_STR_KW, hier.c_str() );
       
            } else {
                hier = dst_hier_str;  
            }

<<<<<<< HEAD
        // =-=-=-=-=-=-=- 
        // expected by fillL1desc 
//        rstrcpy(myDestDataObjInfo->filePath, srcDataObjInfo->filePath, MAX_NAME_LEN);
        rstrcpy(myDestDataObjInfo->rescHier, hier.c_str(), MAX_NAME_LEN);
        addKeyVal( &(myDataObjInp.condInput), RESC_HIER_STR_KW, hier.c_str() );
        fillL1desc (destL1descInx, &myDataObjInp, myDestDataObjInfo, replStatus, srcDataObjInfo->dataSize);
        l1DataObjInp = L1desc[destL1descInx].dataObjInp;
        if (l1DataObjInp->oprType == PHYMV_OPR) {
            L1desc[destL1descInx].oprType = PHYMV_DEST;
            myDestDataObjInfo->replNum = srcDataObjInfo->replNum;
            myDestDataObjInfo->dataId = srcDataObjInfo->dataId;
        } else {
            L1desc[destL1descInx].oprType = REPLICATE_DEST;
        }

#if 0 // JMC - legacy resource
        if (destRescClass == COMPOUND_CL) {
            L1desc[destL1descInx].stageFlag = SYNC_DEST;
        }
        else if (srcRescClass == COMPOUND_CL) {
            L1desc[destL1descInx].stageFlag = STAGE_SRC;
        }
#else // JMC - legacy resource

        // =-=-=-=-=-=-=-
        // reproduce the stage / sync behavior using keywords rather
        // than the resource class for use in the compound resource plugin
        char* stage_kw = getValByKey( &dataObjInp->condInput, STAGE_OBJ_KW );
        char* sync_kw  = getValByKey( &dataObjInp->condInput, SYNC_OBJ_KW );
        if( stage_kw ) {
            L1desc[destL1descInx].stageFlag = STAGE_SRC;
        } else if( sync_kw ) {
            L1desc[destL1descInx].stageFlag = SYNC_DEST;
        } else {
=======
            // =-=-=-=-=-=-=- 
            // expected by fillL1desc 
            rstrcpy(myDestDataObjInfo->rescHier, hier.c_str(), MAX_NAME_LEN);
            addKeyVal( &(myDataObjInp.condInput), RESC_HIER_STR_KW, hier.c_str() );
            fillL1desc (destL1descInx, &myDataObjInp, myDestDataObjInfo, replStatus, srcDataObjInfo->dataSize);
            l1DataObjInp = L1desc[destL1descInx].dataObjInp;
            if (l1DataObjInp->oprType == PHYMV_OPR) {
                L1desc[destL1descInx].oprType = PHYMV_DEST;
                myDestDataObjInfo->replNum = srcDataObjInfo->replNum;
                myDestDataObjInfo->dataId = srcDataObjInfo->dataId;
            } else {
                L1desc[destL1descInx].oprType = REPLICATE_DEST;
            }

#if 0 // JMC - legacy resource
            if (destRescClass == COMPOUND_CL) {
                L1desc[destL1descInx].stageFlag = SYNC_DEST;
            }
            else if (srcRescClass == COMPOUND_CL) {
                L1desc[destL1descInx].stageFlag = STAGE_SRC;
            }
#endif // JMC - legacy resource

            // =-=-=-=-=-=-=-
            // reproduce the stage / sync behavior using keywords rather
            // than the resource class for use in the compound resource plugin
            char* stage_kw = getValByKey( &dataObjInp->condInput, STAGE_OBJ_KW );
            char* sync_kw  = getValByKey( &dataObjInp->condInput, SYNC_OBJ_KW );
            if( stage_kw ) {
                rodsLog( LOG_NOTICE, "XXXX - dataObjOpenForRepl :: STAGING!!!!!!" );
                L1desc[destL1descInx].stageFlag = STAGE_SRC;
            } else if( sync_kw ) {
                rodsLog( LOG_NOTICE, "XXXX - dataObjOpenForRepl :: SYNCING!!!!!!" );
                L1desc[destL1descInx].stageFlag = SYNC_DEST;
            } else {
                rodsLog( LOG_NOTICE, "XXXX - dataObjOpenForRepl :: NO KEYWORD SET" );
>>>>>>> cefb8291


            }

#endif // JMC - legacy resource



            char* src_hier_str = 0;
            if (srcDataObjInfo != NULL && srcDataObjInfo->rescHier != NULL) {
                src_hier_str = srcDataObjInfo->rescHier;
            } 

            l1DataObjInp->numThreads = dataObjInp->numThreads =
                getNumThreads( rsComm, l1DataObjInp->dataSize, l1DataObjInp->numThreads, 
                               //&dataObjInp->condInput, destRescName, srcRescName);
                               &dataObjInp->condInput, dst_hier_str, src_hier_str );

<<<<<<< HEAD
        if( l1DataObjInp->numThreads > 0 && 
            L1desc[destL1descInx].stageFlag == NO_STAGING) {
            if (updateFlag > 0) {
                status = dataOpen (rsComm, destL1descInx);
            } else {
                status = getFilePathName (rsComm, myDestDataObjInfo, L1desc[destL1descInx].dataObjInp);
                if (status >= 0) 
                    status = dataCreate (rsComm, destL1descInx);
            }
=======
            if( l1DataObjInp->numThreads > 0 && 
                L1desc[destL1descInx].stageFlag == NO_STAGING) {
                if (updateFlag > 0) {
                    status = dataOpen (rsComm, destL1descInx);
                } else {
                    status = getFilePathName (rsComm, myDestDataObjInfo,L1desc[destL1descInx].dataObjInp);
                    if (status >= 0) 
                        status = dataCreate (rsComm, destL1descInx);
                }
>>>>>>> cefb8291

                if (status < 0) {
                    freeL1desc (destL1descInx);
                    return (status);
                }
            } else {
                if (updateFlag == 0) {
                    status = getFilePathName (rsComm, myDestDataObjInfo, L1desc[destL1descInx].dataObjInp);
                    if (status < 0) {
                        freeL1desc (destL1descInx);
                        return (status);
                    }
                }
            }

            if (inpDestDataObjInfo != NULL && updateFlag == 0) {
                /* a new replica */
                *inpDestDataObjInfo = *myDestDataObjInfo;
                inpDestDataObjInfo->next = NULL;
            }

            /* open the src */
            rstrcpy(srcDataObjInfo->rescHier, inpSrcDataObjInfo->rescHier, MAX_NAME_LEN);
            srcL1descInx = allocL1desc ();
            if (srcL1descInx < 0) return srcL1descInx;
            fillL1desc (srcL1descInx, &myDataObjInp, srcDataObjInfo, srcDataObjInfo->replStatus, srcDataObjInfo->dataSize);
            l1DataObjInp = L1desc[srcL1descInx].dataObjInp;
            l1DataObjInp->numThreads = dataObjInp->numThreads;
            if (l1DataObjInp->oprType == PHYMV_OPR) {
                L1desc[srcL1descInx].oprType = PHYMV_SRC;
            } else {
                L1desc[srcL1descInx].oprType = REPLICATE_SRC;
            }

            if( L1desc[destL1descInx].stageFlag == SYNC_DEST && // JMC - backport 4549
                getValByKey (&dataObjInp->condInput, PURGE_CACHE_KW) != NULL) {
                L1desc[srcL1descInx].purgeCacheFlag = 1;
            }


            if( l1DataObjInp->numThreads > 0 &&
                L1desc[destL1descInx].stageFlag == NO_STAGING) {
                openedDataObjInp_t dataObjCloseInp;

                l1DataObjInp->openFlags = O_RDONLY;
                status = dataOpen (rsComm, srcL1descInx);
                if (status < 0) {
                    freeL1desc (srcL1descInx);
                    memset (&dataObjCloseInp, 0, sizeof (dataObjCloseInp));
                    dataObjCloseInp.l1descInx = destL1descInx;
                    rsDataObjClose (rsComm, &dataObjCloseInp);
                    return (status);
                }
            }
        
            L1desc[destL1descInx].srcL1descInx = srcL1descInx;

            return (destL1descInx);
        }

        int
            dataObjCopy (rsComm_t *rsComm, int l1descInx)
        {
            int srcL1descInx, destL1descInx;
            int srcL3descInx, destL3descInx;
            int status;
            portalOprOut_t *portalOprOut = NULL;
            dataCopyInp_t dataCopyInp;
            dataOprInp_t *dataOprInp;
            int srcRemoteFlag, destRemoteFlag;

            bzero (&dataCopyInp, sizeof (dataCopyInp));
            dataOprInp = &dataCopyInp.dataOprInp;
            srcL1descInx = L1desc[l1descInx].srcL1descInx;
            destL1descInx = l1descInx;

            srcL3descInx = L1desc[srcL1descInx].l3descInx;
            destL3descInx = L1desc[destL1descInx].l3descInx;

            if (L1desc[srcL1descInx].remoteZoneHost != NULL) {
                srcRemoteFlag = REMOTE_ZONE_HOST;
            } else {
                srcRemoteFlag = FileDesc[srcL3descInx].rodsServerHost->localFlag;
            }
 
            if (L1desc[destL1descInx].remoteZoneHost != NULL) {
                destRemoteFlag = REMOTE_ZONE_HOST;
            } else {
                destRemoteFlag = FileDesc[destL3descInx].rodsServerHost->localFlag;
            }

            if (srcRemoteFlag != REMOTE_ZONE_HOST &&
                destRemoteFlag != REMOTE_ZONE_HOST &&
                FileDesc[srcL3descInx].rodsServerHost == 
                FileDesc[destL3descInx].rodsServerHost) {
                /* local zone same host copy */
                initDataOprInp (&dataCopyInp.dataOprInp, l1descInx, SAME_HOST_COPY_OPR);
                /* dataCopyInp.portalOprOut.numThreads is needed by rsDataCopy */
                dataCopyInp.portalOprOut.numThreads = 
                    dataCopyInp.dataOprInp.numThreads;
                if (srcRemoteFlag == LOCAL_HOST) {
                    addKeyVal (&dataOprInp->condInput, EXEC_LOCALLY_KW, "");
                }
            
            } else if ((srcRemoteFlag == LOCAL_HOST && destRemoteFlag != LOCAL_HOST) ||
                       destRemoteFlag == REMOTE_ZONE_HOST) {
                initDataOprInp (&dataCopyInp.dataOprInp, l1descInx, COPY_TO_REM_OPR);
                /* do it locally if numThreads == 0 */
                if (L1desc[l1descInx].dataObjInp->numThreads > 0) {
                    /* copy from local to remote */
                    /* preProcParaPut to establish portalOprOut without data transfer */
                    status = preProcParaPut (rsComm, destL1descInx, &portalOprOut);
                    if (status < 0 || NULL == portalOprOut ) { // JMC cppcheck - nullptr
                        rodsLog (LOG_NOTICE,
                                 "dataObjCopy: preProcParaPut error for %s",
                                 L1desc[srcL1descInx].dataObjInfo->objPath);
                        return (status);
                    }
                    dataCopyInp.portalOprOut = *portalOprOut;
                } else {
                    dataCopyInp.portalOprOut.l1descInx = destL1descInx;
                }
                if (srcRemoteFlag == LOCAL_HOST)
                    addKeyVal (&dataOprInp->condInput, EXEC_LOCALLY_KW, "");
            } else if ((srcRemoteFlag != LOCAL_HOST && destRemoteFlag == LOCAL_HOST) ||
                       srcRemoteFlag == REMOTE_ZONE_HOST) {
                /* copy from remote to local */
                initDataOprInp (&dataCopyInp.dataOprInp, l1descInx, COPY_TO_LOCAL_OPR);
                /* do it locally if numThreads == 0 */
                if (L1desc[l1descInx].dataObjInp->numThreads > 0) {
                    /* preProcParaGet to establish portalOprOut without data transfer */
                    status = preProcParaGet (rsComm, srcL1descInx, &portalOprOut);
                    if (status < 0 || NULL == portalOprOut ) { // JMC cppcheck - null ptr
                        rodsLog (LOG_NOTICE,
                                 "dataObjCopy: preProcParaGet error for %s",
                                 L1desc[srcL1descInx].dataObjInfo->objPath);
                        return (status);
                    }
                    dataCopyInp.portalOprOut = *portalOprOut;
                } else {
                    dataCopyInp.portalOprOut.l1descInx = srcL1descInx;
                }
                if (destRemoteFlag == LOCAL_HOST)
                    addKeyVal (&dataOprInp->condInput, EXEC_LOCALLY_KW, "");
            } else {
                /* remote to remote */
                initDataOprInp (&dataCopyInp.dataOprInp, l1descInx, COPY_TO_LOCAL_OPR);
                /* preProcParaGet only establish &portalOprOut without data transfer */
                /* do it locally if numThreads == 0 */
                if (L1desc[l1descInx].dataObjInp->numThreads > 0) {
                    status = preProcParaGet (rsComm, srcL1descInx, &portalOprOut);

                    if (status < 0 || NULL == portalOprOut ) { // JMC cppcheck - null ptr
                        rodsLog (LOG_NOTICE,
                                 "dataObjCopy: preProcParaGet error for %s", 
                                 L1desc[srcL1descInx].dataObjInfo->objPath);
                        return (status);
                    }
                    dataCopyInp.portalOprOut = *portalOprOut;
                } else {
                    dataCopyInp.portalOprOut.l1descInx = srcL1descInx;
                }
            }
            /* rsDataCopy - does the physical data transfer */
            if (getValByKey (&L1desc[l1descInx].dataObjInp->condInput, 
                             NO_CHK_COPY_LEN_KW) != NULL) {
                /* don't check the transfer len */
                addKeyVal (&dataOprInp->condInput, NO_CHK_COPY_LEN_KW, "");
                if (L1desc[l1descInx].dataObjInp->numThreads > 1) {
                    L1desc[l1descInx].dataObjInp->numThreads = 
                        L1desc[srcL1descInx].dataObjInp->numThreads =
                        dataCopyInp.portalOprOut.numThreads = 1;
                }
            }
            status =  rsDataCopy (rsComm, &dataCopyInp);

            if (status >= 0 && portalOprOut != NULL && 
                L1desc[l1descInx].dataObjInp != NULL) {
                /* update numThreads since it could be chnages by remote server */ 
                L1desc[l1descInx].dataObjInp->numThreads = portalOprOut->numThreads;
            }
            if (portalOprOut != NULL) free (portalOprOut);
            clearKeyVal (&dataOprInp->condInput);
        
            return (status);
        }

        int
            l3DataCopySingleBuf (rsComm_t *rsComm, int l1descInx)
        {
            bytesBuf_t dataBBuf;
            int bytesRead, bytesWritten;
            int srcL1descInx;

            memset (&dataBBuf, 0, sizeof (bytesBuf_t));
            srcL1descInx = L1desc[l1descInx].srcL1descInx;

            if (L1desc[srcL1descInx].dataSize < 0) {
                rodsLog (LOG_ERROR,
                         "l3DataCopySingleBuf: dataSize %lld for %s is negative",
                         L1desc[srcL1descInx].dataSize, 
                         L1desc[srcL1descInx].dataObjInfo->objPath); 
                return (SYS_COPY_LEN_ERR);
            } else if (L1desc[srcL1descInx].dataSize == 0) {
                bytesRead = 0;
            } else {
                dataBBuf.buf = malloc (L1desc[srcL1descInx].dataSize);
                bytesRead = rsL3FileGetSingleBuf (rsComm, &srcL1descInx, &dataBBuf);
            }

            if (bytesRead < 0) {
                free( dataBBuf.buf ); // JMC cppcheck - leak
                return (bytesRead);
            } else if (getValByKey (&L1desc[l1descInx].dataObjInp->condInput,
                                    NO_CHK_COPY_LEN_KW) != NULL) {
                /* need to update size */
                L1desc[l1descInx].dataSize = L1desc[l1descInx].dataObjInp->dataSize
                    = bytesRead;
            }

            bytesWritten = rsL3FilePutSingleBuf (rsComm, &l1descInx, &dataBBuf);
 
            L1desc[l1descInx].bytesWritten = bytesWritten;

            if (dataBBuf.buf != NULL) {
                free (dataBBuf.buf);
                memset (&dataBBuf, 0, sizeof (bytesBuf_t));
            }

            if (bytesWritten != bytesRead) {
                if (bytesWritten >= 0) {
                    rodsLog (LOG_NOTICE,
                             "l3DataCopySingleBuf: l3FilePut error, towrite %d, written %d",
                             bytesRead, bytesWritten);
                    return (SYS_COPY_LEN_ERR);
                } else {
                    return (bytesWritten);
                }
            }
        

            return (0); 
        }

        int
            l3DataStageSync (rsComm_t *rsComm, int l1descInx)
        {
            bytesBuf_t dataBBuf;
            int srcL1descInx;
            int status = 0;

            memset (&dataBBuf, 0, sizeof (bytesBuf_t));

            srcL1descInx = L1desc[l1descInx].srcL1descInx;
            if (L1desc[srcL1descInx].dataSize < 0 && 
                L1desc[srcL1descInx].dataSize != UNKNOWN_FILE_SZ) {
                rodsLog (LOG_ERROR,
                         "l3DataStageSync: dataSize %lld for %s is negative",
                         L1desc[srcL1descInx].dataSize, 
                         L1desc[srcL1descInx].dataObjInfo->objPath); 
                return (SYS_COPY_LEN_ERR);
            } else if (L1desc[srcL1descInx].dataSize > 0 || 
                       L1desc[srcL1descInx].dataSize == UNKNOWN_FILE_SZ) {
                if (L1desc[l1descInx].stageFlag == SYNC_DEST) {
                    /* dest a DO_STAGE type, sync */
                    status = l3FileSync (rsComm, srcL1descInx, l1descInx);
                } else {
                    /* src a DO_STAGE type, stage */
                    status = l3FileStage (rsComm, srcL1descInx, l1descInx);
                }
            }

            if (status < 0) {
                L1desc[l1descInx].bytesWritten = -1;
            } else {
                L1desc[l1descInx].bytesWritten = L1desc[l1descInx].dataSize =
                    L1desc[srcL1descInx].dataSize;
            }

            return (status); 
        }

        int
            l3FileSync (rsComm_t *rsComm, int srcL1descInx, int destL1descInx)
        {
            dataObjInfo_t *srcDataObjInfo, *destDataObjInfo;
            // int rescTypeInx, cacheRescTypeInx;
            fileStageSyncInp_t fileSyncToArchInp;
            dataObjInp_t *dataObjInp;
            int status;
            char *outFileName = NULL;   /* for fileSyncToArch */
            dataObjInfo_t tmpDataObjInfo;

            srcDataObjInfo = L1desc[srcL1descInx].dataObjInfo;
            destDataObjInfo = L1desc[destL1descInx].dataObjInfo;

#if 0 // JMC legacy resource 
            rescTypeInx = destDataObjInfo->rescInfo->rescTypeInx;
            cacheRescTypeInx = srcDataObjInfo->rescInfo->rescTypeInx;

            switch (RescTypeDef[rescTypeInx].rescCat) {
            case FILE_CAT:
                /* make sure the fileName is not already taken */
                if (RescTypeDef[rescTypeInx].createPathFlag == CREATE_PATH) {
#endif // JMC legacy resource 
  
                    int dst_create_path = 0; 
                    eirods::error err = eirods::get_resource_property< int >( destDataObjInfo->rescInfo->rescName, 
                                                                              "create_path", dst_create_path );
                    if( !err.ok() ) {
                        eirods::log( PASS( err ) );
                    }

                    if( CREATE_PATH == dst_create_path ) {

<<<<<<< HEAD
                    status = chkOrphanFile ( rsComm, destDataObjInfo->filePath, destDataObjInfo->rescName, &tmpDataObjInfo );
                    if (status == 0 && tmpDataObjInfo.dataId != destDataObjInfo->dataId) {
                        /* someone is using it */
                        char tmp_str[ MAX_NAME_LEN ];
                        snprintf( tmp_str, MAX_NAME_LEN, "%s.%-d", destDataObjInfo->filePath, (int) random());
                        strncpy( destDataObjInfo->filePath, tmp_str, MAX_NAME_LEN );
=======
                        status = chkOrphanFile ( rsComm, destDataObjInfo->filePath, destDataObjInfo->rescName, &tmpDataObjInfo );
                        if (status == 0 && tmpDataObjInfo.dataId != destDataObjInfo->dataId) {
                            /* someone is using it */
                            snprintf (destDataObjInfo->filePath, MAX_NAME_LEN, 
                                      "%s.%-d", destDataObjInfo->filePath, (int) random());
                        }
>>>>>>> cefb8291
                    }

                    memset (&fileSyncToArchInp, 0, sizeof (fileSyncToArchInp));
                    dataObjInp                      = L1desc[destL1descInx].dataObjInp;
                    fileSyncToArchInp.dataSize      = srcDataObjInfo->dataSize;
                    fileSyncToArchInp.fileType      = static_cast< fileDriverType_t >( -1 );//RescTypeDef[rescTypeInx].driverType;
                    fileSyncToArchInp.cacheFileType = static_cast< fileDriverType_t >( -1 );//RescTypeDef[cacheRescTypeInx].driverType;
                
                    // =-=-=-=-=-=-=-
                    // extract the host location from the resource hierarchy
                    std::string location;
                    eirods::error ret = eirods::get_loc_for_hier_string( srcDataObjInfo->rescHier, location );
                    if( !ret.ok() ) {
                        eirods::log( PASSMSG( "failed in get_loc_for_hier_String", ret ) );
                        return -1;
                    }
                
                    rstrcpy( fileSyncToArchInp.addr.hostAddr, location.c_str(), NAME_LEN );

                    /* use cache addr destDataObjInfo->rescInfo->rescLoc, NAME_LEN); */
                    rstrcpy( fileSyncToArchInp.filename,      destDataObjInfo->filePath, MAX_NAME_LEN );
                    rstrcpy( fileSyncToArchInp.rescHier,      destDataObjInfo->rescHier,  MAX_NAME_LEN );
                    rstrcpy( fileSyncToArchInp.objPath,       srcDataObjInfo->objPath,   MAX_NAME_LEN );
                    rstrcpy( fileSyncToArchInp.cacheFilename, srcDataObjInfo->filePath,  MAX_NAME_LEN );

                    fileSyncToArchInp.mode = getFileMode (dataObjInp);
                    status = rsFileSyncToArch (rsComm, &fileSyncToArchInp, &outFileName);

                    if (status >= 0 && 
                        //RescTypeDef[rescTypeInx].createPathFlag == NO_CREATE_PATH &&
                        NO_CREATE_PATH == dst_create_path &&
                        outFileName != NULL) {
                        /* path name is created by the resource */
                        rstrcpy (destDataObjInfo->filePath, outFileName, MAX_NAME_LEN);
                        L1desc[destL1descInx].replStatus |= FILE_PATH_HAS_CHG;
                        free (outFileName);
                    }
#if 0 // JMC legacy resource 
                    break;
                default:
                    rodsLog (LOG_ERROR,
                             "l3FileSync: rescCat type %d is not recognized",
                             RescTypeDef[rescTypeInx].rescCat);
                    status = SYS_INVALID_RESC_TYPE;
                    break;
                }
#endif // JMC legacy resource 
                return (status);
            }

            int
                l3FileStage (rsComm_t *rsComm, int srcL1descInx, int destL1descInx)
            {
                dataObjInfo_t *srcDataObjInfo, *destDataObjInfo;
                int mode, status; // JMC - backport 4527

                srcDataObjInfo = L1desc[srcL1descInx].dataObjInfo;
                destDataObjInfo = L1desc[destL1descInx].dataObjInfo;

                mode = getFileMode (L1desc[destL1descInx].dataObjInp);

                status = _l3FileStage (rsComm, srcDataObjInfo, destDataObjInfo, mode);

                return status;
            }

            int
                _l3FileStage (rsComm_t *rsComm, dataObjInfo_t *srcDataObjInfo, // JMC - backport 4527
                              dataObjInfo_t *destDataObjInfo, int mode)
            {
                // int rescTypeInx, cacheRescTypeInx;
                fileStageSyncInp_t file_stage;
                int status;

#if 0 // JMC legacy resource 
                rescTypeInx = srcDataObjInfo->rescInfo->rescTypeInx;
                cacheRescTypeInx = destDataObjInfo->rescInfo->rescTypeInx;


                switch (RescTypeDef[rescTypeInx].rescCat) {
                case FILE_CAT:
#endif // JMC legacy resource 
<<<<<<< HEAD
                memset (&file_stage, 0, sizeof (file_stage));
                file_stage.dataSize      = srcDataObjInfo->dataSize;
                file_stage.fileType      = static_cast< fileDriverType_t >( -1 );//RescTypeDef[rescTypeInx].driverType;
                file_stage.cacheFileType = static_cast< fileDriverType_t >( -1 );//RescTypeDef[cacheRescTypeInx].driverType;
=======
                    memset (&file_stage, 0, sizeof (file_stage));
                    file_stage.dataSize      = srcDataObjInfo->dataSize;
                    file_stage.fileType      = static_cast< fileDriverType_t >( -1 );//RescTypeDef[rescTypeInx].driverType;
                    file_stage.cacheFileType = static_cast< fileDriverType_t >( -1 );//RescTypeDef[cacheRescTypeInx].driverType;
                    rodsLog( LOG_NOTICE, "XXXX - _l3FileStage :: src hier [%s], dst hier [%s]",
                             srcDataObjInfo->rescHier, destDataObjInfo->rescHier );
>>>>>>> cefb8291
                 
                    rstrcpy( file_stage.addr.hostAddr,  
                             destDataObjInfo->rescInfo->rescLoc, NAME_LEN );
                    /* use the cache addr srcDataObjInfo->rescInfo->rescLoc, NAME_LEN);*/
                    rstrcpy( file_stage.cacheFilename, destDataObjInfo->filePath, MAX_NAME_LEN );
                    rstrcpy( file_stage.filename,      srcDataObjInfo->filePath,  MAX_NAME_LEN );
                    rstrcpy( file_stage.rescHier,      destDataObjInfo->rescHier,  MAX_NAME_LEN );
                    rstrcpy( file_stage.objPath,       srcDataObjInfo->objPath,   MAX_NAME_LEN );
                    file_stage.mode = mode;
                    status = rsFileStageToCache( rsComm, &file_stage );
#if 0 // JMC legacy resource 
                    break;
                default:
                    rodsLog (LOG_ERROR,
                             "l3FileStage: rescCat type %d is not recognized",
                             RescTypeDef[rescTypeInx].rescCat);
                    status = SYS_INVALID_RESC_TYPE;
                    break;
                }
#endif // JMC legacy resource 
                return (status);
            }

/* rsReplAndRequeDataObjInfo - This routine handle the msiSysReplDataObj
 * micro-service. It replicates from srcDataObjInfoHead to destRescName
 * and support options flags given in flagStr.
 * Flags supported are: ALL_KW, RBUDP_TRANSFER_KW, SU_CLIENT_USER_KW
 * and UPDATE_REPL_KW. Multiple flags can be input with % as separator.
 * The replicated DataObjInfoHead will be put on top of the queue.
 */
 
            int
                rsReplAndRequeDataObjInfo (rsComm_t *rsComm, 
                                           dataObjInfo_t **srcDataObjInfoHead, char *destRescName, char *flagStr)
            {
                dataObjInfo_t *dataObjInfoHead, *myDataObjInfo;
                transferStat_t transStat;
                dataObjInp_t dataObjInp;
                char tmpStr[NAME_LEN];
                int status;

                dataObjInfoHead = *srcDataObjInfoHead;
                myDataObjInfo = (dataObjInfo_t*)malloc (sizeof (dataObjInfo_t));
                memset (myDataObjInfo, 0, sizeof (dataObjInfo_t));
                memset (&dataObjInp, 0, sizeof (dataObjInp_t));
                memset (&transStat, 0, sizeof (transStat));

                if (flagStr != NULL) {
                    if (strstr (flagStr, ALL_KW) != NULL) {
                        addKeyVal (&dataObjInp.condInput, ALL_KW, "");
                    }
                    if (strstr (flagStr, RBUDP_TRANSFER_KW) != NULL) {
                        addKeyVal (&dataObjInp.condInput, RBUDP_TRANSFER_KW, "");
                    }
                    if (strstr (flagStr, SU_CLIENT_USER_KW) != NULL) {
                        addKeyVal (&dataObjInp.condInput, SU_CLIENT_USER_KW, "");
                    }
                    if (strstr (flagStr, UPDATE_REPL_KW) != NULL) {
                        addKeyVal (&dataObjInp.condInput, UPDATE_REPL_KW, "");
                    }
                }

                rstrcpy (dataObjInp.objPath, dataObjInfoHead->objPath, MAX_NAME_LEN);
                snprintf (tmpStr, NAME_LEN, "%d", dataObjInfoHead->replNum);
                addKeyVal (&dataObjInp.condInput, REPL_NUM_KW, tmpStr);
                addKeyVal (&dataObjInp.condInput, DEST_RESC_NAME_KW, destRescName);

                status = _rsDataObjRepl (rsComm, &dataObjInp, &transStat, 
                                         myDataObjInfo);

                /* fix mem leak */
                clearKeyVal (&dataObjInp.condInput);
                if (status >= 0) {
                    status = 1;
                    /* que the cache copy at the top */
                    queDataObjInfo (srcDataObjInfoHead, myDataObjInfo, 0, 1);
                } else {
                    freeAllDataObjInfo (myDataObjInfo);
                }

                return status;
            }

#if 0 // JMC - legacy resource
            int
                stageDataFromCompToCache (rsComm_t *rsComm, dataObjInfo_t *compObjInfo,
                                          dataObjInfo_t *outCacheObjInfo)
            {
                int status;
                rescInfo_t *cacheResc;
                transferStat_t transStat;
                dataObjInp_t dataObjInp;
                char tmpStr[NAME_LEN];

#if 0 // JMC - legacy resource
                if (getRescClass (compObjInfo->rescInfo) != COMPOUND_CL) return 0;
#endif // JMC - legacy resource

                status = getCacheRescInGrp (rsComm, compObjInfo->rescGroupName,compObjInfo->rescInfo, &cacheResc);
                if (status < 0) {
                    rodsLog (LOG_ERROR,
                             "stageDataFromCompToCache: getCacheRescInGrp %s failed for %s stat=%d",
                             compObjInfo->rescGroupName, compObjInfo->objPath, status);
                    return status;
                }
                if (outCacheObjInfo != NULL)
                    memset (outCacheObjInfo, 0, sizeof (dataObjInfo_t));
                memset (&dataObjInp, 0, sizeof (dataObjInp_t));
                memset (&transStat, 0, sizeof (transStat));

                rstrcpy (dataObjInp.objPath, compObjInfo->objPath, MAX_NAME_LEN);
                snprintf (tmpStr, NAME_LEN, "%d", compObjInfo->replNum);
                addKeyVal (&dataObjInp.condInput, REPL_NUM_KW, tmpStr);
                addKeyVal (&dataObjInp.condInput, DEST_RESC_NAME_KW, cacheResc->rescName);

                status = _rsDataObjRepl (rsComm, &dataObjInp, &transStat,
                                         outCacheObjInfo);

                clearKeyVal (&dataObjInp.condInput);
                return status;
            }

/* stageAndRequeDataToCache - stage the compund copy in compObjInfoHead
 * to a cache resource. Put the cache copy on to on the compObjInfoHead
 * queue
 */ 

            int
                stageAndRequeDataToCache (rsComm_t *rsComm, dataObjInfo_t **compObjInfoHead)
            {
                int status;
                dataObjInfo_t *outCacheObjInfo;

                outCacheObjInfo = (dataObjInfo_t*)malloc (sizeof (dataObjInfo_t));
                bzero (outCacheObjInfo, sizeof (dataObjInfo_t));
                status = stageDataFromCompToCache (rsComm, *compObjInfoHead,
                                                   outCacheObjInfo);

                if (status < 0) {
                    /* if (status == SYS_COPY_ALREADY_IN_RESC) { */
                    if (outCacheObjInfo->dataId > 0) {
                        /* put the cache copy on top */
                        if( requeDataObjInfoByReplNum (compObjInfoHead, 
                                                       outCacheObjInfo->replNum) == 0) { // JMC - backport 4608
                            /* sucessfully requeued */
                            status = 0;
                        }
                    }
                    free (outCacheObjInfo);
                } else {
                    queDataObjInfo (compObjInfoHead, outCacheObjInfo, 0, 1);
                }
                return status;
            }

            int
                replToCacheRescOfCompObj (rsComm_t *rsComm, dataObjInp_t *dataObjInp,
                                          dataObjInfo_t *srcDataObjInfoHead, dataObjInfo_t *compObjInfo, 
                                          dataObjInfo_t *oldDataObjInfo, dataObjInfo_t **outDestDataObjInfo)
            {
                int status = 0;
                rescInfo_t *cacheResc;
                dataObjInfo_t *destDataObjInfo, *srcDataObjInfo;
                dataObjInfo_t *tmpDestDataObjInfo = NULL;
                int updateFlag;

                if ((status = getCacheDataInfoForRepl (rsComm, oldDataObjInfo, NULL, compObjInfo, &tmpDestDataObjInfo)) >= 0) {
                    cacheResc = oldDataObjInfo->rescInfo;
                    updateFlag = 1;
                } else {
                    /* no old copy */
                    status = getCacheRescInGrp (rsComm, compObjInfo->rescGroupName,
                                                compObjInfo->rescInfo, &cacheResc);
                    if (status < 0) {
                        rodsLog (LOG_ERROR,
                                 "replToCacheRescOfCompObj:getCacheRescInGrp %s err for %s stat=%d",
                                 compObjInfo->rescGroupName, compObjInfo->objPath, status);
                        return status;
                    }
                    updateFlag = 0;
                }

                if (outDestDataObjInfo == NULL) {
                    destDataObjInfo = tmpDestDataObjInfo;
                } else {
                    destDataObjInfo = (dataObjInfo_t*)malloc (sizeof (dataObjInfo_t));
                    if (tmpDestDataObjInfo == NULL) {
                        bzero (destDataObjInfo, sizeof (dataObjInfo_t));
                    } else {
                        *destDataObjInfo = *tmpDestDataObjInfo;
                    }
                }
                srcDataObjInfo = srcDataObjInfoHead;
                while (srcDataObjInfo != NULL) {
                    status = _rsDataObjReplS (rsComm, dataObjInp, srcDataObjInfo,
                                              cacheResc, compObjInfo->rescGroupName, destDataObjInfo, updateFlag);
                    if (status >= 0) {
                        if (outDestDataObjInfo != NULL) 
                            *outDestDataObjInfo = destDataObjInfo;
                        break;
                    }
                    srcDataObjInfo = srcDataObjInfo->next;
                }

                return status;
            }
#endif // JMC - legacy resource
            int
                stageBundledData (rsComm_t *rsComm, dataObjInfo_t **subfileObjInfoHead)
            {
                int status;
                dataObjInfo_t *dataObjInfoHead = *subfileObjInfoHead;
                rescInfo_t *cacheResc;
                dataObjInp_t dataObjInp;
                dataObjInfo_t *cacheObjInfo;

#if 0 // JMC - legacy resource
                if (getRescClass (dataObjInfoHead->rescInfo) != BUNDLE_CL) return 0;
#endif // JMC - legacy resource

                status = unbunAndStageBunfileObj (rsComm, dataObjInfoHead->filePath,
                                                  &cacheResc);

                if (status < 0) return status;

                /* query the bundle dataObj */
                bzero (&dataObjInp, sizeof (dataObjInp));
                rstrcpy (dataObjInp.objPath, dataObjInfoHead->objPath, MAX_NAME_LEN);
                addKeyVal (&dataObjInp.condInput, RESC_NAME_KW, cacheResc->rescName);
                status = getDataObjInfo (rsComm, &dataObjInp, &cacheObjInfo, NULL, 0);
                clearKeyVal (&dataObjInp.condInput);
                if (status < 0) {
                    rodsLog (LOG_ERROR,
                             "unbunAndStageBunfileObj: getDataObjInfo of subfile %s failed.stat=%d",
                             dataObjInp.objPath, status);
                    return status;
                }
                /* que the cache copy at the top */
                queDataObjInfo (subfileObjInfoHead, cacheObjInfo, 0, 1);


                return status;
            }

            int
                unbunAndStageBunfileObj (rsComm_t *rsComm, char *bunfileObjPath, 
                                         rescInfo_t **outCacheResc)
            {
                dataObjInfo_t *bunfileObjInfoHead;
                dataObjInp_t dataObjInp;
                int status;

                /* query the bundle dataObj */
                bzero (&dataObjInp, sizeof (dataObjInp));
                rstrcpy (dataObjInp.objPath, bunfileObjPath, MAX_NAME_LEN);
    
                status = getDataObjInfo (rsComm, &dataObjInp, &bunfileObjInfoHead, NULL, 1);
                if (status < 0) {
                    rodsLog (LOG_ERROR,
                             "unbunAndStageBunfileObj: getDataObjInfo of bunfile %s failed.stat=%d",
                             dataObjInp.objPath, status);
                    return status;
                }
                status = _unbunAndStageBunfileObj (rsComm, &bunfileObjInfoHead, 
                                                   outCacheResc, 0);

                freeAllDataObjInfo (bunfileObjInfoHead);
    
                return status;
            }

            int
                _unbunAndStageBunfileObj (rsComm_t *rsComm, dataObjInfo_t **bunfileObjInfoHead,
                                          rescInfo_t **outCacheResc, int rmBunCopyFlag)
            {
                int status;
                //rescInfo_t *cacheResc;
                dataObjInp_t dataObjInp;

                bzero (&dataObjInp, sizeof (dataObjInp));
                bzero (&dataObjInp.condInput, sizeof (dataObjInp.condInput));
                rstrcpy (dataObjInp.objPath, (*bunfileObjInfoHead)->objPath, MAX_NAME_LEN);
                status = sortObjInfoForOpen (rsComm, bunfileObjInfoHead, NULL, 0);

                addKeyVal( &dataObjInp.condInput, RESC_HIER_STR_KW, (*bunfileObjInfoHead)->rescHier );
                if (status < 0) return status;

#if 0 // JMC - legacy resource
                if (getRescClass ((*bunfileObjInfoHead)->rescInfo) != CACHE_CL) {
                    /* don't have a good copy on cache yet */
                    status = getCacheRescInGrp (rsComm, 
                                                (*bunfileObjInfoHead)->rescGroupName,
                                                (*bunfileObjInfoHead)->rescInfo, &cacheResc);
                    if (status < 0) {
                        rodsLog (LOG_ERROR,
                                 "unbunAndStageBunfileObj:getCacheRescInGrp %s err for %s stat=%d",
                                 (*bunfileObjInfoHead)->rescGroupName, 
                                 (*bunfileObjInfoHead)->objPath, status);
                        return status;
                    }
                    if (outCacheResc != NULL)
                        *outCacheResc = cacheResc;

                    /* XXXXXX need to take care of permission */
                    status = rsReplAndRequeDataObjInfo (rsComm, bunfileObjInfoHead,
                                                        cacheResc->rescName, SU_CLIENT_USER_KW);
                    if (status < 0) {
                        rodsLog (LOG_ERROR,
                                 "unbunAndStageBunfileObj:rsReplAndRequeDataObjInfo %s err stat=%d",
                                 (*bunfileObjInfoHead)->objPath, status);
                        return status;
                    }
                } else 
#endif // JMC - legacy resource
                    //{
                    if (outCacheResc != NULL)
                        *outCacheResc = (*bunfileObjInfoHead)->rescInfo;
                //}
                addKeyVal (&dataObjInp.condInput, BUN_FILE_PATH_KW,  // JMC - backport 4768
                           (*bunfileObjInfoHead)->filePath);
                if (rmBunCopyFlag > 0) {
                    addKeyVal (&dataObjInp.condInput, RM_BUN_COPY_KW, "");
                }
                if (strlen ((*bunfileObjInfoHead)->dataType) > 0) { // JMC - backport 4664
                    addKeyVal (&dataObjInp.condInput, DATA_TYPE_KW, 
                               (*bunfileObjInfoHead)->dataType);
                }
                status = _rsUnbunAndRegPhyBunfile (rsComm, &dataObjInp, 
                                                   (*bunfileObjInfoHead)->rescInfo);

                return status;
            }

#if 0 // JMC - legacy resource
/* getCacheDataInfoOfCompObj - get the Cache DataInfo belong to the 
 * same resource group as the compDataObjInfo. If one does not
 * exist, make one.
 * srcDataObjInfoHead - the source DataObjInfo where the Cache copy
 *    may have already existed.
 * destDataObjInfoHead - the list may be searched by getCacheDataInfoForRepl
 *    when searching for the existence of the cache copy.
 * oldDataObjInfo - the list may be searched by replToCacheRescOfCompObj
 *    as a target.
 * outDataObjInfo - points to the resulting cache dataObjInfo. No new
 *    dataObjInfo is allocated. The new dataObjInfo is in destDataObjInfoHead
 *    or destDataObjInfoHead.
 *
 */

            int
                getCacheDataInfoOfCompObj (rsComm_t *rsComm, dataObjInp_t *dataObjInp,
                                           dataObjInfo_t *srcDataObjInfoHead, dataObjInfo_t *destDataObjInfoHead,  
                                           dataObjInfo_t *compDataObjInfo, dataObjInfo_t *oldDataObjInfo,
                                           dataObjInfo_t **outDataObjInfo)
            {
                int status;

                if ((status = getCacheDataInfoForRepl (rsComm, srcDataObjInfoHead,
                                                       destDataObjInfoHead, compDataObjInfo, outDataObjInfo)) < 0) {
                    /* we don't have a good cache copy, make one */
                    status = replToCacheRescOfCompObj (rsComm, dataObjInp,
                                                       srcDataObjInfoHead, compDataObjInfo, oldDataObjInfo, 
                                                       outDataObjInfo);
                    if (status < 0) {
                        rodsLog (LOG_ERROR,
                                 "_rsDataObjRepl: replToCacheRescOfCompObj of %s error stat=%d",
                                 srcDataObjInfoHead->objPath, status);
                        return status;
                    }
                    /* save newly created. It is OK to use &srcDataObjInfoHead
                     * because it will be queued at the end */
                    queDataObjInfo (&srcDataObjInfoHead, *outDataObjInfo, 1, 0);
                }
                return status;
            }

            int
                getCacheDataInfoOfCompResc (rsComm_t *rsComm, dataObjInp_t *dataObjInp,
                                            dataObjInfo_t *srcDataObjInfoHead, dataObjInfo_t *destDataObjInfoHead,
                                            rescGrpInfo_t *compRescGrpInfo, dataObjInfo_t *oldDataObjInfo,
                                            dataObjInfo_t **outDataObjInfo)
            {
                int status;
                dataObjInfo_t compDataObjInfo;

                /* craft a fake compDataObjInfo */
                bzero (&compDataObjInfo, sizeof (compDataObjInfo));
                rstrcpy (compDataObjInfo.rescGroupName, compRescGrpInfo->rescGroupName,
                         NAME_LEN);
                compDataObjInfo.rescInfo = compRescGrpInfo->rescInfo;
                status = getCacheDataInfoOfCompObj (rsComm, dataObjInp,
                                                    srcDataObjInfoHead, destDataObjInfoHead, &compDataObjInfo, 
                                                    oldDataObjInfo, outDataObjInfo);

                return status;
            }

#endif // JMC - legacy resource<|MERGE_RESOLUTION|>--- conflicted
+++ resolved
@@ -75,14 +75,8 @@
     char* lockType = NULL; // JMC - backport 4609
     int   lockFd   = -1;   // JMC - backport 4609
 
-<<<<<<< HEAD
 char* stage_kw = getValByKey( &dataObjInp->condInput, STAGE_OBJ_KW );
 char* sync_kw  = getValByKey( &dataObjInp->condInput, SYNC_OBJ_KW );
-=======
-    char* stage_kw = getValByKey( &dataObjInp->condInput, STAGE_OBJ_KW );
-    char* sync_kw  = getValByKey( &dataObjInp->condInput, SYNC_OBJ_KW );
-    rodsLog( LOG_NOTICE, "XXXX - [%s] stage_kw [%s], sync_kw [%s]", __FUNCTION__, stage_kw, sync_kw );
->>>>>>> cefb8291
 
     if (getValByKey (&dataObjInp->condInput, SU_CLIENT_USER_KW) != NULL) {
         /* To SU, cannot be called by normal user directly */ 
@@ -198,12 +192,6 @@
         accessPerm = ACCESS_READ_OBJECT;
     }
 
-<<<<<<< HEAD
-=======
-    char* stage_kw = getValByKey( &dataObjInp->condInput, STAGE_OBJ_KW );
-    char* sync_kw  = getValByKey( &dataObjInp->condInput, SYNC_OBJ_KW );
-    rodsLog( LOG_NOTICE, "XXXX - [%s] stage_kw [%s], sync_kw [%s]", __FUNCTION__, stage_kw, sync_kw );
->>>>>>> cefb8291
 
     initReiWithDataObjInp (&rei, rsComm, dataObjInp);
     status = applyRule ("acSetMultiReplPerResc", NULL, &rei, NO_SAVE_REI);
@@ -832,7 +820,6 @@
                 hier = dst_hier_str;  
             }
 
-<<<<<<< HEAD
         // =-=-=-=-=-=-=- 
         // expected by fillL1desc 
 //        rstrcpy(myDestDataObjInfo->filePath, srcDataObjInfo->filePath, MAX_NAME_LEN);
@@ -867,44 +854,6 @@
         } else if( sync_kw ) {
             L1desc[destL1descInx].stageFlag = SYNC_DEST;
         } else {
-=======
-            // =-=-=-=-=-=-=- 
-            // expected by fillL1desc 
-            rstrcpy(myDestDataObjInfo->rescHier, hier.c_str(), MAX_NAME_LEN);
-            addKeyVal( &(myDataObjInp.condInput), RESC_HIER_STR_KW, hier.c_str() );
-            fillL1desc (destL1descInx, &myDataObjInp, myDestDataObjInfo, replStatus, srcDataObjInfo->dataSize);
-            l1DataObjInp = L1desc[destL1descInx].dataObjInp;
-            if (l1DataObjInp->oprType == PHYMV_OPR) {
-                L1desc[destL1descInx].oprType = PHYMV_DEST;
-                myDestDataObjInfo->replNum = srcDataObjInfo->replNum;
-                myDestDataObjInfo->dataId = srcDataObjInfo->dataId;
-            } else {
-                L1desc[destL1descInx].oprType = REPLICATE_DEST;
-            }
-
-#if 0 // JMC - legacy resource
-            if (destRescClass == COMPOUND_CL) {
-                L1desc[destL1descInx].stageFlag = SYNC_DEST;
-            }
-            else if (srcRescClass == COMPOUND_CL) {
-                L1desc[destL1descInx].stageFlag = STAGE_SRC;
-            }
-#endif // JMC - legacy resource
-
-            // =-=-=-=-=-=-=-
-            // reproduce the stage / sync behavior using keywords rather
-            // than the resource class for use in the compound resource plugin
-            char* stage_kw = getValByKey( &dataObjInp->condInput, STAGE_OBJ_KW );
-            char* sync_kw  = getValByKey( &dataObjInp->condInput, SYNC_OBJ_KW );
-            if( stage_kw ) {
-                rodsLog( LOG_NOTICE, "XXXX - dataObjOpenForRepl :: STAGING!!!!!!" );
-                L1desc[destL1descInx].stageFlag = STAGE_SRC;
-            } else if( sync_kw ) {
-                rodsLog( LOG_NOTICE, "XXXX - dataObjOpenForRepl :: SYNCING!!!!!!" );
-                L1desc[destL1descInx].stageFlag = SYNC_DEST;
-            } else {
-                rodsLog( LOG_NOTICE, "XXXX - dataObjOpenForRepl :: NO KEYWORD SET" );
->>>>>>> cefb8291
 
 
             }
@@ -923,7 +872,6 @@
                                //&dataObjInp->condInput, destRescName, srcRescName);
                                &dataObjInp->condInput, dst_hier_str, src_hier_str );
 
-<<<<<<< HEAD
         if( l1DataObjInp->numThreads > 0 && 
             L1desc[destL1descInx].stageFlag == NO_STAGING) {
             if (updateFlag > 0) {
@@ -933,17 +881,6 @@
                 if (status >= 0) 
                     status = dataCreate (rsComm, destL1descInx);
             }
-=======
-            if( l1DataObjInp->numThreads > 0 && 
-                L1desc[destL1descInx].stageFlag == NO_STAGING) {
-                if (updateFlag > 0) {
-                    status = dataOpen (rsComm, destL1descInx);
-                } else {
-                    status = getFilePathName (rsComm, myDestDataObjInfo,L1desc[destL1descInx].dataObjInp);
-                    if (status >= 0) 
-                        status = dataCreate (rsComm, destL1descInx);
-                }
->>>>>>> cefb8291
 
                 if (status < 0) {
                     freeL1desc (destL1descInx);
@@ -1259,21 +1196,13 @@
 
                     if( CREATE_PATH == dst_create_path ) {
 
-<<<<<<< HEAD
-                    status = chkOrphanFile ( rsComm, destDataObjInfo->filePath, destDataObjInfo->rescName, &tmpDataObjInfo );
-                    if (status == 0 && tmpDataObjInfo.dataId != destDataObjInfo->dataId) {
-                        /* someone is using it */
-                        char tmp_str[ MAX_NAME_LEN ];
-                        snprintf( tmp_str, MAX_NAME_LEN, "%s.%-d", destDataObjInfo->filePath, (int) random());
-                        strncpy( destDataObjInfo->filePath, tmp_str, MAX_NAME_LEN );
-=======
                         status = chkOrphanFile ( rsComm, destDataObjInfo->filePath, destDataObjInfo->rescName, &tmpDataObjInfo );
                         if (status == 0 && tmpDataObjInfo.dataId != destDataObjInfo->dataId) {
                             /* someone is using it */
-                            snprintf (destDataObjInfo->filePath, MAX_NAME_LEN, 
-                                      "%s.%-d", destDataObjInfo->filePath, (int) random());
+                            char tmp_str[ MAX_NAME_LEN ];
+                            snprintf( tmp_str, MAX_NAME_LEN, "%s.%-d", destDataObjInfo->filePath, (int) random());
+                            strncpy( destDataObjInfo->filePath, tmp_str, MAX_NAME_LEN );
                         }
->>>>>>> cefb8291
                     }
 
                     memset (&fileSyncToArchInp, 0, sizeof (fileSyncToArchInp));
@@ -1356,19 +1285,10 @@
                 switch (RescTypeDef[rescTypeInx].rescCat) {
                 case FILE_CAT:
 #endif // JMC legacy resource 
-<<<<<<< HEAD
                 memset (&file_stage, 0, sizeof (file_stage));
                 file_stage.dataSize      = srcDataObjInfo->dataSize;
                 file_stage.fileType      = static_cast< fileDriverType_t >( -1 );//RescTypeDef[rescTypeInx].driverType;
                 file_stage.cacheFileType = static_cast< fileDriverType_t >( -1 );//RescTypeDef[cacheRescTypeInx].driverType;
-=======
-                    memset (&file_stage, 0, sizeof (file_stage));
-                    file_stage.dataSize      = srcDataObjInfo->dataSize;
-                    file_stage.fileType      = static_cast< fileDriverType_t >( -1 );//RescTypeDef[rescTypeInx].driverType;
-                    file_stage.cacheFileType = static_cast< fileDriverType_t >( -1 );//RescTypeDef[cacheRescTypeInx].driverType;
-                    rodsLog( LOG_NOTICE, "XXXX - _l3FileStage :: src hier [%s], dst hier [%s]",
-                             srcDataObjInfo->rescHier, destDataObjInfo->rescHier );
->>>>>>> cefb8291
                  
                     rstrcpy( file_stage.addr.hostAddr,  
                              destDataObjInfo->rescInfo->rescLoc, NAME_LEN );
