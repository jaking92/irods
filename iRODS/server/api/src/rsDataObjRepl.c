--- conflicted
+++ resolved
@@ -114,14 +114,14 @@
     char*             tmp_hier = getValByKey( &dataObjInp->condInput, RESC_HIER_STR_KW );
     if( 0 == tmp_hier ) {
         eirods::error ret = eirods::resource_redirect( eirods::EIRODS_OPEN_OPERATION, rsComm, 
-						       dataObjInp, hier, host, local );
+                                                       dataObjInp, hier, host, local );
         if( !ret.ok() ) { 
             std::stringstream msg;
             msg << "rsDataObjRepl :: failed in eirods::resource_redirect for [";
             msg << dataObjInp->objPath << "]";
             eirods::log( PASSMSG( msg.str(), ret ) );
             return ret.code();
-	}
+        }
 
         addKeyVal( &dataObjInp->condInput, RESC_HIER_STR_KW, hier.c_str() );
     } else {
@@ -279,7 +279,6 @@
                                         &dataObjInp->condInput );
           
         if (status == HAVE_GOOD_COPY) {
-<<<<<<< HEAD
 
             if(true) {
                 std::stringstream msg;
@@ -287,13 +286,11 @@
                 DEBUGMSG(msg.str());
             }
 
-=======
-           // =-=-=-=-=-=-=-
-	   // JMC - backport 4450
+            // =-=-=-=-=-=-=-
+            // JMC - backport 4450
 #if 0 // JMC - legacy resource :: we no longer deal with the cache here
-           dataObjInfo_t *cacheDataObjInfo = NULL;
-           dataObjInfo_t *compDataObjInfo  = NULL; // JMC - backport 4594
->>>>>>> f5c6e906
+            dataObjInfo_t *cacheDataObjInfo = NULL;
+            dataObjInfo_t *compDataObjInfo  = NULL; // JMC - backport 4594
 
 
             if( getValByKey (&dataObjInp->condInput, PURGE_CACHE_KW) != NULL           &&
@@ -511,16 +508,12 @@
     int status;
     int allFlag;
     int savedStatus = 0;
-<<<<<<< HEAD
+
 #if 0
     rescInfo_t *compRescInfo = NULL; // JMC - backport 4593
     rescInfo_t *cacheRescInfo = NULL; // JMC - backport 4593
 #endif
     
-=======
-    //rescInfo_t *compRescInfo = NULL; // JMC - backport 4593
-    //rescInfo_t *cacheRescInfo = NULL; // JMC - backport 4593
->>>>>>> f5c6e906
     if (getValByKey (&dataObjInp->condInput, ALL_KW) != NULL) {
         allFlag = 1;
     } else {
@@ -798,39 +791,26 @@
             replStatus = srcDataObjInfo->replStatus;
         }
 
-<<<<<<< HEAD
         // =-=-=-=-=-=-=-
         // call redirect for our operation of choice to request the hier string appropriately 
-        int               local = LOCAL_HOST;
         std::string       hier;
-        rodsServerHost_t* host  =  0;
-        eirods::error ret = eirods::resource_redirect( op_name, rsComm, 
-                                                       &dest_inp, hier, host, local );
-=======
-    // =-=-=-=-=-=-=-
-    // call redirect for our operation of choice to request the hier string appropriately 
-    std::string       hier;
-    int               local    = LOCAL_HOST;
-    rodsServerHost_t* host     =  0;
-    char*             tmp_hier = getValByKey( &dataObjInp->condInput, DEST_RESC_HIER_STR_KW );
-    if( 0 == tmp_hier ) {
-        eirods::error ret = eirods::resource_redirect( op_name, rsComm, 
-                                                   &dest_inp, hier, host, local );
->>>>>>> f5c6e906
-        if( !ret.ok() ) { 
-            std::stringstream msg;
-            msg << "dataObjOpenForRepl :: failed in eirods::resource_redirect for [";
-            msg << dest_inp.objPath << "]";
-            eirods::log( PASSMSG( msg.str(), ret ) );
-            return ret.code();
-        }
-<<<<<<< HEAD
-=======
+        int               local    = LOCAL_HOST;
+        rodsServerHost_t* host     =  0;
+        char*             tmp_hier = getValByKey( &dataObjInp->condInput, DEST_RESC_HIER_STR_KW );
+        if( 0 == tmp_hier ) {
+            eirods::error ret = eirods::resource_redirect( op_name, rsComm, 
+                                                           &dest_inp, hier, host, local );
+            if( !ret.ok() ) { 
+                std::stringstream msg;
+                msg << "dataObjOpenForRepl :: failed in eirods::resource_redirect for [";
+                msg << dest_inp.objPath << "]";
+                eirods::log( PASSMSG( msg.str(), ret ) );
+                return ret.code();
+            }
        
-    } else {
-        hier = tmp_hier;  
-    }
->>>>>>> f5c6e906
+        } else {
+            hier = tmp_hier;  
+        }
 
         // =-=-=-=-=-=-=- 
         // expected by fillL1desc 
@@ -1546,23 +1526,13 @@
             return status;
         }
 
-<<<<<<< HEAD
         int
             _unbunAndStageBunfileObj (rsComm_t *rsComm, dataObjInfo_t **bunfileObjInfoHead,
                                       rescInfo_t **outCacheResc, int rmBunCopyFlag)
         {
             int status;
-            // rescInfo_t *cacheResc;
+            //rescInfo_t *cacheResc;
             dataObjInp_t dataObjInp;
-=======
-int
-_unbunAndStageBunfileObj (rsComm_t *rsComm, dataObjInfo_t **bunfileObjInfoHead,
-                          rescInfo_t **outCacheResc, int rmBunCopyFlag)
-{
-    int status;
-    //rescInfo_t *cacheResc;
-    dataObjInp_t dataObjInp;
->>>>>>> f5c6e906
 
             bzero (&dataObjInp, sizeof (dataObjInp));
             rstrcpy (dataObjInp.objPath, (*bunfileObjInfoHead)->objPath, MAX_NAME_LEN);
