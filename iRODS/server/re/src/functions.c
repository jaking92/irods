/* For copyright information please refer to files in the COPYRIGHT directory
 */
#include "index.h"
#include "functions.h"
#include "arithmetics.h"
#include "datetime.h"
#include "cache.h"
#include "configuration.h"
#ifndef DEBUG
#include "apiHeaderAll.h"
#include "rsApiHandler.h"
#endif


#if defined(USE_BOOST)
#include <boost/regex.h>
#elif defined(_POSIX_VERSION)
#include <regex.h>
#endif


#ifndef DEBUG
#include "execMyRule.h"
#include "msParam.h"
#include "reFuncDefs.h"
#include "rsMisc.h"
#include "stringOpr.h"
#include "miscServerFunct.h"
#endif

#define GC_BEGIN Region *_rnew = make_region(0, NULL), *_rnew2 = NULL;
#define GC_REGION _rnew
#define GC_ON(env) \
if(region_size(_rnew) > DEFAULT_BLOCK_SIZE) {\
_rnew2 = make_region(0, NULL); \
cpEnv2((env), _rnew, _rnew2); \
region_free(_rnew); \
_rnew = _rnew2;}
#define GC_END region_free(_rnew);

#define RE_BACKWARD_COMPATIBLE

int fileConcatenate(char *file1, char *file2, char *file3);

Node *wrapToActions(Node *node, Region *r) {
    if(getNodeType(node)!=N_ACTIONS) {
        Node *actions[1];
        actions[0] = node;
        Label expr;
        expr.base = node->base;
        expr.exprloc = NODE_EXPR_POS(node);
        return createActionsNode(actions, 1, &expr, r);
    }
    return node;
}
Res *smsi_ifExec(Node **params, int n, Node *node, ruleExecInfo_t *rei, int reiSaveFlag, Env *env, rError_t* errmsg, Region *r) {
    Res *res = evaluateExpression3((Node *)params[0], 0, 1, rei,reiSaveFlag,env,errmsg,r);
    if(getNodeType(res) == N_ERROR) {
        return res;
    }
    if(RES_BOOL_VAL(res) == 0) {
        return evaluateActions(wrapToActions(params[2],r), wrapToActions(params[4],r),0,rei, reiSaveFlag, env, errmsg, r);
    } else {
        return evaluateActions(wrapToActions(params[1],r), wrapToActions(params[3],r),0,rei, reiSaveFlag, env, errmsg, r);
    }
}

Res *smsi_if2Exec(Node **params, int n, Node *node, ruleExecInfo_t *rei, int reiSaveFlag, Env *env, rError_t* errmsg, Region *r) {
    Res *res = evaluateExpression3((Node *)params[0], 0,1,rei,reiSaveFlag,env,errmsg,r);
    if(getNodeType(res) == N_ERROR) {
        return res;
    }
    if(RES_BOOL_VAL(res) == 0) {
        return evaluateExpression3((Node *)params[2], 0, 1, rei,reiSaveFlag,env,errmsg,r);
    } else {
        return evaluateExpression3((Node *)params[1], 0, 1, rei,reiSaveFlag,env,errmsg,r);
    }
}

Res *smsi_do(Node **params, int n, Node *node, ruleExecInfo_t *rei, int reiSaveFlag, Env *env, rError_t *errmsg, Region *r) {
        switch(getNodeType(params[0])) {
            case N_ACTIONS:
                return evaluateActions((Node *)params[0], NULL,0, rei, reiSaveFlag,env, errmsg, r);
            default:
                return evaluateExpression3((Node *)params[0], 0, 1, rei,reiSaveFlag,env,errmsg,r);
        }

}
Res *smsi_letExec(Node **params, int n, Node *node, ruleExecInfo_t *rei, int reiSaveFlag, Env *env, rError_t* errmsg, Region *r) {
    Res *res = evaluateExpression3(params[1], 0, 1,rei,reiSaveFlag,env,errmsg,r);
    if(getNodeType(res) == N_ERROR) {
            return res;
    }
    Env *nEnv = newEnv(newHashTable2(100, r), env, NULL, r);
    Res *pres = matchPattern(params[0], res, nEnv, rei, reiSaveFlag, errmsg, r);
    if(getNodeType(pres) == N_ERROR) {
        /*deleteEnv(nEnv, 1); */
        return pres;
    }
/*                printTree(params[2], 0); */
    res = evaluateExpression3(params[2], 0,1, rei,reiSaveFlag,nEnv,errmsg,r);
    /* deleteEnv(nEnv, 1); */
    return res;
}
Res *smsi_matchExec(Node **params, int n, Node *node, ruleExecInfo_t *rei, int reiSaveFlag, Env *env, rError_t* errmsg, Region *r) {
    Res *res = evaluateExpression3(params[0], 0, 1,rei,reiSaveFlag,env,errmsg,r);
    if(getNodeType(res) == N_ERROR) {
            return res;
    }
    int i;
    for(i=1;i<n;i++) {
		Env *nEnv = newEnv(newHashTable2(100, r), env, NULL, r);
		Res *pres = matchPattern(params[i]->subtrees[0], res, nEnv, rei, reiSaveFlag, errmsg, r);
		if(getNodeType(pres) == N_ERROR) {
			/*deleteEnv(nEnv, 1); */
			addRErrorMsg(errmsg, RE_PATTERN_NOT_MATCHED, ERR_MSG_SEP);
			continue;
		}
		res = evaluateExpression3(params[i]->subtrees[1], 0,0, rei,reiSaveFlag,nEnv,errmsg,r);
		/*deleteEnv(nEnv, 1); */
		return res;
    }
    generateAndAddErrMsg("pattern not matched", node, RE_PATTERN_NOT_MATCHED, errmsg);
    return newErrorRes(r, RE_PATTERN_NOT_MATCHED);
}


Res *smsi_whileExec(Node **params, int n, Node *node, ruleExecInfo_t *rei, int reiSaveFlag, Env *env, rError_t *errmsg, Region *r) {

    Res *cond, *res;
    GC_BEGIN
    while(1) {

        cond = evaluateExpression3((Node *)params[0], 0,1, rei,reiSaveFlag, env,errmsg,GC_REGION);
        if(getNodeType(cond) == N_ERROR) {
            res = cond;
            break;
        }
        if(RES_BOOL_VAL(cond) == 0) {
            res = newIntRes(r, 0);
            break;
        }
        res = evaluateActions((Node *)params[1],(Node *)params[2],0, rei,reiSaveFlag, env,errmsg,GC_REGION);
        if(getNodeType(res) == N_ERROR) {
            break;
        } else
        if(TYPE(res) == T_BREAK) {
            res = newIntRes(r, 0);
            break;
        } else
        if(TYPE(res) == T_SUCCESS) {
            break;
        }
        GC_ON(env);

    }
    cpEnv(env, r);
    res = cpRes(res, r);
    GC_END
    return res;

}

Res *smsi_forExec(Node **params, int n, Node *node, ruleExecInfo_t *rei, int reiSaveFlag, Env *env, rError_t *errmsg, Region *r) {

    Res *init, *cond, *res, *step;
    Region *rnew = make_region(0, NULL);
    init = evaluateExpression3((Node *)params[0], 0,1,rei,reiSaveFlag, env,errmsg,rnew);
    if(getNodeType(init) == N_ERROR) {
        res = init;
        cpEnv(env, r);
        res = cpRes2(res, rnew, r);
        region_free(rnew);
        return res;
    }
    GC_BEGIN
    while(1) {

        cond = evaluateExpression3((Node *)params[1], 0, 1,rei,reiSaveFlag, env,errmsg,GC_REGION);
        if(getNodeType(cond) == N_ERROR) {
            break;
        }
        if(RES_BOOL_VAL(cond) == 0) {
            res = newIntRes(r, 0);
            break;
        }
        res = evaluateActions((Node *)params[3],(Node *)params[4], 0, rei,reiSaveFlag, env,errmsg,GC_REGION);
        if(getNodeType(res) == N_ERROR) {
            break;
        } else
        if(TYPE(res) == T_BREAK) {
            res =
                newIntRes(r, 0);
            break;
        } else
        if(TYPE(res) == T_SUCCESS) {
            break;
        }
        step = evaluateExpression3((Node *)params[2], 0,1,rei,reiSaveFlag, env,errmsg,GC_REGION);
        if(getNodeType(step) == N_ERROR) {
            break;
        }
        GC_ON(env);
    }
    cpEnv(env, r);
    res = cpRes(res, r);
    GC_END
    region_free(rnew);
    return res;

}

Res *smsi_split(Node **paramsr, int n, Node *node, ruleExecInfo_t *rei, int reiSaveFlag, Env *env, rError_t *errmsg, Region *r);

Res *collType(Res *coll, Node *node, rError_t *errmsg, Region *r) {
<<<<<<< HEAD
    if(TYPE(coll) == T_STRING) { /* backward compatible mode only */
        Res *paramsr[2];
        paramsr[0] = coll;
        paramsr[1] = newStringRes(r, ",");
        return smsi_split(paramsr, 2, node, NULL, 0, NULL, errmsg, r);
    } else if(TYPE(coll) != T_CONS &&
              (TYPE(coll) != T_TUPLE || coll->degree != 2 ||
              TYPE(coll->subtrees[0]) != T_IRODS || strcmp(coll->subtrees[0]->exprType->text, GenQueryInp_MS_T) != 0 ||
              TYPE(coll->subtrees[1]) != T_IRODS || strcmp(coll->subtrees[1]->exprType->text, GenQueryOut_MS_T) != 0) &&
              (TYPE(coll) != T_IRODS || (
                  strcmp(coll->exprType->text, StrArray_MS_T) != 0 &&
                  strcmp(coll->exprType->text, IntArray_MS_T) != 0 &&
                  strcmp(coll->exprType->text, GenQueryOut_MS_T) != 0))) {
        char errbuf[ERR_MSG_LEN];
        snprintf(errbuf, ERR_MSG_LEN, "%s is not a collection type.", typeName_Res(coll));
        generateAndAddErrMsg(errbuf, node, RE_DYNAMIC_TYPE_ERROR, errmsg);
        return newErrorRes(r, RE_DYNAMIC_TYPE_ERROR);
    } else {
        return coll;
    }
}

int
msiCloseGenQuery(msParam_t* genQueryInpParam, msParam_t* genQueryOutParam, ruleExecInfo_t *rei);
int
msiGetContInxFromGenQueryOut(msParam_t* genQueryOutParam, msParam_t* contInxParam, ruleExecInfo_t *rei);
int
msiGetMoreRows(msParam_t* genQueryInpParam, msParam_t* genQueryOutParam, msParam_t *contInxParam, ruleExecInfo_t *rei);

=======
	if(TYPE(coll) != T_STRING &&
			TYPE(coll) != T_CONS &&
			(TYPE(coll) != T_TUPLE || coll->degree != 2 ||
			 TYPE(coll->subtrees[0]) != T_IRODS || strcmp(coll->subtrees[0]->exprType->text, GenQueryInp_MS_T) != 0 ||
			 TYPE(coll->subtrees[1]) != T_IRODS || strcmp(coll->subtrees[1]->exprType->text, GenQueryOut_MS_T) != 0) &&
		(TYPE(coll) != T_IRODS || (
		strcmp(coll->exprType->text, StrArray_MS_T) != 0 &&
		strcmp(coll->exprType->text, IntArray_MS_T) != 0 &&
		strcmp(coll->exprType->text, GenQueryOut_MS_T) != 0 &&
		strcmp(coll->exprType->text, CollInp_MS_T) != 0))) {
		char errbuf[ERR_MSG_LEN];
		snprintf(errbuf, ERR_MSG_LEN, "%s is not a collection type.", typeName_Res(coll));
		generateAndAddErrMsg(errbuf, node, RE_DYNAMIC_TYPE_ERROR, errmsg);
		return newErrorRes(r, RE_DYNAMIC_TYPE_ERROR);
	} else {
		return coll;
	}
}

Res *collTypeBackwardCompatible(Res *coll, Node *node, rError_t *errmsg, Region *r) {
	if(TYPE(coll) == T_STRING) { /* backward compatible mode only */
		Res *paramsr[2];
		paramsr[0] = coll;
		paramsr[1] = newStringRes(r, ",");
		return smsi_split(paramsr, 2, node, NULL, 0, NULL, errmsg, r);
	} else {
		return collType(coll, node, errmsg, r);
	}
}

int msiCloseGenQuery(msParam_t* genQueryInpParam, msParam_t* genQueryOutParam, ruleExecInfo_t *rei);
int msiGetMoreRows(msParam_t* genQueryInpParam, msParam_t* genQueryOutParam, msParam_t *contInxParam, ruleExecInfo_t *rei);
Res *smsiCollectionSpider(Node **subtrees, int n, Node *node, ruleExecInfo_t *rei, int reiSaveFlag, Env *env, rError_t *errmsg, Region *r);
>>>>>>> 1e957218

Res *smsi_forEach2Exec(Node **subtrees, int n, Node *node, ruleExecInfo_t *rei, int reiSaveFlag, Env *env, rError_t *errmsg, Region *r)
{
    Res *res = newRes(r);
    char* varName = ((Node *)subtrees[0])->text;
<<<<<<< HEAD
    Res* coll = evaluateExpression3(subtrees[1], 0, 1, rei, reiSaveFlag, env, errmsg, r);
    CASCADE_N_ERROR(coll = collType(coll, subtrees[1], errmsg, r));
    res = newIntRes(r, 0);
    if(TYPE(coll) == T_CONS && strcmp(coll->exprType->text, LIST) == 0) {
        int i;
        Res* elem;
        for(i=0;i<coll->degree;i++) {
            elem = coll->subtrees[i];
            setVariableValue(varName, elem, rei, env, errmsg, r);
            res = evaluateActions(subtrees[2], subtrees[3], 0, rei,reiSaveFlag, env,errmsg,r);
            if(getNodeType(res) == N_ERROR) {
                break;
            } else
                if(TYPE(res) == T_BREAK) {
                    break;
                } else
                    if(TYPE(res) == T_SUCCESS) {
                        break;
                    }
        }
        if(getNodeType(res) != N_ERROR) {
            res = newIntRes(r,0);
        }
       } else if (TYPE(coll) == T_TUPLE ) {
           int i;
           Res* elem;
           int cont = 1;
           msParam_t genQInpParam;
           msParam_t genQOutParam;
           msParam_t contInxParam;
           GC_BEGIN
           while(cont) {
                   genQueryOut_t *genQueryOut = (genQueryOut_t*)RES_UNINTER_STRUCT(coll->subtrees[1]);
                   cont = genQueryOut->continueInx > 0;
                   int len = getCollectionSize(coll->subtrees[1]->exprType->text, RES_UNINTER_STRUCT(coll->subtrees[1]), r);
                   for(i=0;i<len;i++) {
                           GC_ON(env);
                           elem = getValueFromCollection(coll->subtrees[1]->exprType->text, RES_UNINTER_STRUCT(coll->subtrees[1]), i, GC_REGION);
                           setVariableValue(varName, elem, rei, env, errmsg, GC_REGION);
                           res = evaluateActions((Node *)subtrees[2], (Node *)subtrees[3], 0, rei,reiSaveFlag,  env,errmsg,GC_REGION);
                           clearKeyVal((keyValPair_t *)RES_UNINTER_STRUCT(elem));
                           free(RES_UNINTER_STRUCT(elem));

                           if(getNodeType(res) == N_ERROR) {
                                   convertResToMsParam(&genQInpParam, coll->subtrees[0], errmsg);
                                   convertResToMsParam(&genQOutParam, coll->subtrees[1], errmsg);
                                   int status = msiCloseGenQuery(&genQInpParam, &genQOutParam, rei);
                                   clearMsParam(&genQInpParam, 0);
                                   clearMsParam(&genQOutParam, 0);
                                   if(status < 0) {
                                           generateAndAddErrMsg("msiCloseGenQuery error", node, status, errmsg);
                                   }
                                   cont = 0;
                                   break;
                           }
                           if(TYPE(res) == T_BREAK) {
                                   convertResToMsParam(&genQInpParam, coll->subtrees[0], errmsg);
                                   convertResToMsParam(&genQOutParam, coll->subtrees[1], errmsg);
                                   int status = msiCloseGenQuery(&genQInpParam, &genQOutParam, rei);
                                   clearMsParam(&genQInpParam, 0);
                                   clearMsParam(&genQOutParam, 0);
                                   if(status < 0) {
                                           generateAndAddErrMsg("msiCloseGenQuery error", node, status, errmsg);
                                   }
                                   cont = 0;
                                   break;
                           }
                   }
                   convertResToMsParam(&genQInpParam, coll->subtrees[0], errmsg);
                   convertResToMsParam(&genQOutParam, coll->subtrees[1], errmsg);
                   memset(&contInxParam, 0, sizeof(msParam_t));
                   int status = msiGetMoreRows(&genQInpParam, &genQOutParam, &contInxParam, rei);
                   clearMsParam(&contInxParam, 1);
                   if(status < 0) {
                           generateAndAddErrMsg("msiGetMoreRows error", node, status, errmsg);
                           res = newErrorRes(GC_REGION, status);
                           break;
                   }
           }
           cpEnv(env, r);
           res = cpRes(res, r);
           GC_END
           if(getNodeType(res) != N_ERROR) {
                   res = newIntRes(r,0);
           }

    } else {
        int i;
        Res* elem;
        int len = getCollectionSize(coll->exprType->text, RES_UNINTER_STRUCT(coll), r);
        GC_BEGIN // JMC - backport 4829
            for(i=0;i<len;i++) {
                // =-=-=-=-=-=-=-
                // JMC - backport 4829
                GC_ON(env);
                elem = getValueFromCollection(coll->exprType->text, RES_UNINTER_STRUCT(coll), i, GC_REGION);
                setVariableValue(varName, elem, rei, env, errmsg, GC_REGION);
                res = evaluateActions((Node *)subtrees[2], (Node *)subtrees[3], 0, rei,reiSaveFlag,  env,errmsg,GC_REGION);
=======
	Res* coll = evaluateExpression3(subtrees[1], 0, 1, rei, reiSaveFlag, env, errmsg, r);
	CASCADE_N_ERROR(coll = collType(coll, subtrees[1], errmsg, r));
	res = newIntRes(r, 0);
	if(TYPE(coll) == T_CONS && strcmp(coll->exprType->text, LIST) == 0) {
		int i;
		Res* elem;
		for(i=0;i<coll->degree;i++) {
				elem = coll->subtrees[i];
				setVariableValue(varName, elem, rei, env, errmsg, r);
				res = evaluateActions(subtrees[2], subtrees[3], 0, rei,reiSaveFlag, env,errmsg,r);
				if(getNodeType(res) == N_ERROR) {
					break;
				} else
				if(TYPE(res) == T_BREAK) {
					break;
				} else
				if(TYPE(res) == T_SUCCESS) {
					break;
				}
		}
		if(getNodeType(res) != N_ERROR) {
			res = newIntRes(r,0);
		}
	} else if (TYPE(coll) == T_TUPLE ) {
		int i;
		Res* elem;
		int cont = 1;
		msParam_t genQInpParam;
		msParam_t genQOutParam;
		msParam_t contInxParam;
		convertResToMsParam(&genQInpParam, coll->subtrees[0], errmsg);
		convertResToMsParam(&genQOutParam, coll->subtrees[1], errmsg);
		GC_BEGIN
		while(cont) {
			genQueryOut_t *genQueryOut = (genQueryOut_t*)RES_UNINTER_STRUCT(coll->subtrees[1]);
			cont = genQueryOut->continueInx > 0;
			int len = getCollectionSize(coll->subtrees[1]->exprType->text, RES_UNINTER_STRUCT(coll->subtrees[1]), r);
			for(i=0;i<len;i++) {
				GC_ON(env);
				elem = getValueFromCollection(coll->subtrees[1]->exprType->text, RES_UNINTER_STRUCT(coll->subtrees[1]), i, GC_REGION);
				setVariableValue(varName, elem, rei, env, errmsg, GC_REGION);
				res = evaluateActions((Node *)subtrees[2], (Node *)subtrees[3], 0, rei,reiSaveFlag,  env,errmsg,GC_REGION);
				clearKeyVal((keyValPair_t *)RES_UNINTER_STRUCT(elem));
				free(RES_UNINTER_STRUCT(elem));

				if(getNodeType(res) == N_ERROR) {
					cont = 0;
					break;
				}
				if(TYPE(res) == T_BREAK) {
					cont = 0;
					break;
				}
			}
			if(!cont) {
				break;
			}
			memset(&contInxParam, 0, sizeof(msParam_t));
			int status = msiGetMoreRows(&genQInpParam, &genQOutParam, &contInxParam, rei);
			clearMsParam(&contInxParam, 1);
			if(status < 0) {
				generateAndAddErrMsg("msiGetMoreRows error", node, status, errmsg);
				res = newErrorRes(GC_REGION, status);
				break;
			}
		}
		int status = msiCloseGenQuery(&genQInpParam, &genQOutParam, rei);
		clearMsParam(&genQInpParam, 0);
		clearMsParam(&genQOutParam, 0);
		if(status < 0) {
			generateAndAddErrMsg("msiCloseGenQuery error", node, status, errmsg);
		}

		cpEnv(env, r);
		res = cpRes(res, r);
		GC_END
		if(getNodeType(res) != N_ERROR) {
			res = newIntRes(r,0);
		}

	} else if (TYPE(coll) == T_STRING || (TYPE(coll) == T_IRODS && strcmp(RES_IRODS_TYPE(coll), CollInp_MS_T) == 0) ) {
		Node *subtreesNew[4];
		subtreesNew[0] = subtrees[0]; /* variable */
		subtreesNew[1] = coll; /* collection */
		subtreesNew[2] = subtrees[2]; /* actions */
		subtreesNew[3] = subtrees[3]; /* recovery actions */
		return smsiCollectionSpider(subtreesNew, n, node, rei, reiSaveFlag, env, errmsg, r);

	} else {
		int i;
		Res* elem;
		int len = getCollectionSize(coll->exprType->text, RES_UNINTER_STRUCT(coll), r);
		GC_BEGIN
		for(i=0;i<len;i++) {
			GC_ON(env);
				elem = getValueFromCollection(coll->exprType->text, RES_UNINTER_STRUCT(coll), i, GC_REGION);
				setVariableValue(varName, elem, rei, env, errmsg, GC_REGION);
				res = evaluateActions((Node *)subtrees[2], (Node *)subtrees[3], 0, rei,reiSaveFlag,  env,errmsg,GC_REGION);
>>>>>>> 1e957218
                clearKeyVal((keyValPair_t *)RES_UNINTER_STRUCT(elem));
                free(RES_UNINTER_STRUCT(elem));

				if(getNodeType(res) == N_ERROR) {
						break;
				}
				if(TYPE(res) == T_BREAK) {
						break;
				}
		}
		cpEnv(env, r);
		res = cpRes(res, r);
		GC_END
		if(getNodeType(res) != N_ERROR) {
			res = newIntRes(r,0);
		}

	}
	return res;
}
Res *smsi_forEachExec(Node **subtrees, int n, Node *node, ruleExecInfo_t *rei, int reiSaveFlag, Env *env, rError_t *errmsg, Region *r)
{
    Res *res = newRes(r);
    char* varName = ((Node *)subtrees[0])->text;
        Res* orig = evaluateVar3(varName, ((Node *)subtrees[0]), rei, reiSaveFlag, env, errmsg, r);
        Res *coll;
        CASCADE_N_ERROR(coll = collTypeBackwardCompatible(orig, subtrees[0], errmsg, r));
        res = newIntRes(r, 0);
        if(TYPE(coll) == T_CONS && strcmp(coll->exprType->text, LIST) == 0) {
            int i;
            Res* elem;
            for(i=0;i<coll->degree;i++) {
                    elem = coll->subtrees[i];
                    setVariableValue(varName, elem, rei, env, errmsg, r);
                    res = evaluateActions(subtrees[1], subtrees[2], 0, rei,reiSaveFlag, env,errmsg,r);
                    if(getNodeType(res) == N_ERROR) {
                        break;
                    } else
                    if(TYPE(res) == T_BREAK) {
                        break;
                    } else
                    if(TYPE(res) == T_SUCCESS) {
                        break;
                    }
            }
            if(getNodeType(res) != N_ERROR) {
                res = newIntRes(r,0);
            }
        } else {
            int i;
            Res* elem;
            int len = getCollectionSize(coll->exprType->text, RES_UNINTER_STRUCT(coll), r);
            GC_BEGIN
            for(i=0;i<len;i++) {
            	GC_ON(env);
            		elem = getValueFromCollection(coll->exprType->text, RES_UNINTER_STRUCT(coll), i, GC_REGION);
                    setVariableValue(varName, elem, rei, env, errmsg, GC_REGION);
                    res = evaluateActions((Node *)subtrees[1], (Node *)subtrees[2], 0, rei,reiSaveFlag,  env,errmsg,GC_REGION);
                    clearKeyVal((keyValPair_t *)RES_UNINTER_STRUCT(elem));
                    free(RES_UNINTER_STRUCT(elem));

                    if(getNodeType(res) == N_ERROR) {
                            break;
                    }
                    if(TYPE(res) == T_BREAK) {
                            break;
                    }
            }
            cpEnv(env, r);
            res = cpRes(res, r);
            GC_END
            if(getNodeType(res) != N_ERROR) {
                res = newIntRes(r,0);
            }

        }
        setVariableValue(varName, orig, rei, env, errmsg, r);
        return res;
}

void columnToString(Node *n, char **queryStr, int *size) {
	if(strlen(n->text)==0) { /* no attribute function */
		PRINT(queryStr, size, "%s", n->subtrees[0]->text);
	} else {
		PRINT(queryStr, size, "%s", n->text);
		PRINT(queryStr, size, "(%s)", n->subtrees[0]->text);
	}


}

int
msiMakeGenQuery(msParam_t* selectListStr, msParam_t* condStr, msParam_t* genQueryInpParam, ruleExecInfo_t *rei);
int msiExecGenQuery(msParam_t* genQueryInParam, msParam_t* genQueryOutParam, ruleExecInfo_t *rei);

Res *smsi_query(Node **subtrees, int n, Node *node, ruleExecInfo_t *rei, int reiSaveFlag, Env *env, rError_t *errmsg, Region *r) {
	char queryStr[1024];
	char condStr[1024];
	int size = 1024;
	char *p = queryStr;
	int where = 0;
	int i;
	for(i=0;i<n;i++) {
		switch(getNodeType(subtrees[i])) {
		case N_ATTR:
			columnToString(subtrees[i], &p, &size);
			break;
		case N_QUERY_COND:
			where = 1;
			break;
		default:
			generateAndAddErrMsg("unsupported node type", subtrees[i], RE_DYNAMIC_TYPE_ERROR, errmsg);
			return newErrorRes(r, RE_DYNAMIC_TYPE_ERROR);
		}
		if(where == 1) {
			break;
		}
		PRINT(&p, &size, "%s", ",");
	}
	if(p != queryStr) {
		p--;
		*p = '\0';
	}


	if(where == 1) {
		p = condStr;
		for(;i<n;i++) {
			switch(getNodeType(subtrees[i])) {
		case N_QUERY_COND:
			columnToString(subtrees[i]->subtrees[0], &p, &size);
			PRINT(&p, &size, " %s ", subtrees[i]->text);
			if(strcmp(subtrees[i]->text, "between")==0) {
				termToString(&p, &size, 0, MIN_PREC, subtrees[i]->subtrees[1], 1);
				PRINT(&p, &size, "%s", " ");
				termToString(&p, &size, 0, MIN_PREC, subtrees[i]->subtrees[2], 1);
			} else {
				termToString(&p, &size, 0, MIN_PREC, subtrees[i]->subtrees[1], 1);
			}
			break;
		default:
			generateAndAddErrMsg("unsupported node type", subtrees[i], RE_DYNAMIC_TYPE_ERROR, errmsg);
			return newErrorRes(r, RE_DYNAMIC_TYPE_ERROR);
		}
		if(i != n - 1) {
			PRINT(&p, &size, "%s", " AND ");
		}
		}
	}

	Region *rNew = make_region(0, NULL);
	msParam_t condParam;
	msParam_t selectListParam;
	msParam_t genQInpParam;
	msParam_t genQOutParam;
	memset(&genQInpParam, 0, sizeof(msParam_t));
	memset(&genQOutParam, 0, sizeof(msParam_t));
	convertResToMsParam(&condParam, newStringRes(rNew, condStr), errmsg);
	convertResToMsParam(&selectListParam, newStringRes(rNew, queryStr), errmsg);
	int status = msiMakeGenQuery(&selectListParam, &condParam, &genQInpParam, rei);
	clearMsParam(&condParam, 1);
	clearMsParam(&selectListParam, 1);
	if(status < 0) {
		region_free(rNew);
		generateAndAddErrMsg("msiMakeGenQuery error", node, status, errmsg);
		return newErrorRes(r, status);
	}
	status = msiExecGenQuery(&genQInpParam, &genQOutParam, rei);
	if(status < 0) {
		region_free(rNew);
		generateAndAddErrMsg("msiExecGenQuery error", node, status, errmsg);
		return newErrorRes(r, status);
	}
	Res *res = newRes(r);
	convertMsParamToResAndFreeNonIRODSType(&genQInpParam, res, errmsg, r);
	Res *res2 = newRes(r);
	convertMsParamToResAndFreeNonIRODSType(&genQOutParam, res2, errmsg, r);
	region_free(rNew);

	Res **comps = (Res **) region_alloc(r, sizeof(Res *) * 2);
	comps[0] = res;
	comps[1] = res2;

	return newTupleRes(2, comps, r);
}
Res *smsi_break(Node **subtrees, int n, Node *node, ruleExecInfo_t *rei, int reiSaveFlag, Env *env, rError_t *errmsg, Region *r) {

	Res *	res = newRes(r);
        res->exprType = newSimpType(T_BREAK, r);
        return res;
}
Res *smsi_succeed(Node **subtrees, int n, Node *node, ruleExecInfo_t *rei, int reiSaveFlag, Env *env, rError_t *errmsg, Region *r) {

	Res *	res = newRes(r);
        res->exprType = newSimpType(T_SUCCESS, r);
        return res;
}
Res *smsi_fail(Node **subtrees, int n, Node *node, ruleExecInfo_t *rei, int reiSaveFlag, Env *env, rError_t *errmsg, Region *r) {

	Res *	res = newErrorRes(r, n == 0 ?FAIL_ACTION_ENCOUNTERED_ERR:RES_INT_VAL(subtrees[0]));
	generateAndAddErrMsg("fail action encountered", node, RES_ERR_CODE(res), errmsg);
        return res;
}


Res *smsi_assign(Node **subtrees, int n, Node *node, ruleExecInfo_t *rei, int reiSaveFlag, Env *env, rError_t *errmsg, Region *r) {

    /* An smsi shares the same env as the enclosing rule. */
    /* Therefore, our modification to the env is reflected to the enclosing rule automatically. */
    Res *val = evaluateExpression3((Node *)subtrees[1], 0, 1, rei, reiSaveFlag,  env, errmsg,r);
    if(getNodeType(val) == N_ERROR) {
        return val;
    }
    Res *ret = matchPattern(subtrees[0], val, env, rei, reiSaveFlag, errmsg, r);

    return ret;
}

Res *smsi_listvars(Node **params, int n, Node *node, ruleExecInfo_t *rei, int reiSaveFlag, Env *env, rError_t *errmsg, Region *r) {
/*
		char buf2[MAX_COND_LEN];
		char buf3[MAX_COND_LEN];
		sprintf(buf2, "len: %d\n", rei->msParamArray->len);
		for(i=0;i<rei->msParamArray->len;i++) {
			msParam_t *mP = rei->msParamArray->msParam[i];
			if(i!=0)strncat(buf2, ",", MAX_COND_LEN);
			strncat(buf2, mP->label, MAX_COND_LEN);
			strncat(buf2, "=", MAX_COND_LEN);
			if(mP->inOutStruct == NULL)
				strncat(buf2, "<null>", MAX_COND_LEN);
			else	{
				if (strcmp(mP->type, DOUBLE_MS_T) == 0) { // if the parameter is an integer
					snprintf(buf3, MAX_COND_LEN, "%f:",*(double *)mP->inOutStruct);
				} else if (strcmp(mP->type, INT_MS_T) == 0) { // if the parameter is an integer
					snprintf(buf3, MAX_COND_LEN, "%d:",*(int *)mP->inOutStruct);
				} else if (strcmp(mP->type, STR_MS_T) == 0) { // if the parameter is a string
					snprintf(buf3, MAX_COND_LEN, "%s:",(char *)mP->inOutStruct);
				} else if(strcmp(mP->type, DATETIME_MS_T) == 0) {
					snprintf(buf3, MAX_COND_LEN, "%ld:",*(time_t *)mP->inOutStruct);
				} else {
					snprintf(buf3, MAX_COND_LEN, "<value>:");
				}
				strncat(buf2, buf3, MAX_COND_LEN);
				strncat(buf2, mP->type, MAX_COND_LEN);
			}
		}
*/
        char buf[1024];
        printHashtable(env->current, buf);
        Res *res= newStringRes(r, buf);
        return res;
    }
Res *smsi_listcorerules(Node **params, int n, Node *node, ruleExecInfo_t *rei, int reiSaveFlag, Env *env, rError_t *errmsg, Region *r) {
    Res *coll = newCollRes(ruleEngineConfig.coreRuleSet->len, newSimpType(T_STRING, r), r);
    int i;
    for(i=0;i<ruleEngineConfig.coreRuleSet->len;i++) {
        coll->subtrees[i] = newStringRes(r, ruleEngineConfig.coreRuleSet->rules[i]->node->subtrees[0]->text);
    }
    return coll;
}
Res *smsi_listapprules(Node **params, int n, Node *node, ruleExecInfo_t *rei, int reiSaveFlag, Env *env, rError_t *errmsg, Region *r) {
    Res *coll = newCollRes(ruleEngineConfig.appRuleSet->len, newSimpType(T_STRING, r), r);
    int i;
    for(i=0;i<ruleEngineConfig.appRuleSet->len;i++) {
        coll->subtrees[i] = newStringRes(r, ruleEngineConfig.appRuleSet->rules[i]->node->subtrees[0]->text);
    }
    return coll;
}
Res *smsi_listextrules(Node **params, int n, Node *node, ruleExecInfo_t *rei, int reiSaveFlag, Env *env, rError_t *errmsg, Region *r) {
    Res *coll = newCollRes(ruleEngineConfig.extRuleSet->len, newSimpType(T_STRING, r), r);
    int i;
    for(i=0;i<ruleEngineConfig.extRuleSet->len;i++) {
        coll->subtrees[i] = newStringRes(r, ruleEngineConfig.extRuleSet->rules[i]->node->subtrees[0]->text);
    }
    return coll;
}
Res *smsi_true(Node **params, int n, Node *node, ruleExecInfo_t *rei, int reiSaveFlag, Env *env, rError_t *errmsg, Region *r) {
        return newBoolRes(r, 1);
}
Res *smsi_false(Node **params, int n, Node *node, ruleExecInfo_t *rei, int reiSaveFlag, Env *env, rError_t *errmsg, Region *r) {
        return newBoolRes(r, 0);
}

Res *smsi_max(Node **params, int n, Node *node, ruleExecInfo_t *rei, int reiSaveFlag, Env *env, rError_t *errmsg, Region *r) {
		int init=0;
		double max=0;
		int i;
		for(i=0;i<n;i++) {
			double x = params[i]->dval;
			if(init==0) {
				max = x;
				init = 1;
			} else {
				max = x > max? x: max;
			}
		}
		Res *res = newDoubleRes(r, max);
                return res;
        }
Res *smsi_min(Node **params, int n, Node *node, ruleExecInfo_t *rei, int reiSaveFlag, Env *env, rError_t *errmsg, Region *r) {
		int init=0;
		double min=0;
		int i;
		for(i=0;i<n;i++) {
			double x = params[i]->dval;
			if(init==0) {
				min = x;
				init = 1;
			} else {
				min = x < min? x: min;
			}
		}
                Res *res = newDoubleRes(r, min);
                return res;
        }
        Res *smsi_average(Node **params, int n, Node *node, ruleExecInfo_t *rei, int reiSaveFlag, Env *env, rError_t *errmsg, Region *r) {
		double sum=0;
		int i;
		for(i=0;i<n;i++) {
			double x = params[i]->dval;
			sum += x;
		}
		Res *res = newDoubleRes(r, sum/n);
                return res;
	}
        Res *smsi_hd(Node **params, int n, Node *node, ruleExecInfo_t *rei, int reiSaveFlag, Env *env, rError_t *errmsg, Region *r) {
            if(params[0]->degree > 0) {
                return params[0]->subtrees[0];
            } else {
                generateAndAddErrMsg("error: hd: empty list", node, RE_RUNTIME_ERROR, errmsg);
                return newErrorRes(r, RE_RUNTIME_ERROR);
            }
	}
        Res *smsi_tl(Node **params, int n, Node *node, ruleExecInfo_t *rei, int reiSaveFlag, Env *env, rError_t *errmsg, Region *r) {
            if(params[0]->degree > 0) {
		Res *res = newRes(r);
                ExprType *elemType = T_CONS_TYPE_ARG(((Res *)params[0])->exprType, 0);
		/* allocate memory for elements */
                res->exprType = newCollType(elemType, r);
                res->degree = params[0]->degree-1;
                res->subtrees = (Res **) region_alloc(r, sizeof(Res *)*res->degree);
		int i;
		for(i=0;i<res->degree;i++) {
			res->subtrees[i] = params[0]->subtrees[i+1];
		}
                return res;
            } else {
            	generateAndAddErrMsg("error: tl: empty list", node, RE_RUNTIME_ERROR, errmsg);
                return newErrorRes(r, RE_RUNTIME_ERROR);
            }
	}
        Res *smsi_cons(Node **params, int n, Node *node, ruleExecInfo_t *rei, int reiSaveFlag, Env *env, rError_t *errmsg, Region *r) {
            Res *res = newRes(r);
            ExprType *elemType = params[0]->exprType;
            /* allocate memory for elements */
            res->exprType = newCollType(elemType, r);
            res->degree = params[1]->degree+1;
            res->subtrees = (Res **) region_alloc(r, sizeof(Res *)*res->degree);
            int i;
            res->subtrees[0] = params[0];
            for(i=1;i<res->degree;i++) {
                    res->subtrees[i] = params[1]->subtrees[i-1];
            }
                return res;
	}
        Res *smsi_setelem(Node **params, int n, Node *node, ruleExecInfo_t *rei, int reiSaveFlag, Env *env, rError_t *errmsg, Region *r) {
            Res *res = newRes(r);
            Res *coll = params[0];
            Res *indexRes = params[1];
            Res *val = params[2];
            ExprType *elemType = coll->exprType->subtrees[0];
            int index = RES_INT_VAL(indexRes);
            if(0>index || index >= coll->degree) {
                char errbuf[ERR_MSG_LEN];
                snprintf(errbuf, ERR_MSG_LEN, "setelem: index out of bound %d", index);
                generateAndAddErrMsg(errbuf, node, RE_RUNTIME_ERROR, errmsg);
                return newErrorRes(r, RE_RUNTIME_ERROR);
            }

            /* allocate memory for elements */
            res->exprType = newCollType(elemType, r);
            res->degree = coll->degree;
            res->subtrees = (Res **) region_alloc(r, sizeof(Res *)*res->degree);
            memcpy(res->subtrees, coll->subtrees, sizeof(Res *)*res->degree);
            res->subtrees[index] = val;
            return res;
	}
        Res *smsi_list(Node **params, int n, Node *node, ruleExecInfo_t *rei, int reiSaveFlag, Env *env, rError_t *errmsg, Region *r) {
            Res *res = newRes(r);
            ExprType *elemType =
                n == 0?newSimpType(T_UNSPECED, r):params[0]->exprType;
            /* allocate memory for elements */
            res->exprType = newCollType(elemType, r);
            res->degree = n;
            res->subtrees = (Res **) region_alloc(r, sizeof(Res *)*n);
            int i;
            for(i=0;i<n;i++) {
                    res->subtrees[i] = params[i];
            }
            return res;
	}
        Res *smsi_tuple(Node **params, int n, Node *node, ruleExecInfo_t *rei, int reiSaveFlag, Env *env, rError_t *errmsg, Region *r) {
            Res *res = newRes(r);
            /* allocate memory for element types */
            ExprType **elemTypes = (ExprType **)region_alloc(r, n*sizeof(ExprType *));
            int i;
            for(i=0;i<n;i++) {
                elemTypes[i] = params[i]->exprType;
            }
            res->exprType = newConsType(n, cpStringExt(TUPLE, r), elemTypes, r);
            res->degree = n;
            res->text = cpStringExt(TUPLE, r);
            /* allocate memory for elements */
            res->subtrees = (Res **) region_alloc(r, sizeof(Res *)*n);
            for(i=0;i<n;i++) {
                res->subtrees[i] = params[i];
            }
            return res;
	}
        Res *smsi_elem(Node **params, int n, Node *node, ruleExecInfo_t *rei, int reiSaveFlag, Env *env, rError_t *errmsg, Region *r) {
            char errbuf[ERR_MSG_LEN];
            int index = RES_INT_VAL(params[1]);
            if(TYPE(params[0]) == T_CONS) {
                if(index <0 || index >= params[0]->degree ) {
                    snprintf(errbuf, ERR_MSG_LEN, "error: index out of range %d.", index);
                    addRErrorMsg(errmsg, RE_RUNTIME_ERROR, errbuf);
                    return newErrorRes(r, RE_RUNTIME_ERROR);
                }
                Res *res = params[0]->subtrees[index];
                return res;
            } else {
                if(index <0 || index >= getCollectionSize(params[0]->exprType->text,
                        RES_UNINTER_STRUCT(params[0]), r) ) {
                    snprintf(errbuf, ERR_MSG_LEN, "error: index out of range %d. %s", index, ((Res *)params[0])->exprType->text);
                    addRErrorMsg(errmsg, RE_RUNTIME_ERROR, errbuf);
                    return newErrorRes(r, RE_RUNTIME_ERROR);
                }
                Res *res2 = getValueFromCollection(params[0]->exprType->text,
                        RES_UNINTER_STRUCT(params[0]),
                        index,r);

                return res2;
            }
	}
        Res *smsi_size(Node **params, int n, Node *node, ruleExecInfo_t *rei, int reiSaveFlag, Env *env, rError_t *errmsg, Region *r) {
            Res * res = newRes(r);
            res->exprType = newSimpType(T_INT,r);
                if(TYPE(params[0]) == T_CONS) {
                    RES_INT_VAL_LVAL(res) = params[0]->degree;
                } else {
                    RES_INT_VAL_LVAL(res) = getCollectionSize(params[0]->exprType->text,
                            RES_UNINTER_STRUCT(params[0]),r);
                }
                return res;
	}
        Res *smsi_datetime(Node **params, int n, Node *node, ruleExecInfo_t *rei, int reiSaveFlag, Env *env, rError_t *errmsg, Region *r) {
                char errbuf[ERR_MSG_LEN];
                Res *res = newRes(r);
		Res* timestr = params[0];
		char* format;
		if(TYPE(params[0])!=T_STRING ||
			(n == 2 && TYPE(params[1])!=T_STRING)) { /* error not a string */
                        res = newErrorRes(r, RE_UNSUPPORTED_OP_OR_TYPE);
                        snprintf(errbuf, ERR_MSG_LEN, "error: unsupported operator or type. can not apply datetime to type (%s[,%s]).", typeName_Res((Res *)params[0]), n==2?typeName_Res((Res *)params[1]):"null");
                        addRErrorMsg(errmsg, RE_UNSUPPORTED_OP_OR_TYPE, errbuf);
		} else {
			if(n == 2) {
				format = params[1]->text;
			} else {
				format="";
			}
			strttime(timestr->text, format, &(RES_TIME_VAL(res)));
                        res->exprType = newSimpType(T_DATETIME,r);
		}
                return res;
        }

Res *smsi_time(Node **params, int n, Node *node, ruleExecInfo_t *rei, int reiSaveFlag, Env *env, rError_t *errmsg, Region *r) {
        time_t t;
        time(&t);
        Res*res = newDatetimeRes(r, t);
        return res;
}
Res *smsi_timestr(Node **params, int n, Node *node, ruleExecInfo_t *rei, int reiSaveFlag, Env *env, rError_t *errmsg, Region *r) {
        char errbuf[ERR_MSG_LEN];
        Res *res = newRes(r);
        Res* dtime = params[0];
        char* format;
        if(TYPE(params[0])!=T_DATETIME ||
            (n == 2 && TYPE(params[1])!=T_STRING)) {
            res = newErrorRes(r, RE_UNSUPPORTED_OP_OR_TYPE);
            snprintf(errbuf, ERR_MSG_LEN, "error: unsupported operator or type. can not apply datetime to type (%s[,%s]).", typeName_Res((Res *)params[0]), n==2?typeName_Res((Res *)params[1]):"null");
            addRErrorMsg(errmsg, RE_UNSUPPORTED_OP_OR_TYPE, errbuf);
        } else {
            if(n == 2) {
                    format = params[1]->text;
            } else {
                    format = "";
            }
            char buf[1024];
            ttimestr(buf, 1024-1, format, &RES_TIME_VAL(dtime));
            res = newStringRes(r, buf);
        }
        return res;
}
Res *smsi_type(Node **params, int n, Node *node, ruleExecInfo_t *rei, int reiSaveFlag, Env *env, rError_t *errmsg, Region *r) {
        Res *val = params[0], *res;
        char typeName[128];
        typeToString(val->exprType, NULL, typeName, 128);
        res=newStringRes(r, typeName);
        return res;
}
Res *smsi_arity(Node **params, int n, Node *node, ruleExecInfo_t *rei, int reiSaveFlag, Env *env, rError_t *errmsg, Region *r) {
		Res *val = params[0];
		RuleIndexListNode *ruleInxLstNode;
		if(findNextRule2(val->text, 0, &ruleInxLstNode)<0) {
			return newErrorRes(r, RE_RUNTIME_ERROR);
		}
		int ri;
		if(ruleInxLstNode->secondaryIndex) {
			return newErrorRes(r, RE_RUNTIME_ERROR);
		} else {
			ri = ruleInxLstNode->ruleIndex;
		}
		RuleDesc *rd = getRuleDesc(ri);
		return newIntRes(r, RULE_NODE_NUM_PARAMS(rd->node));
}
Res *smsi_str(Node **params, int n, Node *node, ruleExecInfo_t *rei, int reiSaveFlag, Env *env, rError_t *errmsg, Region *r) {
                char errbuf[ERR_MSG_LEN];
                char errmsgbuf[ERR_MSG_LEN];
		Res *val = params[0], *res;
		if(TYPE(val) == T_INT
		|| TYPE(val) == T_DOUBLE
		|| TYPE(val) == T_BOOL
		|| TYPE(val) == T_CONS
		|| TYPE(val) == T_STRING
		|| TYPE(val) == T_DATETIME) {
                    char *buf = convertResToString(val);
                    if(buf != NULL) {
                        res = newStringRes(r, buf);
                        free(buf);
                    } else {
                        res = newErrorRes(r, RE_UNSUPPORTED_OP_OR_TYPE);
                        snprintf(errbuf, ERR_MSG_LEN, "error: converting value of type %s to string.", typeName_Res(val));
                        generateAndAddErrMsg(errbuf, node, RE_UNSUPPORTED_OP_OR_TYPE, errmsg);

                    }
		} else if(TYPE(val) == T_IRODS && strcmp(val->exprType->text, BUF_LEN_MS_T) == 0) {
			bytesBuf_t *buf = (bytesBuf_t *) RES_UNINTER_STRUCT(val);
			int len = buf->len;
			int i;
			for(i=0;i<len;i++) {
				if(((char *) buf->buf)[i] == '\0') {
					return newStringRes(r, (char *) buf->buf);
				}
			}
			char *tmp = (char *)malloc(len+1);
			memcpy(tmp, buf->buf, len);
			tmp[len] = '\0';
			return newStringRes(r, tmp);
		} else {
                    res = newErrorRes(r, RE_UNSUPPORTED_OP_OR_TYPE);
                    snprintf(errmsgbuf, ERR_MSG_LEN, "error: unsupported type. can not convert %s to string.", typeName_Res(val));
                    generateAndAddErrMsg(errbuf, node, RE_UNSUPPORTED_OP_OR_TYPE, errmsg);
		}
                return res;
}

Res *smsi_double(Node **params, int n, Node *node, ruleExecInfo_t *rei, int reiSaveFlag, Env *env, rError_t *errmsg, Region *r) {
                char errbuf[ERR_MSG_LEN];
                Res *val = params[0], *res = newRes(r);
		if(TYPE(val) == T_STRING) {
                    res->exprType = newSimpType(T_DOUBLE,r);
                    RES_DOUBLE_VAL_LVAL(res) = atof(val->text);
		} else if(TYPE(val) == T_DATETIME) {
                    res->exprType = newSimpType(T_DOUBLE,r);
                    RES_DOUBLE_VAL_LVAL(res) = (double)RES_TIME_VAL(val);
                } else if(TYPE(val) == T_DOUBLE) {
                    res = val;
                } else {
                    res = newErrorRes(r, RE_UNSUPPORTED_OP_OR_TYPE);
                    snprintf(errbuf, ERR_MSG_LEN, "error: unsupported operator or type. can not convert %s to double.", typeName_Res(val));
                    generateAndAddErrMsg(errbuf, node, RE_UNSUPPORTED_OP_OR_TYPE, errmsg);
		}
                return res;
}
Res *smsi_int(Node **params, int n, Node *node, ruleExecInfo_t *rei, int reiSaveFlag, Env *env, rError_t *errmsg, Region *r) {
        char errbuf[ERR_MSG_LEN];
        Res *val = params[0], *res = newRes(r);
        if(TYPE(val) == T_STRING) {
            res->exprType = newSimpType(T_INT,r);
            RES_INT_VAL_LVAL(res) = atoi(val->text);
        } else if(TYPE(val) == T_DOUBLE) {
            res->exprType = newSimpType(T_INT, r);
            RES_INT_VAL_LVAL(res) = (int)RES_DOUBLE_VAL(val);
        } else if(TYPE(val) == T_INT) {
            res = val;
        } else {
            res = newErrorRes(r, RE_UNSUPPORTED_OP_OR_TYPE);
            snprintf(errbuf, ERR_MSG_LEN, "error: unsupported operator or type. can not convert %s to integer.", typeName_Res(val));
            generateAndAddErrMsg(errbuf, node, RE_UNSUPPORTED_OP_OR_TYPE, errmsg);
        }
        return res;
}
Res *smsi_bool(Node **params, int n, Node *node, ruleExecInfo_t *rei, int reiSaveFlag, Env *env, rError_t *errmsg, Region *r) {
        char errbuf[ERR_MSG_LEN];
        Res *val = params[0], *res = newRes(r);
        res->exprType = newSimpType(T_BOOL, r);
		if(TYPE(val) == T_BOOL) {
			res = val;
		} else if(TYPE(val) == T_STRING && (strcmp(val->text, "true")==0 || strcmp(val->text, "1") == 0)) {
        		RES_BOOL_VAL_LVAL(res) = 1;
		} else if(TYPE(val) == T_STRING && (strcmp(val->text, "false")==0 || strcmp(val->text, "0") == 0)) {
        		RES_BOOL_VAL_LVAL(res) = 0;
        } else if(TYPE(val) == T_DOUBLE) {
            RES_BOOL_VAL_LVAL(res) = (int)RES_DOUBLE_VAL(val)?1:0;
        } else if(TYPE(val) == T_INT) {
            RES_BOOL_VAL_LVAL(res) = (int)RES_INT_VAL(val)?1:0;
        } else {
            res = newErrorRes(r, RE_UNSUPPORTED_OP_OR_TYPE);
            snprintf(errbuf, ERR_MSG_LEN, "error: unsupported operator or type. can not convert %s to boolean.", typeName_Res(val));
            generateAndAddErrMsg(errbuf, node, RE_UNSUPPORTED_OP_OR_TYPE, errmsg);
        }
        return res;
}
Res *smsi_lmsg(Node **params, int n, Node *node, ruleExecInfo_t *rei, int reiSaveFlag, Env *env, rError_t *errmsg, Region *r) {
        writeToTmp("re.log", params[0]->text);
        Res *res = newIntRes(r, 0);
        return res;
}
Res *smsi_not(Node **params, int n, Node *node, ruleExecInfo_t *rei, int reiSaveFlag, Env *env, rError_t *errmsg, Region *r) {
    return newBoolRes(r, !RES_BOOL_VAL(params[0])?1:0);

}
Res *smsi_negate(Node **args, int n, Node *node, ruleExecInfo_t *rei, int reiSaveFlag, Env *env, rError_t *errmsg, Region *r) {
    if(TYPE(args[0])==T_INT) {
        return newIntRes(r, -RES_INT_VAL(args[0]));
    } else {
        return newDoubleRes(r, -RES_DOUBLE_VAL(args[0]));
    }
}
Res *smsi_abs(Node **args, int n, Node *node, ruleExecInfo_t *rei, int reiSaveFlag, Env *env, rError_t *errmsg, Region *r) {
    if(TYPE(args[0])==T_INT) {
        int val = RES_INT_VAL(args[0]);
        return newIntRes(r, (int)(val < 0?-val:val));
    } else {
        double val = RES_DOUBLE_VAL(args[0]);
        return newDoubleRes(r, (val < 0?-val:val));
    }
}
Res *smsi_exp(Node **params, int n, Node *node, ruleExecInfo_t *rei, int reiSaveFlag, Env *env, rError_t *errmsg, Region *r) {
    Res **args = (Res **)params;
    double val = RES_DOUBLE_VAL(args[0]);
    return newDoubleRes(r, exp(val));
}
Res *smsi_log(Node **params, int n, Node *node, ruleExecInfo_t *rei, int reiSaveFlag, Env *env, rError_t *errmsg, Region *r) {
    Res **args = (Res **)params;
    double val = RES_DOUBLE_VAL(args[0]);
    return newDoubleRes(r, log(val));

}
Res *smsi_floor(Node **params, int n, Node *node, ruleExecInfo_t *rei, int reiSaveFlag, Env *env, rError_t *errmsg, Region *r) {
    Res **args = (Res **)params;
    double val = RES_DOUBLE_VAL(args[0]);
    return newDoubleRes(r, floor(val));

}
Res *smsi_ceiling(Node **params, int n, Node *node, ruleExecInfo_t *rei, int reiSaveFlag, Env *env, rError_t *errmsg, Region *r) {
    Res **args = (Res **)params;
    double val = RES_DOUBLE_VAL(args[0]);
    return newDoubleRes(r, ceil(val));

}

Res *smsi_and(Node **params, int n, Node *node, ruleExecInfo_t *rei, int reiSaveFlag, Env *env, rError_t *errmsg, Region *r) {
    Res **args = (Res **)params;
    return newBoolRes(r, RES_BOOL_VAL(args[0])&&RES_BOOL_VAL(args[1])?1:0);

}

Res *smsi_or(Node **params, int n, Node *node, ruleExecInfo_t *rei, int reiSaveFlag, Env *env, rError_t *errmsg, Region *r) {
    Res **args = (Res **)params;
    return newBoolRes(r, RES_BOOL_VAL(args[0])||RES_BOOL_VAL(args[1])?1:0);
}

Res *smsi_add(Node **params, int n, Node *node, ruleExecInfo_t *rei, int reiSaveFlag, Env *env, rError_t *errmsg, Region *r) {
    if(TYPE(params[0])==T_INT) {
        return newIntRes(r, RES_INT_VAL(params[0])+RES_INT_VAL(params[1]));
    } else {
    	return newDoubleRes(r, RES_DOUBLE_VAL(params[0])+RES_DOUBLE_VAL(params[1]));
    }
}
Res *smsi_subtract(Node **params, int n, Node *node, ruleExecInfo_t *rei, int reiSaveFlag, Env *env, rError_t *errmsg, Region *r) {
    if(TYPE(params[0])==T_INT) {
        return newIntRes(r, RES_INT_VAL(params[0])-RES_INT_VAL(params[1]));
    } else {
    	return newDoubleRes(r, RES_DOUBLE_VAL(params[0])-RES_DOUBLE_VAL(params[1]));
    }
}
Res *smsi_multiply(Node **params, int n, Node *node, ruleExecInfo_t *rei, int reiSaveFlag, Env *env, rError_t *errmsg, Region *r) {
    if(TYPE(params[0])==T_INT) {
        return newIntRes(r, RES_INT_VAL(params[0])*RES_INT_VAL(params[1]));
    } else {
    	return newDoubleRes(r, RES_DOUBLE_VAL(params[0])*RES_DOUBLE_VAL(params[1]));
    }
}
Res *smsi_divide(Node **params, int n, Node *node, ruleExecInfo_t *rei, int reiSaveFlag, Env *env, rError_t *errmsg, Region *r) {
    if(TYPE(params[0])==T_INT) {
        if(RES_INT_VAL(params[1]) != 0) {
            return newDoubleRes(r, RES_INT_VAL(params[0])/(double)RES_INT_VAL(params[1]));
        }
    } else {
        if(RES_DOUBLE_VAL(params[1]) != 0) {
        	return newDoubleRes(r, RES_DOUBLE_VAL(params[0])/RES_DOUBLE_VAL(params[1]));
        }
    }
	generateAndAddErrMsg("division by zero.", node, RE_DIVISION_BY_ZERO, errmsg);
	return newErrorRes(r, RE_DIVISION_BY_ZERO);
}

Res *smsi_modulo(Node **params, int n, Node *node, ruleExecInfo_t *rei, int reiSaveFlag, Env *env, rError_t *errmsg, Region *r) {
	if(RES_INT_VAL(params[1]) != 0) {
		return newDoubleRes(r, RES_INT_VAL(params[0])%RES_INT_VAL(params[1]));
	}
	generateAndAddErrMsg("division by zero.", node, RE_DIVISION_BY_ZERO, errmsg);
	return newErrorRes(r, RE_DIVISION_BY_ZERO);
}

Res *smsi_power(Node **params, int n, Node *node, ruleExecInfo_t *rei, int reiSaveFlag, Env *env, rError_t *errmsg, Region *r) {
	return newDoubleRes(r, pow(RES_DOUBLE_VAL(params[0]), RES_DOUBLE_VAL(params[1])));
}
Res *smsi_root(Node **params, int n, Node *node, ruleExecInfo_t *rei, int reiSaveFlag, Env *env, rError_t *errmsg, Region *r) {
	if(RES_DOUBLE_VAL(params[1]) != 0) {
		return newDoubleRes(r, pow(RES_DOUBLE_VAL(params[0]), 1/RES_DOUBLE_VAL(params[1])));
	}
	generateAndAddErrMsg("division by zero.", node, RE_DIVISION_BY_ZERO, errmsg);
	return newErrorRes(r, RE_DIVISION_BY_ZERO);
}

Res *smsi_concat(Node **params, int n, Node *node, ruleExecInfo_t *rei, int reiSaveFlag, Env *env, rError_t *errmsg, Region *r) {
    Res **args = (Res **)params;
/*    if(args[0]->value.s.len+args[1]->value.s.len>=1024) {
        //error
        addRErrorMsg(errmsg, STRING_OVERFLOW, "error: string too long.");
        return newErrorRes(r, STRING_OVERFLOW);
    } else {*/
    char *newbuf = (char *)malloc((RES_STRING_STR_LEN(args[0]) + RES_STRING_STR_LEN(args[1])+1)*sizeof(char));

    strcpy(newbuf, args[0]->text);
    strcpy(newbuf+RES_STRING_STR_LEN(args[0]), args[1]->text);

    Res *res = newStringRes(r, newbuf);
    free(newbuf);
    return res;
    /*}*/
}

Res *smsi_lt(Node **params, int n, Node *node, ruleExecInfo_t *rei, int reiSaveFlag, Env *env, rError_t *errmsg, Region *r) {
    switch(TYPE(params[0])) {
        case T_INT:
            return newBoolRes(r, RES_INT_VAL(params[0]) < RES_INT_VAL(params[1])?1:0);
            break;
        case T_DOUBLE:
			return newBoolRes(r, RES_DOUBLE_VAL(params[0]) < RES_DOUBLE_VAL(params[1])?1:0);
            break;
        case T_DATETIME:
			return newBoolRes(r, difftime(RES_TIME_VAL(params[0]), RES_TIME_VAL(params[1]))<0?1:0);
            break;
        case T_STRING:
			return newBoolRes(r, strcmp(params[0]->text, params[1]->text) <0?1:0);
            break;
        default:
            break;
    }
    char errbuf[ERR_MSG_LEN], type0[128], type1[128];
    snprintf(errbuf, ERR_MSG_LEN, "type error: comparing between %s and %s", typeToString(params[0]->exprType, NULL, type0, 128), typeToString(params[1]->exprType, NULL, type1, 128));
    generateAndAddErrMsg(errbuf, node, RE_DYNAMIC_TYPE_ERROR, errmsg);
    return newErrorRes(r, RE_DYNAMIC_TYPE_ERROR);

}
Res *smsi_le(Node **params, int n, Node *node, ruleExecInfo_t *rei, int reiSaveFlag, Env *env, rError_t *errmsg, Region *r) {
    switch(TYPE(params[0])) {
        case T_INT:
            return newBoolRes(r, RES_INT_VAL(params[0]) <= RES_INT_VAL(params[1])?1:0);
            break;
        case T_DOUBLE:
			return newBoolRes(r, RES_DOUBLE_VAL(params[0]) <= RES_DOUBLE_VAL(params[1])?1:0);
            break;
        case T_DATETIME:
			return newBoolRes(r, difftime(RES_TIME_VAL(params[0]), RES_TIME_VAL(params[1]))<=0?1:0);
            break;
        case T_STRING:
			return newBoolRes(r, strcmp(params[0]->text, params[1]->text) <=0?1:0);
            break;
        default:
            break;
    }
    char errbuf[ERR_MSG_LEN], type0[128], type1[128];
    snprintf(errbuf, ERR_MSG_LEN, "type error: comparing between %s and %s", typeToString(params[0]->exprType, NULL, type0, 128), typeToString(params[1]->exprType, NULL, type1, 128));
    generateAndAddErrMsg(errbuf, node, RE_DYNAMIC_TYPE_ERROR, errmsg);
    return newErrorRes(r, RE_DYNAMIC_TYPE_ERROR);

}
Res *smsi_gt(Node **params, int n, Node *node, ruleExecInfo_t *rei, int reiSaveFlag, Env *env, rError_t *errmsg, Region *r) {
    switch(TYPE(params[0])) {
        case T_INT:
            return newBoolRes(r, RES_INT_VAL(params[0]) > RES_INT_VAL(params[1])?1:0);
            break;
        case T_DOUBLE:
			return newBoolRes(r, RES_DOUBLE_VAL(params[0]) > RES_DOUBLE_VAL(params[1])?1:0);
            break;
        case T_DATETIME:
			return newBoolRes(r, difftime(RES_TIME_VAL(params[0]), RES_TIME_VAL(params[1]))>0?1:0);
            break;
        case T_STRING:
			return newBoolRes(r, strcmp(params[0]->text, params[1]->text) >0?1:0);
            break;
        default:
            break;
    }
    char errbuf[ERR_MSG_LEN], type0[128], type1[128];
    snprintf(errbuf, ERR_MSG_LEN, "type error: comparing between %s and %s", typeToString(params[0]->exprType, NULL, type0, 128), typeToString(params[1]->exprType, NULL, type1, 128));
    generateAndAddErrMsg(errbuf, node, RE_DYNAMIC_TYPE_ERROR, errmsg);
    return newErrorRes(r, RE_DYNAMIC_TYPE_ERROR);

}
Res *smsi_ge(Node **params, int n, Node *node, ruleExecInfo_t *rei, int reiSaveFlag, Env *env, rError_t *errmsg, Region *r) {
    switch(TYPE(params[0])) {
        case T_INT:
            return newBoolRes(r, RES_INT_VAL(params[0]) >= RES_INT_VAL(params[1])?1:0);
            break;
        case T_DOUBLE:
			return newBoolRes(r, RES_DOUBLE_VAL(params[0]) >= RES_DOUBLE_VAL(params[1])?1:0);
            break;
        case T_DATETIME:
			return newBoolRes(r, difftime(RES_TIME_VAL(params[0]), RES_TIME_VAL(params[1]))>=0?1:0);
            break;
        case T_STRING:
			return newBoolRes(r, strcmp(params[0]->text, params[1]->text) >=0?1:0);
            break;
        default:
            break;
    }
    char errbuf[ERR_MSG_LEN], type0[128], type1[128];
    snprintf(errbuf, ERR_MSG_LEN, "type error: comparing between %s and %s", typeToString(params[0]->exprType, NULL, type0, 128), typeToString(params[1]->exprType, NULL, type1, 128));
    generateAndAddErrMsg(errbuf, node, RE_DYNAMIC_TYPE_ERROR, errmsg);
    return newErrorRes(r, RE_DYNAMIC_TYPE_ERROR);
}
Res *smsi_eq(Node **params, int n, Node *node, ruleExecInfo_t *rei, int reiSaveFlag, Env *env, rError_t *errmsg, Region *r) {
    switch(TYPE(params[0])) {
		case T_BOOL:
			return newBoolRes(r, RES_BOOL_VAL(params[0]) == RES_BOOL_VAL(params[1])?1:0);
			break;
        case T_INT:
            return newBoolRes(r, RES_INT_VAL(params[0]) == RES_INT_VAL(params[1])?1:0);
            break;
        case T_DOUBLE:
			return newBoolRes(r, RES_DOUBLE_VAL(params[0]) == RES_DOUBLE_VAL(params[1])?1:0);
            break;
        case T_DATETIME:
			return newBoolRes(r, difftime(RES_TIME_VAL(params[0]), RES_TIME_VAL(params[1]))==0?1:0);
            break;
        case T_STRING:
			return newBoolRes(r, strcmp(params[0]->text, params[1]->text) ==0?1:0);
            break;
        default:
            break;
    }
    char errbuf[ERR_MSG_LEN], type0[128], type1[128];
    snprintf(errbuf, ERR_MSG_LEN, "type error: comparing between %s and %s", typeToString(params[0]->exprType, NULL, type0, 128), typeToString(params[1]->exprType, NULL, type1, 128));
    generateAndAddErrMsg(errbuf, node, RE_DYNAMIC_TYPE_ERROR, errmsg);
    return newErrorRes(r, RE_DYNAMIC_TYPE_ERROR);
}
Res *smsi_neq(Node **params, int n, Node *node, ruleExecInfo_t *rei, int reiSaveFlag, Env *env, rError_t *errmsg, Region *r) {
    switch(TYPE(params[0])) {
		case T_BOOL:
			return newBoolRes(r, RES_BOOL_VAL(params[0]) != RES_BOOL_VAL(params[1])?1:0);
			break;
        case T_INT:
            return newBoolRes(r, RES_INT_VAL(params[0]) != RES_INT_VAL(params[1])?1:0);
            break;
        case T_DOUBLE:
			return newBoolRes(r, RES_DOUBLE_VAL(params[0]) != RES_DOUBLE_VAL(params[1])?1:0);
            break;
        case T_DATETIME:
			return newBoolRes(r, difftime(RES_TIME_VAL(params[0]), RES_TIME_VAL(params[1]))!=0?1:0);
            break;
        case T_STRING:
			return newBoolRes(r, strcmp(params[0]->text, params[1]->text) !=0?1:0);
            break;
        default:
            break;
    }
    char errbuf[ERR_MSG_LEN], type0[128], type1[128];
    snprintf(errbuf, ERR_MSG_LEN, "type error: comparing between %s and %s", typeToString(params[0]->exprType, NULL, type0, 128), typeToString(params[1]->exprType, NULL, type1, 128));
    generateAndAddErrMsg(errbuf, node, RE_DYNAMIC_TYPE_ERROR, errmsg);
    return newErrorRes(r, RE_DYNAMIC_TYPE_ERROR);
}
Res *smsi_like(Node **paramsr, int n, Node *node, ruleExecInfo_t *rei, int reiSaveFlag, Env *env, rError_t *errmsg, Region *r) {
    Res **params = paramsr;
	char *pattern;
	char *bufstr;
	pattern = params[1]->text;
	Res *res;
#if defined(_POSIX_VERSION) || defined(USE_BOOST)
	bufstr = strdup(params[0]->text);
	/* make the regexp match whole strings */
	char *buf2;
	buf2 = wildCardToRegex(pattern);
	regex_t regbuf;
	regcomp(&regbuf,buf2,REG_EXTENDED);
	res = newBoolRes(r, regexec(&regbuf,bufstr, 0,0,0)==0?1:0);
	regfree(&regbuf);
	free(buf2);
	free(bufstr);
#else
	res = newBoolRes(r, match(pattern, param[0]->text)==TRUE?1:0);
#endif
	return res;
}
Res *smsi_not_like(Node **paramsr, int n, Node *node, ruleExecInfo_t *rei, int reiSaveFlag, Env *env, rError_t *errmsg, Region *r) {
    Res *res = smsi_like(paramsr, n, node, rei, reiSaveFlag, env, errmsg, r);
    if(TYPE(res) != N_ERROR) {
    	return newBoolRes(r, RES_BOOL_VAL(res)?0:1);
    }
    return res;
}
Res *smsi_like_regex(Node **paramsr, int n, Node *node, ruleExecInfo_t *rei, int reiSaveFlag, Env *env, rError_t *errmsg, Region *r) {
    Res **params = paramsr;
	char *pattern;
	char *bufstr;
	pattern = params[1]->text;
	Res *res;
#if defined(_POSIX_VERSION) || defined(USE_BOOST)
	bufstr = strdup(params[0]->text);
	/* make the regexp match whole strings */
	pattern = matchWholeString(params[1]->text);
	regex_t regbuf;
	regcomp(&regbuf,pattern,REG_EXTENDED);
	res = newBoolRes(r, regexec(&regbuf,bufstr, 0,0,0)==0?1:0);
	regfree(&regbuf);
	free(bufstr);
	free(pattern);
#else
	res = newBoolRes(r, match(pattern, param[0]->text)==TRUE?1:0);
#endif
	return res;
}
Res *smsi_not_like_regex(Node **paramsr, int n, Node *node, ruleExecInfo_t *rei, int reiSaveFlag, Env *env, rError_t *errmsg, Region *r) {
    Res *res = smsi_like_regex(paramsr, n, node, rei, reiSaveFlag, env, errmsg, r);
    if(TYPE(res) != N_ERROR) {
    	return newBoolRes(r, RES_BOOL_VAL(res)?0:1);
    }
    return res;
}

Res *smsi_eval(Node **paramsr, int n, Node *node, ruleExecInfo_t *rei, int reiSaveFlag, Env *env, rError_t *errmsg, Region *r) {
    Res **params = (Res **)paramsr;
    /*printf("\neval: %s\n", params[0]->text); */
    return eval(params[0]->text, env, rei, reiSaveFlag, errmsg, r);
}

Res *smsi_evalrule(Node **paramsr, int n, Node *node, ruleExecInfo_t *rei, int reiSaveFlag, Env *env, rError_t *errmsg, Region *r) {
    Res **params = (Res **)paramsr;
    /*printf("\neval: %s\n", params[0]->text); */
    return newIntRes(r, parseAndComputeRule(params[0]->text, env, rei, reiSaveFlag, errmsg, r));
}
/**
 * Run node and return the errorcode.
 * If the execution is successful, the returned errorcode is 0.
 */
Res *smsi_errorcode(Node **paramsr, int n, Node *node, ruleExecInfo_t *rei, int reiSaveFlag, Env *env, rError_t *errmsg, Region *r) {
    Res *res;
    switch(getNodeType(paramsr[0])) {
            case N_ACTIONS:
                res = evaluateActions((Node *)paramsr[0], (Node *)paramsr[1], 0, rei, reiSaveFlag,  env, errmsg, r);
                break;
            default:
                res = evaluateExpression3((Node *)paramsr[0], 0,1, rei,reiSaveFlag,env,errmsg,r);
                break;
        }
        switch(getNodeType(res)) {
            case N_ERROR:
                return newIntRes(r, RES_ERR_CODE(res));
            default:
                return newIntRes(r, 0);
        }
}

/**
 * Run node and return the errorcode.
 * If the execution is successful, the returned errorcode is 0.
 */
Res *smsi_errormsg(Node **paramsr, int n, Node *node, ruleExecInfo_t *rei, int reiSaveFlag, Env *env, rError_t *errmsg, Region *r) {
    char *errbuf = (char *)malloc(ERR_MSG_LEN*1024*sizeof(char));
    Res *res;
    switch(getNodeType(paramsr[0])) {
            case N_ACTIONS:
                res = evaluateActions((Node *)paramsr[0], (Node *)paramsr[1], 0, rei, reiSaveFlag,  env, errmsg, r);
                paramsr[2] = newStringRes(r, errMsgToString(errmsg, errbuf, ERR_MSG_LEN*1024));
                break;
            default:
                res = evaluateExpression3((Node *)paramsr[0], 0,1,rei,reiSaveFlag,env,errmsg,r);
                paramsr[1] = newStringRes(r, errMsgToString(errmsg, errbuf, ERR_MSG_LEN*1024));
                break;
    }
    freeRErrorContent(errmsg);
    free(errbuf);
    switch(getNodeType(res)) {
        case N_ERROR:
            return newIntRes(r, RES_ERR_CODE(res));
        default:
            return newIntRes(r, 0);
    }
}

Res *smsi_delayExec(Node **paramsr, int n, Node *node, ruleExecInfo_t *rei, int reiSaveFlag, Env *env, rError_t *errmsg, Region *r)
{
  int i;
  char actionCall[MAX_ACTION_SIZE];
  char recoveryActionCall[MAX_ACTION_SIZE];
  char delayCondition[MAX_ACTION_SIZE];

  Res **params = (Res **)paramsr;

  rstrcpy(delayCondition, params[0]->text, MAX_ACTION_SIZE);
  rstrcpy(actionCall, params[1]->text, MAX_ACTION_SIZE);
  rstrcpy(recoveryActionCall, params[2]->text, MAX_ACTION_SIZE);

  msParamArray_t *tmp = rei->msParamArray;
  rei->msParamArray = newMsParamArray();

  int ret = convertEnvToMsParamArray(rei->msParamArray, env, errmsg, r);
  if(ret!=0) {
	  generateAndAddErrMsg("error converting Env to MsParamArray", node, ret, errmsg);
      return newErrorRes(r, ret);
  }

  i = _delayExec(actionCall, recoveryActionCall, delayCondition, rei);

  deleteMsParamArray(rei->msParamArray);
  rei->msParamArray = tmp;

  if(i < 0) {
      return newErrorRes(r, i);
  } else {
      return newIntRes(r, i);
  }
}

Res *smsi_remoteExec(Node **paramsr, int n, Node *node, ruleExecInfo_t *rei, int reiSaveFlag, Env *env, rError_t *errmsg, Region *r)
{
  int i;
  execMyRuleInp_t execMyRuleInp;
  msParamArray_t *outParamArray = NULL;
  char tmpStr[LONG_NAME_LEN];

  Res **params = (Res **)paramsr;

  memset (&execMyRuleInp, 0, sizeof (execMyRuleInp));
  execMyRuleInp.condInput.len=0;
  rstrcpy (execMyRuleInp.outParamDesc, ALL_MS_PARAM_KW, LONG_NAME_LEN);

  rstrcpy (tmpStr, params[0]->text, LONG_NAME_LEN);
  parseHostAddrStr (tmpStr, &execMyRuleInp.addr);

  if(strlen(params[3]->text) == 0) {
      snprintf(execMyRuleInp.myRule, META_STR_LEN, "remExec{%s}", params[2]->text);
  } else {
      snprintf(execMyRuleInp.myRule, META_STR_LEN, "remExec||%s|%s", params[2]->text, params[3]->text);
  }
  addKeyVal(&execMyRuleInp.condInput,"execCondition",params[1]->text);

  rei->msParamArray = newMsParamArray();
  int ret = convertEnvToMsParamArray(rei->msParamArray, env, errmsg, r);
  if(ret!=0) {
	  generateAndAddErrMsg("error converting Env to MsParamArray", node, ret, errmsg);
      return newErrorRes(r, ret);
  }
  execMyRuleInp.inpParamArray = rei->msParamArray;

  i = rsExecMyRule (rei->rsComm, &execMyRuleInp,  &outParamArray);

  if(outParamArray != NULL) {
	  rei->msParamArray = outParamArray;
  }
  updateMsParamArrayToEnvAndFreeNonIRODSType(rei->msParamArray, env, errmsg, r);
  deleteMsParamArray(rei->msParamArray);
  rei->msParamArray = NULL;
  if(i<0) {
      return newErrorRes(r, i);
  } else {
      return newIntRes(r, i);
  }
}
int writeStringNew(char *writeId, char *writeStr, Env *env, Region *r, ruleExecInfo_t *rei) {
  execCmdOut_t *myExecCmdOut;
  Res *execOutRes;
#ifndef DEBUG
  dataObjInp_t dataObjInp;
  openedDataObjInp_t openedDataObjInp;
  bytesBuf_t tmpBBuf;
  fileLseekOut_t *dataObjLseekOut = NULL;
  int fd,i;
#endif

  if (writeId != NULL && strcmp (writeId, "serverLog") == 0) {
    rodsLog (LOG_NOTICE, "writeString: inString = %s", writeStr);
    return 0;
  }
#ifndef DEBUG
  /* inserted by Raja Dec 2, 2011 */
    if (writeId != NULL && writeId[0] == '/') {
    /* writing to an existing iRODS file */

    if (rei == NULL || rei->rsComm == NULL) {
      rodsLog (LOG_ERROR, "_writeString: input rei or rsComm is NULL");
      return (SYS_INTERNAL_NULL_INPUT_ERR);
    }

    bzero (&dataObjInp, sizeof (dataObjInp));
    dataObjInp.openFlags = O_RDWR;
    snprintf (dataObjInp.objPath, MAX_NAME_LEN, "%s",writeId);
    fd = rsDataObjOpen (rei->rsComm, &dataObjInp);
    if (fd < 0) {
      rodsLog (LOG_ERROR, "_writeString: rsDataObjOpen failed. status = %d", fd);
      return(fd);
    }

    bzero(&openedDataObjInp, sizeof(openedDataObjInp));
    openedDataObjInp.l1descInx = fd;
    openedDataObjInp.offset = 0;
    openedDataObjInp.whence = SEEK_END;
    i = rsDataObjLseek (rei->rsComm, &openedDataObjInp, &dataObjLseekOut);
    if (i < 0) {
      rodsLog (LOG_ERROR, "_writeString: rsDataObjLseek failed. status = %d", i);
      return(i);
    }

    bzero(&openedDataObjInp, sizeof(openedDataObjInp));
    openedDataObjInp.l1descInx = fd;
    tmpBBuf.len = openedDataObjInp.len = strlen(writeStr) + 1;
    tmpBBuf.buf =  writeStr;
    i = rsDataObjWrite (rei->rsComm, &openedDataObjInp, &tmpBBuf);
    if (i < 0) {
      rodsLog (LOG_ERROR, "_writeString: rsDataObjWrite failed. status = %d", i);
      return(i);
    }

    bzero(&openedDataObjInp, sizeof(openedDataObjInp));
    openedDataObjInp.l1descInx = fd;
    i = rsDataObjClose (rei->rsComm, &openedDataObjInp);
    return(i);
  }

  /* inserted by Raja Dec 2, 2011 */
#endif


  if ((execOutRes = (Res *)lookupFromEnv(env, "ruleExecOut")) != NULL) {
    myExecCmdOut = (execCmdOut_t *)RES_UNINTER_STRUCT(execOutRes);
  } else {
      Env *global = env;
      while(global->previous != NULL) {
          global = global->previous;
      }
    myExecCmdOut = (execCmdOut_t *)malloc (sizeof (execCmdOut_t));
    memset (myExecCmdOut, 0, sizeof (execCmdOut_t));
    execOutRes = newUninterpretedRes(r, ExecCmdOut_MS_T, myExecCmdOut, NULL);
    insertIntoHashTable(global->current, "ruleExecOut", execOutRes);
  }

  if (!strcmp(writeId,"stdout"))
    appendToByteBufNew(&(myExecCmdOut->stdoutBuf),(char *) writeStr);
  else if (!strcmp(writeId,"stderr"))
    appendToByteBufNew(&(myExecCmdOut->stderrBuf),(char *) writeStr);
  return 0;
}

Res *smsi_writeLine(Node **paramsr, int n, Node *node, ruleExecInfo_t *rei, int reiSaveFlag, Env *env, rError_t *errmsg, Region *r) {
  char *inString = convertResToString(paramsr[1]);
  Res *where = (Res *)paramsr[0];
  char *whereId = where->text;

  if (strcmp (whereId, "serverLog") == 0) {
      rodsLog (LOG_NOTICE, "writeLine: inString = %s\n", inString);
      free(inString);
      return newIntRes(r, 0);
  }
  int i = writeStringNew(whereId, inString, env, r, rei);
#ifdef DEBUG
  printf("%s\n", inString);
#endif

  free(inString);
  if (i < 0) {
      return newErrorRes(r, i);
  }
  i = writeStringNew(whereId, "\n", env, r,rei);

  if (i < 0)
    return newErrorRes(r, i);
  else
    return newIntRes(r, i);
}
Res *smsi_writeString(Node **paramsr, int n, Node *node, ruleExecInfo_t *rei, int reiSaveFlag, Env *env, rError_t *errmsg, Region *r) {

  char *inString = convertResToString(paramsr[1]);
  Res *where = (Res *)paramsr[0];
  char *whereId = where->text;

  int i = writeStringNew(whereId, inString, env, r, rei);

  free(inString);
  if (i < 0)
    return newErrorRes(r, i);
  else
    return newIntRes(r, i);
}

Res *smsi_triml(Node **paramsr, int n, Node *node, ruleExecInfo_t *rei, int reiSaveFlag, Env *env, rError_t *errmsg, Region *r) {
    /* if the length of delim is 0, strstr should return str */
    Res *strres = (Res *)paramsr[0];
    Res *delimres = (Res *)paramsr[1];

    char *str = strres->text;
    char *delim = delimres->text;

    char *p = strstr(str, delim);
    if(p!=NULL) {
        /* found */
        return newStringRes(r, p+strlen(delim));
    } else {
        /* not found return the original string */
        return strres;
    }



}
Res *smsi_strlen(Node **paramsr, int n, Node *node, ruleExecInfo_t *rei, int reiSaveFlag, Env *env, rError_t *errmsg, Region *r) {
    Res *strres = (Res *)paramsr[0];
    return newIntRes(r, strlen(strres->text));
}

Res *smsi_substr(Node **paramsr, int n, Node *node, ruleExecInfo_t *rei, int reiSaveFlag, Env *env, rError_t *errmsg, Region *r) {
    Res *strres = (Res *)paramsr[0];
    Res *startres = (Res *)paramsr[1];
    Res *finishres = (Res *)paramsr[2];

    char *buf = strdup(strres->text + RES_INT_VAL(startres));
    buf[RES_INT_VAL(finishres) - RES_INT_VAL(startres)] = '\0';

    Res *retres = newStringRes(r, buf);
    free(buf);
    return retres;
}

Res *smsi_split(Node **paramsr, int n, Node *node, ruleExecInfo_t *rei, int reiSaveFlag, Env *env, rError_t *errmsg, Region *r) {
    Res *strres = (Res *)paramsr[0];
    Res *delimres = (Res *)paramsr[1];

    char *buf = strdup(strres->text);
    int len = strlen(buf);
    int count = 0;
    int trim = 1;
    int i;
    for(i=0;i<len;i++) {
    	if(strchr(delimres->text, buf[i]) != NULL) {
    		i++;
    		while(i<len && strchr(delimres->text, buf[i]) != NULL) {
    			i++;
    		}
    		if(!trim && i<len) {
    			count++;
    		}
    	} else {
    		trim = 0;
    	}
    }
    if(!trim) {
    	count ++;
    }

    Res *coll = newCollRes(count, newSimpType(T_STRING, r), r);

    int j=0;
    trim = 1;
    char *bufStart = buf;
    for(i=0;i<len;i++) {
    	if(strchr(delimres->text, buf[i]) != NULL) {
    		buf[i] = '\0';
    		if(!trim) {
    			coll->subtrees[j++] = newStringRes(r, bufStart);
    		}
    		i++;
    		while(i<len && strchr(delimres->text, buf[i]) != NULL) {
    			i++;
    		}
    		bufStart = buf + i;
    	} else {
    		trim = 0;
    	}
    }
    if(j!=count) {
		coll->subtrees[j++] = newStringRes(r, bufStart);
    }

    return coll;

}

Res *smsi_undefined(Node **paramsr, int n, Node *node, ruleExecInfo_t *rei, int reiSaveFlag, Env *env, rError_t *errmsg, Region *r) {
	return newUnspecifiedRes(r);

}
Res *smsi_trimr(Node **paramsr, int n, Node *node, ruleExecInfo_t *rei, int reiSaveFlag, Env *env, rError_t *errmsg, Region *r) {
    Res *strres = (Res *)paramsr[0];
    Res *delimres = (Res *)paramsr[1];

    char *str = strres->text;
    char *delim = delimres->text;

    if(strlen(delim)==0) {
        return strres;
    }

    char *p = strstr(str, delim);
    char *newp = NULL;
    while(p!=NULL) {
        newp = p;
        p = strstr(p+1, delim);
    }
    if(newp == NULL) {
        /* not found */
        return strres;
    } else {
        /* found set where newp points to to \0 */
        char temp = *newp;
        *newp = '\0';

        Res *res = newStringRes(r, str);
        /* restore */
        *newp = temp;
        return res;
    }

}

Res *smsi_msiAdmShowIRB(Node **paramsr, int n, Node *node, ruleExecInfo_t *rei, int reiSaveFlag, Env *env, rError_t *errmsg, Region *r) {
	char buf[1024*16];
	int i;
	if(isComponentInitialized(ruleEngineConfig.extRuleSetStatus)) {
		for(i=0;i<ruleEngineConfig.extRuleSet->len;i++) {
			ruleToString(buf, 1024*16, ruleEngineConfig.extRuleSet->rules[i]);
#ifdef DEBUG_VERBOSE
			printf("%s", buf);
#endif
			writeStringNew("stdout", buf, env, r, rei);
		}
	}
	if(isComponentInitialized(ruleEngineConfig.appRuleSetStatus)) {
		for(i=0;i<ruleEngineConfig.appRuleSet->len;i++) {
			ruleToString(buf, 1024*16, ruleEngineConfig.appRuleSet->rules[i]);
#ifdef DEBUG_VERBOSE
			printf("%s", buf);
#endif
			writeStringNew("stdout", buf, env, r, rei);
		}
	}
	if(isComponentInitialized(ruleEngineConfig.coreRuleSetStatus)) {
		for(i=0;i<ruleEngineConfig.coreRuleSet->len;i++) {
			ruleToString(buf, 1024*16, ruleEngineConfig.coreRuleSet->rules[i]);
#ifdef DEBUG_VERBOSE
			printf("%s", buf);
#endif
			writeStringNew("stdout", buf, env, r, rei);
		}
	}
	return newIntRes(r, 0);
}
Res *smsi_msiAdmShowCoreRE(Node **paramsr, int n, Node *node, ruleExecInfo_t *rei, int reiSaveFlag, Env *env, rError_t *errmsg, Region *r) {
	char buf[1024];
    char *conDir = getConfigDir ();
    char file2[1024];
    snprintf(file2, 1024, "%s/reConfigs/core.re",
	    conDir);
	FILE *f2 = fopen(file2, "r");

	while(!feof(f2) && ferror(f2) == 0) {
		if(fgets(buf, 1024, f2)!=NULL) {
#ifdef DEBUG_VERBOSE
			printf("%s", buf);
#endif
			writeStringNew("stdout", buf, env, r, rei);
		}
	}
	fclose(f2);
	return newIntRes(r, 0);
}
Res *smsi_msiAdmClearAppRuleStruct(Node **paramsr, int n, Node *node, ruleExecInfo_t *rei, int reiSaveFlag, Env *env, rError_t *errmsg, Region *r) {

	  int i;
#ifndef DEBUG
	  if ((i = isUserPrivileged(rei->rsComm)) != 0)
		  return newErrorRes(r, i);
	  i = unlinkFuncDescIndex();
	  if (i < 0)
		  return newErrorRes(r, i);
	  i = clearResources(RESC_APP_RULE_SET | RESC_APP_FUNC_DESC_INDEX);
	  if (i < 0)
		  return newErrorRes(r, i);
	  i = generateFunctionDescriptionTables();
	  if (i < 0)
		  return newErrorRes(r, i);
	  i = clearDVarStruct(&appRuleVarDef);
	  if (i < 0)
		  return newErrorRes(r, i);
	  i = clearFuncMapStruct(&appRuleFuncMapDef);
	  return newIntRes(r, i);
#else
	  i = unlinkFuncDescIndex();
	  i = clearResources(RESC_APP_RULE_SET | RESC_APP_FUNC_DESC_INDEX);
	  i = generateFunctionDescriptionTables();
	  return newIntRes(r, 0);
#endif

}
Res *smsi_msiAdmAddAppRuleStruct(Node **paramsr, int n, Node *node, ruleExecInfo_t *rei, int reiSaveFlag, Env *env, rError_t *errmsg, Region *r) {
	  int i;

#ifndef DEBUG
	  if ((i = isUserPrivileged(rei->rsComm)) != 0)
		  return newErrorRes(r, i);

	  if (strlen(paramsr[0]->text) > 0) {
	    i = loadRuleFromCacheOrFile(RULE_ENGINE_TRY_CACHE, paramsr[0]->text, &appRuleStrct);
	    if (i < 0)
	  	  return newErrorRes(r, i);
	  }
	  if (strlen(paramsr[1]->text) > 0) {
	    i = readDVarStructFromFile(paramsr[1]->text, &appRuleVarDef);
	    if (i < 0)
	  	  return newErrorRes(r, i);
	  }
	  if (strlen(paramsr[2]->text) > 0) {
	    i = readFuncMapStructFromFile(paramsr[2]->text, &appRuleFuncMapDef);
	    if (i < 0)
	  	  return newErrorRes(r, i);
	  }
	  return newIntRes(r, 0);
#else
	  i = loadRuleFromCacheOrFile(RULE_ENGINE_TRY_CACHE, paramsr[0]->text, &appRuleStrct);
	  if(i<0) {
		  return newErrorRes(r, i);
	  } else {
		  return newIntRes(r, i);
	  }

#endif

}

Res *smsi_msiAdmAppendToTopOfCoreRE(Node **paramsr, int n, Node *node, ruleExecInfo_t *rei, int reiSaveFlag, Env *env, rError_t *errmsg, Region *r) {
#ifndef DEBUG
	  int i;
	  if ((i = isUserPrivileged(rei->rsComm)) != 0)
	    return newErrorRes(r, i);
#endif
	  char *conDir = getConfigDir ();
	  char file1[1024];
	  char file2[1024];
	  char file3[1024];
	  snprintf(file1, 1024, "%s/reConfigs/%s.re",
		   conDir, paramsr[0]->text);
	  snprintf(file2, 1024, "%s/reConfigs/core.re",
		   conDir);
	  snprintf(file3, 1024, "%s/reConfigs/core.tmp", conDir);
	  int errcode;
	  if((errcode = fileConcatenate(file1, file2, file3))!=0 || (errcode = remove(file2))!=0 || (errcode = rename(file3, file2))!=0) {
		  generateAndAddErrMsg("error appending to top of core.re", node, errcode, errmsg);
		  return newErrorRes(r, errcode);
	  }
	  return newIntRes(r, 0);

}
Res *smsi_msiAdmChangeCoreRE(Node **paramsr, int n, Node *node, ruleExecInfo_t *rei, int reiSaveFlag, Env *env, rError_t *errmsg, Region *r) {
#ifndef DEBUG
	  int i;
	  if ((i = isUserPrivileged(rei->rsComm)) != 0)
	    return newErrorRes(r, i);
#endif
	  char *conDir = getConfigDir ();
	  char file1[1024];
	  char file2[1024];
	  snprintf(file1, 1024, "%s/reConfigs/%s.re",
		   conDir, paramsr[0]->text);
	  snprintf(file2, 1024, "%s/reConfigs/core.re",
		   conDir);
	  int errcode;
	  if((errcode = fileConcatenate(file1, NULL, file2))!=0) {
		  generateAndAddErrMsg("error changing core.re", node, errcode, errmsg);
		  return newErrorRes(r, errcode);
	  }
	  return newIntRes(r, 0);

}

int insertRulesIntoDBNew(char * baseName, RuleSet *ruleSet, ruleExecInfo_t *rei);

Res * smsi_msiAdmInsertRulesFromStructIntoDB(Node **paramsr, int n, Node *node, ruleExecInfo_t *rei, int reiSaveFlag, Env *env, rError_t *errmsg, Region *r)
{

  /* ruleStruct_t *coreRuleStruct; */
  int i;
#ifndef DEBUG
  if ((i = isUserPrivileged(rei->rsComm)) != 0) {
	  generateAndAddErrMsg("error inserting rules into database", node, i, errmsg);
      return newErrorRes(r, i);
  }
#endif

  if (paramsr[0]->text == NULL ||
      strlen(paramsr[0]->text) == 0 ) {
	  generateAndAddErrMsg("empty input struct", node, PARAOPR_EMPTY_IN_STRUCT_ERR, errmsg);
	  return newErrorRes(r, PARAOPR_EMPTY_IN_STRUCT_ERR);
  }

  RuleSet *rs = (RuleSet *)RES_UNINTER_STRUCT(paramsr[1]);
  i = insertRulesIntoDBNew(paramsr[0]->text, rs, rei);
  if(i<0) {
	  generateAndAddErrMsg("error inserting rules into database", node, PARAOPR_EMPTY_IN_STRUCT_ERR, errmsg);
	  return newErrorRes(r, i);
  } else {
	  return newIntRes(r, i);
  }

}
Res * smsi_msiAdmReadRulesFromFileIntoStruct(Node **paramsr, int n, Node *node, ruleExecInfo_t *rei, int reiSaveFlag, Env *env, rError_t *errmsg, Region *r)
{

  int i;
  RuleSet *ruleSet;

#ifndef DEBUG
  if ((i = isUserPrivileged(rei->rsComm)) != 0) {
	  generateAndAddErrMsg("error inserting rules into database", node, i, errmsg);
      return newErrorRes(r, i);
  }
#endif

/*  RE_TEST_MACRO ("Loopback on msiAdmReadRulesFromFileIntoStruct");*/


  if (paramsr[0]->text == NULL ||
      strlen(paramsr[0]->text) == 0 ) {
	  generateAndAddErrMsg("empty input struct", node, PARAOPR_EMPTY_IN_STRUCT_ERR, errmsg);
	  return newErrorRes(r, PARAOPR_EMPTY_IN_STRUCT_ERR);
  }
  Region *rsr = make_region(0, NULL);

  ruleSet = newRuleSet(rsr);

  Env *rsEnv = newEnv(newHashTable2(100, rsr), NULL, NULL, rsr);

  int errloc = 0;
  i = readRuleSetFromFile(paramsr[0]->text, ruleSet, rsEnv, &errloc, errmsg, rsr);
  /* deleteEnv(rsEnv, 3); */
  if (i != 0) {
	  region_free(rsr);
	  generateAndAddErrMsg("error reading rules from file.", node, i, errmsg);
	  return newErrorRes(r, i);
  }

  Hashtable *objectMap = newHashTable2(100, rsr);
  RuleSet *buf = memCpRuleSet(ruleSet, objectMap);
  if(buf == NULL) {
	  return newErrorRes(r, RE_OUT_OF_MEMORY);
  }

  paramsr[1] = newUninterpretedRes(r, RuleSet_MS_T, (void *) buf, NULL);

  region_free(rsr);
  return newIntRes(r, 0);
}

Res *smsi_msiAdmWriteRulesFromStructIntoFile(Node **paramsr, int n, Node *node, ruleExecInfo_t *rei, int reiSaveFlag, Env *env, rError_t *errmsg, Region *r) {
	int i;
	  FILE *file;
	  char fileName[MAX_NAME_LEN];
	  char *configDir;

	  char *inFileName = paramsr[0]->text;
	  if (inFileName[0] == '/' || inFileName[0] == '\\' ||
	      inFileName[1] == ':') {
	      snprintf (fileName,MAX_NAME_LEN, "%s",inFileName);
	  }
	  else {
	      configDir = getConfigDir ();
	      snprintf (fileName,MAX_NAME_LEN, "%s/reConfigs/%s.re", configDir,inFileName);
	  }


	  file = fopen(fileName, "w");
	  if (file == NULL) {
	    rodsLog(LOG_NOTICE,
		    "msiAdmWriteRulesFromStructToFile could not open rules file %s for writing\n",
		    fileName);
	    generateAndAddErrMsg("error opening file for writing.", node, FILE_OPEN_ERR, errmsg);
	    return newErrorRes(r, FILE_OPEN_ERR);
	  }

    RuleSet *ruleSet = (RuleSet *) RES_UNINTER_STRUCT(paramsr[1]);
	char buf[1024*16];
		for(i=0;i<ruleSet->len;i++) {
			ruleToString(buf, 1024*16, ruleSet->rules[i]);
			fprintf(file, "%s", buf);
		}
	  fclose (file);
	return newIntRes(r, 0);
}




int readRuleSetFromDB(char *ruleBaseName, char *versionStr, RuleSet *rs, ruleExecInfo_t *rei, rError_t *errmsg, Region *r);

Res * smsi_msiAdmRetrieveRulesFromDBIntoStruct(Node **paramsr, int n, Node *node, ruleExecInfo_t *rei, int reiSaveFlag, Env *env, rError_t *errmsg, Region *r)
{

  int i;
  RuleSet *ruleSet;
/*
#ifndef DEBUG
  if ((i = isUserPrivileged(rei->rsComm)) != 0) {
	  generateAndAddErrMsg("error reading rules from database", node, i, errmsg);
      return newIntRes(r, i);
  }
#endif
*/
  /* RE_TEST_MACRO ("Loopback on msiGetRulesFromDBIntoStruct"); */

  if (paramsr[0]->text == NULL ||
      strlen(paramsr[0]->text) == 0 ) {
	  generateAndAddErrMsg("empty input struct", node, PARAOPR_EMPTY_IN_STRUCT_ERR, errmsg);
	  return newErrorRes(r, PARAOPR_EMPTY_IN_STRUCT_ERR);
  }
  if (paramsr[1]->text == NULL ||
      strlen(paramsr[1]->text) == 0 ) {
	  generateAndAddErrMsg("empty input struct", node, PARAOPR_EMPTY_IN_STRUCT_ERR, errmsg);
	  return newErrorRes(r, PARAOPR_EMPTY_IN_STRUCT_ERR);
  }
  Region *rsr = make_region(0, NULL);

  ruleSet = newRuleSet(rsr);

  /* Env *rsEnv = newEnv(newHashTable2(100, rsr), NULL, NULL, rsr); */

  i = readRuleSetFromDB(paramsr[0]->text, paramsr[1]->text, ruleSet, rei, errmsg, rsr);
  /*deleteEnv(rsEnv, 3); */
  if (i != 0) {
	  region_free(rsr);
	  generateAndAddErrMsg("error retrieving rules from database.", node, i, errmsg);
	  return newErrorRes(r, i);
  }

  Hashtable *objectMap = newHashTable2(100, rsr);
  RuleSet *buf = memCpRuleSet(ruleSet, objectMap);
  if(buf == NULL) {
	  return newErrorRes(r, RE_OUT_OF_MEMORY);
  }

  paramsr[2] = newUninterpretedRes(r, RuleSet_MS_T, (void *) buf, NULL);

  region_free(rsr);
  return newIntRes(r, 0);
}


Res *smsi_getstdout(Node **paramsr, int n, Node *node, ruleExecInfo_t *rei, int reiSaveFlag, Env *env, rError_t *errmsg, Region *r) {
    Res *res = (Res *)lookupFromEnv(env, "ruleExecOut");
    if(res == NULL) {
    	generateAndAddErrMsg("ruleExecOut not set", node, RE_RUNTIME_ERROR, errmsg);
    	return newErrorRes(r, RE_RUNTIME_ERROR);
    }

    execCmdOut_t *out = (execCmdOut_t *)RES_UNINTER_STRUCT(res);
    int start = strlen((char *)out->stdoutBuf.buf);
    Res *ret = smsi_do(paramsr, 1, node, rei, reiSaveFlag, env, errmsg, r);
    /* int fin = strlen((char *)out->stdoutBuf.buf); */
    paramsr[1] = newStringRes(r, ((char *)out->stdoutBuf.buf + start));
    return ret;
}

Res *smsi_getstderr(Node **paramsr, int n, Node *node, ruleExecInfo_t *rei, int reiSaveFlag, Env *env, rError_t *errmsg, Region *r) {
    Res *res = (Res *)lookupFromEnv(env, "ruleExecOut");
    if(res == NULL) {
    	generateAndAddErrMsg("ruleExecOut not set", node, RE_RUNTIME_ERROR, errmsg);
    	return newErrorRes(r, RE_RUNTIME_ERROR);
    }

    execCmdOut_t *out = (execCmdOut_t *)RES_UNINTER_STRUCT(res);
    int start = strlen((char *)out->stderrBuf.buf);
    Res *ret = smsi_do(paramsr, 1, node, rei, reiSaveFlag, env, errmsg, r);
    paramsr[1] = newStringRes(r, ((char *)out->stderrBuf.buf + start));
    return ret;
}

Res *smsi_assignStr(Node **subtrees, int n, Node *node, ruleExecInfo_t *rei, int reiSaveFlag, Env *env, rError_t *errmsg, Region *r) {
    Res *val = evaluateExpression3((Node *)subtrees[1], 0, 1, rei, reiSaveFlag,  env, errmsg,r);
    if(getNodeType(val) == N_ERROR) {
        return val;
    }
    if(TYPE(val) == T_INT || TYPE(val) == T_DOUBLE || TYPE(val) == T_BOOL) {
    	CASCADE_N_ERROR(val = smsi_str(&val, 1, node, rei, reiSaveFlag, env, errmsg, r));
    }
    Res *ret = matchPattern(subtrees[0], val, env, rei, reiSaveFlag, errmsg, r);

    return ret;

}

extern int GlobalAllRuleExecFlag;
Res *smsi_applyAllRules(Node **subtrees, int n, Node *node, ruleExecInfo_t *rei, int reiSaveFlag, Env *env, rError_t *errmsg, Region *r)
{
  Res *res;
  Node *action;
  int reiSaveFlag2;
  int allRuleExecFlag;

  action = subtrees[0];
  reiSaveFlag2 = RES_INT_VAL(subtrees[1]);
  allRuleExecFlag = RES_INT_VAL(subtrees[2]);

  res = evaluateExpression3(action, allRuleExecFlag == 1 ? 2 : 1, 1, rei, reiSaveFlag2, env, errmsg, r);

  return res;

}

int
parseResForCollInp (Node *inpParam, collInp_t *collInpCache,
collInp_t **outCollInp, int outputToCache)
{
    *outCollInp = NULL;

    if (inpParam == NULL) {
        rodsLog (LOG_ERROR,
          "parseMspForCollInp: input inpParam is NULL");
        return (SYS_INTERNAL_NULL_INPUT_ERR);
    }

    if (TYPE(inpParam) == T_STRING) {
        /* str input */
        if (collInpCache == NULL) {
            collInpCache = (collInp_t *)malloc (sizeof (collInp_t));
        }
        memset (collInpCache, 0, sizeof (collInp_t));
        *outCollInp = collInpCache;
        if (strcmp (inpParam->text, "null") != 0) {
            rstrcpy(collInpCache->collName, (char*)inpParam->text, MAX_NAME_LEN);
        }
        return (0);
    } else if (TYPE(inpParam) == T_IRODS && strcmp(RES_IRODS_TYPE(inpParam), CollInp_MS_T) == 0) {
    	if (outputToCache == 1) {
    		collInp_t *tmpCollInp;
    		tmpCollInp = (collInp_t *) RES_UNINTER_STRUCT(inpParam);
            if (collInpCache == NULL) {
                collInpCache = (collInp_t *)malloc (sizeof (collInp_t));
            }
            *collInpCache = *tmpCollInp;
	    /* zero out the condition of the original because it has been
	     * moved */
            memset (&tmpCollInp->condInput, 0, sizeof (keyValPair_t));
            *outCollInp = collInpCache;
    	} else {
            *outCollInp = (collInp_t *) RES_UNINTER_STRUCT(inpParam);
    	}
    	return (0);
    } else {
    	char buf[ERR_MSG_LEN];
    	Hashtable *varTypes = newHashTable(10);
    	typeToString(inpParam->exprType, varTypes, buf, ERR_MSG_LEN);
    	deleteHashTable(varTypes, NULL);
        rodsLog (LOG_ERROR,
          "parseMspForCollInp: Unsupported input Param1 type %s",
          buf);
        return (USER_PARAM_TYPE_ERR);
    }
}

int rsOpenCollection (rsComm_t *rsComm, collInp_t *openCollInp);
int rsCloseCollection (rsComm_t *rsComm, int *handleInxInp);
int rsReadCollection (rsComm_t *rsComm, int *handleInxInp, collEnt_t **collEnt);

Res *smsiCollectionSpider(Node **subtrees, int n, Node *node, ruleExecInfo_t *rei, int reiSaveFlag, Env *env, rError_t *errmsg, Region *r)
{
	collInp_t collInpCache, *collInp;		/* input for rsOpenCollection */
	collEnt_t *collEnt;						/* input for rsReadCollection */
	int handleInx;							/* collection handler */
	dataObjInp_t *dataObjInp;				/* will contain pathnames for each object (one at a time) */

	/* Sanity test */
	if (rei == NULL || rei->rsComm == NULL) {
    	generateAndAddErrMsg("msiCollectionSpider: input rei or rsComm is NULL.", node, SYS_INTERNAL_NULL_INPUT_ERR, errmsg);
    	return newErrorRes(r, SYS_INTERNAL_NULL_INPUT_ERR);
	}

	/* Parse collection input */
	rei->status = parseResForCollInp (subtrees[1], &collInpCache, &collInp, 0);
	if (rei->status < 0) {
		char buf[ERR_MSG_LEN];
		snprintf(buf, ERR_MSG_LEN, "msiIsCollectionSpider: input collection error. status = %d", rei->status);
		generateAndAddErrMsg(buf, node, rei->status, errmsg);
		return newErrorRes(r, rei->status);
	}

	/* Check if "objects" input has proper form */
    if(getNodeType(subtrees[0])!=TK_VAR) {
		char buf[ERR_MSG_LEN];
		snprintf(buf, ERR_MSG_LEN, "msiIsCollectionSpider: input objects error. status = %d", rei->status);
    	generateAndAddErrMsg(buf, node, rei->status, errmsg);
		return newErrorRes(r, rei->status);
    }
    char* varname = subtrees[0]->text;

    /* Allocate memory for dataObjInp. Needs to be persistent since will be freed later along with other msParams */
    dataObjInp = (dataObjInp_t *)malloc(sizeof(dataObjInp_t));

	/* Open collection in recursive mode */
	collInp->flags = RECUR_QUERY_FG;
	handleInx = rsOpenCollection (rei->rsComm, collInp);
	if (handleInx < 0)
	{
		char buf[ERR_MSG_LEN];
		snprintf(buf, ERR_MSG_LEN, "msiCollectionSpider: rsOpenCollection of %s error. status = %d", collInp->collName, handleInx);
    	generateAndAddErrMsg(buf, node, handleInx, errmsg);
		return newErrorRes(r, handleInx);
	}

	GC_BEGIN
	/* save the old value of variable with name varname in the current env only */
	Res *oldVal = (Res *) lookupFromHashTable(env->current, varname);

    /* Read our collection one object at a time */
	while ((rei->status = rsReadCollection (rei->rsComm, &handleInx, &collEnt)) >= 0)
	{
		GC_ON(env);
		/* Skip collection entries */
		if (collEnt != NULL) {
			if(collEnt->objType == DATA_OBJ_T)
			{
				/* Write our current object's path in dataObjInp, where the inOutStruct in 'objects' points to */

				memset(dataObjInp, 0, sizeof(dataObjInp_t));
				snprintf(dataObjInp->objPath, MAX_NAME_LEN, "%s/%s", collEnt->collName, collEnt->dataName);

				/* Free collEnt only. Content will be freed by rsCloseCollection() */
				free(collEnt);

				/* Set var with name varname in the current environment */
				updateInEnv(env, varname, newUninterpretedRes(GC_REGION, DataObjInp_MS_T, (void *) dataObjInp, NULL));

				/* Run actionStr on our object */
				Res *ret = evaluateActions(subtrees[2], subtrees[3], 0, rei, reiSaveFlag, env, errmsg, GC_REGION);
				if (TYPE(ret) == T_ERROR)
				{
					/* If an error occurs, log incident but keep going */
					char buf[ERR_MSG_LEN];
					snprintf(buf, ERR_MSG_LEN, "msiCollectionSpider: execMyRule error. status = %d", RES_ERR_CODE(ret));
					generateAndAddErrMsg(buf, node, RES_ERR_CODE(ret), errmsg);
				}
				else if (TYPE(ret) == T_BREAK) {
					break;
				}

			} else {
				/* Free collEnt only. Content will be freed by rsCloseCollection() */
				free(collEnt);
			}
		}

	}

	if(oldVal == NULL) {
		deleteFromHashTable(env->current, varname);
	} else {
		updateInEnv(env, varname, oldVal);
	}
	cpEnv2(env, GC_REGION, r);
	GC_END

	free(dataObjInp);

	/* Close collection */
	rei->status = rsCloseCollection (rei->rsComm, &handleInx);

	/* Return operation status */
	if(rei->status < 0) {
		return newErrorRes(r, rei->status);
	} else {
		return newIntRes(r, rei->status);
	}

}


/* utilities */
int fileConcatenate(char *file1, char *file2, char *file3) {
	char buf[1024];
	FILE *f1 = fopen(file1, "r");
	if(f1 == NULL) {
		return USER_FILE_DOES_NOT_EXIST;
	}
	FILE *f2;
	if(file2 == NULL) {
		f2 = NULL;
	} else {
		f2 = fopen(file2, "r");
		if(f2 == NULL) {
			fclose(f1);
			return USER_FILE_DOES_NOT_EXIST;
		}
	}
	FILE *f3 = fopen(file3, "w");

	size_t len;
	int error = 0;
	while(!feof(f1) && ferror(f1) == 0) {
		len = fread(buf, 1, 1024, f1);
		fwrite(buf, 1, len, f3);
	}
	error = ferror(f1);
	if(error==0 && f2!=NULL) {
		while(!feof(f2) && ferror(f2) == 0) {
			len = fread(buf, 1, 1024, f2);
			fwrite(buf, 1, len, f3);
		}
		error = ferror(f2);
	}

	fclose(f1);
	if(f2!=NULL) {
		fclose(f2);
	}
	fclose(f3);
	return error;
}

Res* eval(char *expr, Env *env, ruleExecInfo_t *rei, int saveREI, rError_t *errmsg, Region *r) {
    Res *res = parseAndComputeExpression(expr, env, rei, saveREI, errmsg, r);
    return res;
}

/*FunctionDesc *getFuncDescFromChain(int n, FunctionDesc *fDesc) {
            ExprType *fTypeCopy = fDesc->type;

            while((T_FUNC_VARARG(fTypeCopy) == ONCE && n != T_FUNC_ARITY(fTypeCopy))
                    ||(T_FUNC_VARARG(fTypeCopy) == STAR && n < T_FUNC_ARITY(fTypeCopy) - 1)
                    ||(T_FUNC_VARARG(fTypeCopy) == PLUS && n < T_FUNC_ARITY(fTypeCopy))) {
                if(fDesc->next == NULL) {
                    return NULL;
                }
                fDesc = fDesc->next;
                fTypeCopy = fDesc->type;
            }
            return fDesc;
}

*/

Node *construct(char *fn, Node **args, int argc, Node *constype, Region *r) {
    Node *res = newRes(r);
    res->text = cpStringExt(fn, r);
    res->degree = argc;
    res->subtrees = (Node **)region_alloc(r, sizeof(Node *)*argc);
    memcpy(res->subtrees, args, sizeof(Node *)*argc);
    res->exprType = constype;
    return res;
}

Node *deconstruct(char *fn, Node **args, int argc, int proj, rError_t*errmsg, Region *r) {
    Node *res = args[0]->subtrees[proj];
    return res;
}

Res *smsi_segfault(Node **subtrees, int n, Node *node, ruleExecInfo_t *rei, int reiSaveFlag, Env *env, rError_t *errmsg, Region *r) {

	char *a = NULL;
	putchar(*a);
        return NULL;
}


void getSystemFunctions(Hashtable *ft, Region *r) {
    insertIntoHashTable(ft, "do", newFunctionFD("e ?->?", smsi_do, r));
    insertIntoHashTable(ft, "eval", newFunctionFD("string->?", smsi_eval, r));
    insertIntoHashTable(ft, "evalrule", newFunctionFD("string->?", smsi_evalrule, r));
    insertIntoHashTable(ft, "applyAllRules", newFunctionFD("e ? * f 0{integer string } => integer * f 1{integer string} => integer->?", smsi_applyAllRules, r));
    insertIntoHashTable(ft, "errorcodea", newFunctionFD("a ? * a ?->integer", smsi_errorcode, r));
    insertIntoHashTable(ft, "errorcode", newFunctionFD("e ?->integer", smsi_errorcode, r));
    insertIntoHashTable(ft, "errormsga", newFunctionFD("a ? * a ? * o string->integer", smsi_errormsg, r));
    insertIntoHashTable(ft, "errormsg", newFunctionFD("e ? * o string->integer", smsi_errormsg, r));
    insertIntoHashTable(ft, "getstdout", newFunctionFD("e ? * o string ->integer", smsi_getstdout, r));
    insertIntoHashTable(ft, "getstderr", newFunctionFD("e ? * o string ->integer", smsi_getstderr, r));
    insertIntoHashTable(ft, "let", newFunctionFD("e 0 * e f 0 * e 1->1", smsi_letExec, r));
    insertIntoHashTable(ft, "match", newFunctionFD("e 0 * e (0 * 1)*->1", smsi_matchExec, r));
    insertIntoHashTable(ft, "if2", newFunctionFD("e boolean * e 0 * e 0 * e ? * e ?->0", smsi_if2Exec, r));
    insertIntoHashTable(ft, "if", newFunctionFD("e boolean * a ? * a ? * a ? * a ?->?", smsi_ifExec, r));
    insertIntoHashTable(ft, "for", newFunctionFD("e ? * e boolean * e ? * a ? * a ?->?",smsi_forExec, r));
    insertIntoHashTable(ft, "while", newFunctionFD("e boolean * a ? * a ?->?",smsi_whileExec, r));
    insertIntoHashTable(ft, "foreach", newFunctionFD("e list 0 * a ? * a ?->?", smsi_forEachExec, r));
    insertIntoHashTable(ft, "foreach2", newFunctionFD("forall X, e X * e list X * a ? * a ?->?", smsi_forEach2Exec, r));
    insertIntoHashTable(ft, "break", newFunctionFD("->integer", smsi_break, r));
    insertIntoHashTable(ft, "succeed", newFunctionFD("->integer", smsi_succeed, r));
    insertIntoHashTable(ft, "fail", newFunctionFD("integer ?->integer", smsi_fail, r));
    insertIntoHashTable(ft, "assign", newFunctionFD("e 0 * e f 0->integer", smsi_assign, r));
    insertIntoHashTable(ft, "lmsg", newFunctionFD("string->integer", smsi_lmsg, r));
    insertIntoHashTable(ft, "listvars", newFunctionFD("->string", smsi_listvars, r));
    insertIntoHashTable(ft, "listcorerules", newFunctionFD("->list string", smsi_listcorerules, r));
    insertIntoHashTable(ft, "listapprules", newFunctionFD("->list string", smsi_listapprules, r));
    insertIntoHashTable(ft, "listextrules", newFunctionFD("->list string", smsi_listextrules, r));
    /*insertIntoHashTable(ft, "true", newFunctionFD("boolean", smsi_true, r));
    insertIntoHashTable(ft, "false", newFunctionFD("boolean", smsi_false, r));*/
    insertIntoHashTable(ft, "time", newFunctionFD("->time", smsi_time, r));
    insertIntoHashTable(ft, "timestr", newFunctionFD("time->string", smsi_timestr, r));
    insertIntoHashTable(ft, "str", newFunctionFD("?->string", smsi_str, r));
    insertIntoHashTable(ft, "datetime", newFunctionFD("string->time", smsi_datetime, r));
    insertIntoHashTable(ft, "timestrf", newFunctionFD("time * string->string", smsi_timestr, r));
    insertIntoHashTable(ft, "datetimef", newFunctionFD("string * string->time", smsi_datetime, r));
    insertIntoHashTable(ft, "double", newFunctionFD("f 0{string double time}->double", smsi_double, r));
    insertIntoHashTable(ft, "int", newFunctionFD("0{integer string double}->integer", smsi_int, r));
    insertIntoHashTable(ft, "bool", newFunctionFD("0{boolean integer string double}->boolean", smsi_bool, r));
    insertIntoHashTable(ft, "list", newFunctionFD("forall X, X*->list X", smsi_list, r));
    /*insertIntoHashTable(ft, "tuple",
            newFunctionDescChain(newConstructorDesc("-> <>", r),
            newFunctionDescChain(newConstructorDesc("A-> <A>", r),
            newFunctionDescChain(newConstructorDesc("A * B-> <A * B>", r),
            newFunctionDescChain(newConstructorDesc("A * B * C-> <A * B * C>", r),
            newFunctionDescChain(newConstructorDesc("A * B * C * D-> <A * B * C * D>", r),
            newFunctionDescChain(newConstructorDesc("A * B * C * D * E-> <A * B * C * D * E>", r),
            newFunctionDescChain(newConstructorDesc("A * B * C * D * E * F * G-> <A * B * C * D * E * F * G>", r),
            newFunctionDescChain(newConstructorDesc("A * B * C * D * E * F * G * H-> <A * B * C * D * E * F * G * H>", r),
            newFunctionDescChain(newConstructorDesc("A * B * C * D * E * F * G * H * I-> <A * B * C * D * E * F * G * H * I>", r),
            newConstructorDesc("A * B * C * D * E * F * G * H * I * J-> <A * B * C * D * E * F * G * H * I * J>", r)
            ))))))))));*/
    insertIntoHashTable(ft, "elem", newFunctionFD("forall X, list X * integer->X", smsi_elem, r));
    insertIntoHashTable(ft, "setelem", newFunctionFD("forall X, list X * integer * X->list X", smsi_setelem, r));
    insertIntoHashTable(ft, "hd", newFunctionFD("forall X, list X->X", smsi_hd, r));
    insertIntoHashTable(ft, "tl", newFunctionFD("forall X, list X->list X", smsi_tl, r));
    insertIntoHashTable(ft, "cons", newFunctionFD("forall X, X * list X->list X", smsi_cons, r));
    insertIntoHashTable(ft, "size", newFunctionFD("forall X, list X->integer", smsi_size, r));
    insertIntoHashTable(ft, "type", newFunctionFD("forall X, X->string",smsi_type, r));
    insertIntoHashTable(ft, "arity", newFunctionFD("string->integer",smsi_arity, r));
    insertIntoHashTable(ft, "+", newFunctionFD("forall X in {integer double}, f X * f X->X",smsi_add, r));
    insertIntoHashTable(ft, "++", newFunctionFD("f string * f string->string",smsi_concat, r));
    insertIntoHashTable(ft, "-", newFunctionFD("forall X in {integer double}, f X * f X->X",smsi_subtract, r));
    insertIntoHashTable(ft, "neg", newFunctionFD("forall X in {integer double}, X-> X", smsi_negate, r));
    insertIntoHashTable(ft, "*", newFunctionFD("forall X in {integer double}, f X * f X->X",smsi_multiply, r));
    insertIntoHashTable(ft, "/", newFunctionFD("forall X in {integer double}, f X * f X->?",smsi_divide, r));
    insertIntoHashTable(ft, "%", newFunctionFD("integer * integer->integer",smsi_modulo, r));
    insertIntoHashTable(ft, "^", newFunctionFD("f double * f double->double",smsi_power, r));
    insertIntoHashTable(ft, "^^", newFunctionFD("f double * f double->double",smsi_root, r));
    insertIntoHashTable(ft, "log", newFunctionFD("f double->double",smsi_log, r));
    insertIntoHashTable(ft, "exp", newFunctionFD("f double->double",smsi_exp, r));
    insertIntoHashTable(ft, "!", newFunctionFD("boolean->boolean",smsi_not, r));
    insertIntoHashTable(ft, "&&", newFunctionFD("boolean * boolean->boolean",smsi_and, r));
    insertIntoHashTable(ft, "||", newFunctionFD("boolean * boolean->boolean",smsi_or, r));
    insertIntoHashTable(ft, "%%", newFunctionFD("boolean * boolean->boolean",smsi_or, r));
    insertIntoHashTable(ft, "==", newFunctionFD("forall X in {integer double boolean string time}, f X * f X->boolean",smsi_eq, r));
    insertIntoHashTable(ft, "!=", newFunctionFD("forall X in {integer double boolean string time}, f X * f X->boolean",smsi_neq, r));
    insertIntoHashTable(ft, ">", newFunctionFD("forall X in {integer double string time}, f X * f X->boolean", smsi_gt, r));
    insertIntoHashTable(ft, "<", newFunctionFD("forall X in {integer double string time}, f X * f X->boolean", smsi_lt, r));
    insertIntoHashTable(ft, ">=", newFunctionFD("forall X in {integer double string time}, f X * f X->boolean", smsi_ge, r));
    insertIntoHashTable(ft, "<=", newFunctionFD("forall X in {integer double string time}, f X * f X->boolean", smsi_le, r));
    insertIntoHashTable(ft, "floor", newFunctionFD("f double->double", smsi_floor, r));
    insertIntoHashTable(ft, "ceiling", newFunctionFD("f double->double", smsi_ceiling, r));
    insertIntoHashTable(ft, "abs", newFunctionFD("f double->double", smsi_abs, r));
    insertIntoHashTable(ft, "max", newFunctionFD("f double+->double", smsi_max, r));
    insertIntoHashTable(ft, "min", newFunctionFD("f double+->double", smsi_min, r));
    insertIntoHashTable(ft, "average", newFunctionFD("f double+->double", smsi_average, r));
    insertIntoHashTable(ft, "like", newFunctionFD("string * string->boolean", smsi_like, r));
    insertIntoHashTable(ft, "not like", newFunctionFD("string * string->boolean", smsi_not_like, r));
    insertIntoHashTable(ft, "like regex", newFunctionFD("string * string->boolean", smsi_like_regex, r));
    insertIntoHashTable(ft, "not like regex", newFunctionFD("string * string->boolean", smsi_not_like_regex, r));
    insertIntoHashTable(ft, "delayExec", newFunctionFD("string * string * string->integer", smsi_delayExec, r));
    insertIntoHashTable(ft, "remoteExec", newFunctionFD("string * string * string * string->integer", smsi_remoteExec,r));
    insertIntoHashTable(ft, "writeLine", newFunctionFD("string * ?->integer", smsi_writeLine,r));
    insertIntoHashTable(ft, "writeString", newFunctionFD("string * ?->integer", smsi_writeString,r));
    insertIntoHashTable(ft, "triml", newFunctionFD("string * string->string", smsi_triml, r));
    insertIntoHashTable(ft, "trimr", newFunctionFD("string * string->string", smsi_trimr, r));
    insertIntoHashTable(ft, "strlen", newFunctionFD("string->integer", smsi_strlen, r));
    insertIntoHashTable(ft, "substr", newFunctionFD("string * integer * integer->string", smsi_substr, r));
    insertIntoHashTable(ft, "split", newFunctionFD("string * string -> list string", smsi_split, r));
    insertIntoHashTable(ft, "query", newFunctionFD("expression ? + -> `GenQueryInp_PI` * `GenQueryOut_PI`", smsi_query, r));
    insertIntoHashTable(ft, "unspeced", newFunctionFD("-> ?", smsi_undefined, r));
    insertIntoHashTable(ft, "msiAdmShowIRB", newFunctionFD("e ? ?->integer", smsi_msiAdmShowIRB, r));
    insertIntoHashTable(ft, "msiAdmShowCoreRE", newFunctionFD("e ? ?->integer", smsi_msiAdmShowCoreRE, r));
#ifdef DEBUG
    insertIntoHashTable(ft, "msiAdmAddAppRuleStruct", newFunctionFD("string->integer", smsi_msiAdmAddAppRuleStruct, r));
#else
    insertIntoHashTable(ft, "msiAdmAddAppRuleStruct", newFunctionFD("string * string * string->integer", smsi_msiAdmAddAppRuleStruct, r));
#endif
    insertIntoHashTable(ft, "msiAdmClearAppRuleStruct", newFunctionFD("->integer", smsi_msiAdmClearAppRuleStruct, r));
    insertIntoHashTable(ft, "msiAdmAppendToTopOfCoreRE", newFunctionFD("string->integer", smsi_msiAdmAppendToTopOfCoreRE, r));
    insertIntoHashTable(ft, "msiAdmChangeCoreRE", newFunctionFD("string->integer", smsi_msiAdmChangeCoreRE, r));
    insertIntoHashTable(ft, "msiAdmInsertRulesFromStructIntoDB", newFunctionFD("string * `RuleSet_PI` -> integer", smsi_msiAdmInsertRulesFromStructIntoDB, r));
    insertIntoHashTable(ft, "msiAdmReadRulesFromFileIntoStruct", newFunctionFD("string * d `RuleSet_PI` -> integer", smsi_msiAdmReadRulesFromFileIntoStruct, r));
    insertIntoHashTable(ft, "msiAdmWriteRulesFromStructIntoFile", newFunctionFD("string * `RuleSet_PI` -> integer", smsi_msiAdmWriteRulesFromStructIntoFile, r));
    insertIntoHashTable(ft, "msiAdmRetrieveRulesFromDBIntoStruct", newFunctionFD("string * string * d `RuleSet_PI` -> integer", smsi_msiAdmRetrieveRulesFromDBIntoStruct, r));
    insertIntoHashTable(ft, "collectionSpider", newFunctionFD("forall X in {string `CollInpNew_PI`}, expression ? * X * actions ? * actions ? -> integer", smsiCollectionSpider, r));
    insertIntoHashTable(ft, "rei->doi->dataSize", newFunctionFD("double", (SmsiFuncTypePtr) NULL, r));

#ifdef RE_BACKWARD_COMPATIBLE
    insertIntoHashTable(ft, "assignStr", newFunctionFD("e ? * e ?->integer", smsi_assignStr, r));
    insertIntoHashTable(ft, "ifExec", newFunctionFD("e boolean * a ? * a ? * a ? * a ?->?", smsi_ifExec, r));
    insertIntoHashTable(ft, "forExec", newFunctionFD("e ? * e boolean * a ? * a ? * a ?->?", smsi_forExec, r));
    insertIntoHashTable(ft, "whileExec", newFunctionFD("e boolean * a ? * a ?->?", smsi_whileExec, r));
    insertIntoHashTable(ft, "forEachExec", newFunctionFD("e list 0 * a ? * a ?->?", smsi_forEachExec, r));
    insertIntoHashTable(ft, "msiGetRulesFromDBIntoStruct", newFunctionFD("string * string * d `RuleSet_PI` -> integer", smsi_msiAdmRetrieveRulesFromDBIntoStruct, r));
#endif
    insertIntoHashTable(ft, "msiSegFault", newFunctionFD(" -> integer", smsi_segfault, r));


}<|MERGE_RESOLUTION|>--- conflicted
+++ resolved
@@ -213,37 +213,6 @@
 Res *smsi_split(Node **paramsr, int n, Node *node, ruleExecInfo_t *rei, int reiSaveFlag, Env *env, rError_t *errmsg, Region *r);
 
 Res *collType(Res *coll, Node *node, rError_t *errmsg, Region *r) {
-<<<<<<< HEAD
-    if(TYPE(coll) == T_STRING) { /* backward compatible mode only */
-        Res *paramsr[2];
-        paramsr[0] = coll;
-        paramsr[1] = newStringRes(r, ",");
-        return smsi_split(paramsr, 2, node, NULL, 0, NULL, errmsg, r);
-    } else if(TYPE(coll) != T_CONS &&
-              (TYPE(coll) != T_TUPLE || coll->degree != 2 ||
-              TYPE(coll->subtrees[0]) != T_IRODS || strcmp(coll->subtrees[0]->exprType->text, GenQueryInp_MS_T) != 0 ||
-              TYPE(coll->subtrees[1]) != T_IRODS || strcmp(coll->subtrees[1]->exprType->text, GenQueryOut_MS_T) != 0) &&
-              (TYPE(coll) != T_IRODS || (
-                  strcmp(coll->exprType->text, StrArray_MS_T) != 0 &&
-                  strcmp(coll->exprType->text, IntArray_MS_T) != 0 &&
-                  strcmp(coll->exprType->text, GenQueryOut_MS_T) != 0))) {
-        char errbuf[ERR_MSG_LEN];
-        snprintf(errbuf, ERR_MSG_LEN, "%s is not a collection type.", typeName_Res(coll));
-        generateAndAddErrMsg(errbuf, node, RE_DYNAMIC_TYPE_ERROR, errmsg);
-        return newErrorRes(r, RE_DYNAMIC_TYPE_ERROR);
-    } else {
-        return coll;
-    }
-}
-
-int
-msiCloseGenQuery(msParam_t* genQueryInpParam, msParam_t* genQueryOutParam, ruleExecInfo_t *rei);
-int
-msiGetContInxFromGenQueryOut(msParam_t* genQueryOutParam, msParam_t* contInxParam, ruleExecInfo_t *rei);
-int
-msiGetMoreRows(msParam_t* genQueryInpParam, msParam_t* genQueryOutParam, msParam_t *contInxParam, ruleExecInfo_t *rei);
-
-=======
 	if(TYPE(coll) != T_STRING &&
 			TYPE(coll) != T_CONS &&
 			(TYPE(coll) != T_TUPLE || coll->degree != 2 ||
@@ -277,112 +246,11 @@
 int msiCloseGenQuery(msParam_t* genQueryInpParam, msParam_t* genQueryOutParam, ruleExecInfo_t *rei);
 int msiGetMoreRows(msParam_t* genQueryInpParam, msParam_t* genQueryOutParam, msParam_t *contInxParam, ruleExecInfo_t *rei);
 Res *smsiCollectionSpider(Node **subtrees, int n, Node *node, ruleExecInfo_t *rei, int reiSaveFlag, Env *env, rError_t *errmsg, Region *r);
->>>>>>> 1e957218
 
 Res *smsi_forEach2Exec(Node **subtrees, int n, Node *node, ruleExecInfo_t *rei, int reiSaveFlag, Env *env, rError_t *errmsg, Region *r)
 {
     Res *res = newRes(r);
     char* varName = ((Node *)subtrees[0])->text;
-<<<<<<< HEAD
-    Res* coll = evaluateExpression3(subtrees[1], 0, 1, rei, reiSaveFlag, env, errmsg, r);
-    CASCADE_N_ERROR(coll = collType(coll, subtrees[1], errmsg, r));
-    res = newIntRes(r, 0);
-    if(TYPE(coll) == T_CONS && strcmp(coll->exprType->text, LIST) == 0) {
-        int i;
-        Res* elem;
-        for(i=0;i<coll->degree;i++) {
-            elem = coll->subtrees[i];
-            setVariableValue(varName, elem, rei, env, errmsg, r);
-            res = evaluateActions(subtrees[2], subtrees[3], 0, rei,reiSaveFlag, env,errmsg,r);
-            if(getNodeType(res) == N_ERROR) {
-                break;
-            } else
-                if(TYPE(res) == T_BREAK) {
-                    break;
-                } else
-                    if(TYPE(res) == T_SUCCESS) {
-                        break;
-                    }
-        }
-        if(getNodeType(res) != N_ERROR) {
-            res = newIntRes(r,0);
-        }
-       } else if (TYPE(coll) == T_TUPLE ) {
-           int i;
-           Res* elem;
-           int cont = 1;
-           msParam_t genQInpParam;
-           msParam_t genQOutParam;
-           msParam_t contInxParam;
-           GC_BEGIN
-           while(cont) {
-                   genQueryOut_t *genQueryOut = (genQueryOut_t*)RES_UNINTER_STRUCT(coll->subtrees[1]);
-                   cont = genQueryOut->continueInx > 0;
-                   int len = getCollectionSize(coll->subtrees[1]->exprType->text, RES_UNINTER_STRUCT(coll->subtrees[1]), r);
-                   for(i=0;i<len;i++) {
-                           GC_ON(env);
-                           elem = getValueFromCollection(coll->subtrees[1]->exprType->text, RES_UNINTER_STRUCT(coll->subtrees[1]), i, GC_REGION);
-                           setVariableValue(varName, elem, rei, env, errmsg, GC_REGION);
-                           res = evaluateActions((Node *)subtrees[2], (Node *)subtrees[3], 0, rei,reiSaveFlag,  env,errmsg,GC_REGION);
-                           clearKeyVal((keyValPair_t *)RES_UNINTER_STRUCT(elem));
-                           free(RES_UNINTER_STRUCT(elem));
-
-                           if(getNodeType(res) == N_ERROR) {
-                                   convertResToMsParam(&genQInpParam, coll->subtrees[0], errmsg);
-                                   convertResToMsParam(&genQOutParam, coll->subtrees[1], errmsg);
-                                   int status = msiCloseGenQuery(&genQInpParam, &genQOutParam, rei);
-                                   clearMsParam(&genQInpParam, 0);
-                                   clearMsParam(&genQOutParam, 0);
-                                   if(status < 0) {
-                                           generateAndAddErrMsg("msiCloseGenQuery error", node, status, errmsg);
-                                   }
-                                   cont = 0;
-                                   break;
-                           }
-                           if(TYPE(res) == T_BREAK) {
-                                   convertResToMsParam(&genQInpParam, coll->subtrees[0], errmsg);
-                                   convertResToMsParam(&genQOutParam, coll->subtrees[1], errmsg);
-                                   int status = msiCloseGenQuery(&genQInpParam, &genQOutParam, rei);
-                                   clearMsParam(&genQInpParam, 0);
-                                   clearMsParam(&genQOutParam, 0);
-                                   if(status < 0) {
-                                           generateAndAddErrMsg("msiCloseGenQuery error", node, status, errmsg);
-                                   }
-                                   cont = 0;
-                                   break;
-                           }
-                   }
-                   convertResToMsParam(&genQInpParam, coll->subtrees[0], errmsg);
-                   convertResToMsParam(&genQOutParam, coll->subtrees[1], errmsg);
-                   memset(&contInxParam, 0, sizeof(msParam_t));
-                   int status = msiGetMoreRows(&genQInpParam, &genQOutParam, &contInxParam, rei);
-                   clearMsParam(&contInxParam, 1);
-                   if(status < 0) {
-                           generateAndAddErrMsg("msiGetMoreRows error", node, status, errmsg);
-                           res = newErrorRes(GC_REGION, status);
-                           break;
-                   }
-           }
-           cpEnv(env, r);
-           res = cpRes(res, r);
-           GC_END
-           if(getNodeType(res) != N_ERROR) {
-                   res = newIntRes(r,0);
-           }
-
-    } else {
-        int i;
-        Res* elem;
-        int len = getCollectionSize(coll->exprType->text, RES_UNINTER_STRUCT(coll), r);
-        GC_BEGIN // JMC - backport 4829
-            for(i=0;i<len;i++) {
-                // =-=-=-=-=-=-=-
-                // JMC - backport 4829
-                GC_ON(env);
-                elem = getValueFromCollection(coll->exprType->text, RES_UNINTER_STRUCT(coll), i, GC_REGION);
-                setVariableValue(varName, elem, rei, env, errmsg, GC_REGION);
-                res = evaluateActions((Node *)subtrees[2], (Node *)subtrees[3], 0, rei,reiSaveFlag,  env,errmsg,GC_REGION);
-=======
 	Res* coll = evaluateExpression3(subtrees[1], 0, 1, rei, reiSaveFlag, env, errmsg, r);
 	CASCADE_N_ERROR(coll = collType(coll, subtrees[1], errmsg, r));
 	res = newIntRes(r, 0);
@@ -481,7 +349,6 @@
 				elem = getValueFromCollection(coll->exprType->text, RES_UNINTER_STRUCT(coll), i, GC_REGION);
 				setVariableValue(varName, elem, rei, env, errmsg, GC_REGION);
 				res = evaluateActions((Node *)subtrees[2], (Node *)subtrees[3], 0, rei,reiSaveFlag,  env,errmsg,GC_REGION);
->>>>>>> 1e957218
                 clearKeyVal((keyValPair_t *)RES_UNINTER_STRUCT(elem));
                 free(RES_UNINTER_STRUCT(elem));
 
