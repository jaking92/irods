--- conflicted
+++ resolved
@@ -1379,13 +1379,8 @@
         replNumCond = 0;
     }
 
-<<<<<<< HEAD
-    if((rescHier = getValByKey(condInput, DEST_RESC_HIER_STR_KW)) != NULL &&
-       (destRescHier = getValByKey(condInput, RESC_HIER_STR_KW)) != NULL) {
-=======
     if((destRescHier = getValByKey(condInput, DEST_RESC_HIER_STR_KW)) != NULL &&
        (rescHier = getValByKey(condInput, RESC_HIER_STR_KW)) != NULL) {
->>>>>>> 2a0ac9d3
         destHierCond = true;
     }
 
@@ -1416,11 +1411,7 @@
             queDataObjInfo (matchedDataObjInfo, tmpDataObjInfo, 1, 0);
         } else if( destHierCond &&
                   (strcmp(rescHier, tmpDataObjInfo->rescHier) == 0 ||
-<<<<<<< HEAD
-                   strcmp(destRescHier, tmpDataObjInfo->rescHier) == 0)) {
-=======
                    strcmp(destRescHier, tmpDataObjInfo->rescHier) == 0) ) {
->>>>>>> 2a0ac9d3
             if (prevDataObjInfo != NULL) {
                 prevDataObjInfo->next = tmpDataObjInfo->next;
             } else {
