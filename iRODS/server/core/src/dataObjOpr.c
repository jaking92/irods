--- conflicted
+++ resolved
@@ -1379,14 +1379,9 @@
         replNumCond = 0;
     }
 
-<<<<<<< HEAD
     destRescHier = getValByKey(condInput, DEST_RESC_HIER_STR_KW);
     rescHier = getValByKey(condInput, RESC_HIER_STR_KW);
     if(destRescHier != NULL && rescHier != NULL) {
-=======
-    if((destRescHier = getValByKey(condInput, DEST_RESC_HIER_STR_KW)) != NULL &&
-       (rescHier = getValByKey(condInput, RESC_HIER_STR_KW)) != NULL) {
->>>>>>> c2eb82c4
         destHierCond = true;
     }
 
@@ -1415,15 +1410,9 @@
                 *dataObjInfoHead = (*dataObjInfoHead)->next;
             }
             queDataObjInfo (matchedDataObjInfo, tmpDataObjInfo, 1, 0);
-<<<<<<< HEAD
         } else if(destHierCond &&
                   (strcmp(rescHier, tmpDataObjInfo->rescHier) == 0 ||
                    strcmp(destRescHier, tmpDataObjInfo->rescHier) == 0)) {
-=======
-        } else if( destHierCond &&
-                  (strcmp(rescHier, tmpDataObjInfo->rescHier) == 0 ||
-                   strcmp(destRescHier, tmpDataObjInfo->rescHier) == 0) ) {
->>>>>>> c2eb82c4
             if (prevDataObjInfo != NULL) {
                 prevDataObjInfo->next = tmpDataObjInfo->next;
             } else {
