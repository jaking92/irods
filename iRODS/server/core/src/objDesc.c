/* -*- mode: c++; fill-column: 132; c-basic-offset: 4; indent-tabs-mode: nil -*- */

/*** Copyright (c), The Regents of the University of California            ***
 *** For more information please refer to files in the COPYRIGHT directory ***/

/* objDesc.c - L1 type operation. Will call low level l1desc drivers
 */

#include "rodsDef.h"
#include "objDesc.h"
#include "dataObjOpr.h"
#include "rodsDef.h"
#include "rsGlobalExtern.h"
#include "fileChksum.h"
#include "modDataObjMeta.h"
#include "objMetaOpr.h"
#include "collection.h"
#include "resource.h"
#include "dataObjClose.h"
#include "rcGlobalExtern.h"
#include "reGlobalsExtern.h"
#include "reDefines.h"
#include "reSysDataObjOpr.h"
#include "genQuery.h"
#include "rodsClient.h"
#ifdef LOG_TRANSFERS
#include <sys/time.h>
#endif

// =-=-=-=-=-=-=-
// eirods_includes
#include "eirods_resource_backport.h"

int
initL1desc ()
{
    memset (L1desc, 0, sizeof (l1desc_t) * NUM_L1_DESC);
    return (0);
}

int
allocL1desc ()
{
    int i;

    for (i = 3; i < NUM_L1_DESC; i++) {
        if (L1desc[i].inuseFlag <= FD_FREE) {
            L1desc[i].inuseFlag = FD_INUSE;
            return (i);
        };
    }

    rodsLog (LOG_NOTICE,
             "allocL1desc: out of L1desc");

    return (SYS_OUT_OF_FILE_DESC);
}

int
isL1descInuse ()
{
    int i;

    for (i = 3; i < NUM_L1_DESC; i++) {
        if (L1desc[i].inuseFlag == FD_INUSE) {
            return 1;
        };
    }
    return 0;
}

int
initSpecCollDesc ()
{
    memset (SpecCollDesc, 0, sizeof (specCollDesc_t) * NUM_SPEC_COLL_DESC);
    return (0);
}

int
allocSpecCollDesc ()
{
    int i;

    for (i = 1; i < NUM_SPEC_COLL_DESC; i++) {
        if (SpecCollDesc[i].inuseFlag <= FD_FREE) {
            SpecCollDesc[i].inuseFlag = FD_INUSE;
            return (i);
        };
    }

    rodsLog (LOG_NOTICE,
             "allocSpecCollDesc: out of SpecCollDesc");

    return (SYS_OUT_OF_FILE_DESC);
}

int
freeSpecCollDesc (int specCollInx)
{
    if (specCollInx < 1 || specCollInx >= NUM_SPEC_COLL_DESC) {
        rodsLog (LOG_NOTICE,
                 "freeSpecCollDesc: specCollInx %d out of range", specCollInx);
        return (SYS_FILE_DESC_OUT_OF_RANGE);
    }

    if (SpecCollDesc[specCollInx].dataObjInfo != NULL) {
        freeDataObjInfo (SpecCollDesc[specCollInx].dataObjInfo);
    }

    memset (&SpecCollDesc[specCollInx], 0, sizeof (specCollDesc_t));

    return (0);
}

int
closeAllL1desc (rsComm_t *rsComm)
{
    int i;

    if (rsComm == NULL) {
        return 0;
    }
    for (i = 3; i < NUM_L1_DESC; i++) {
        if (L1desc[i].inuseFlag == FD_INUSE && 
            L1desc[i].l3descInx > 2) {
            l3Close (rsComm, i);
        }
    }
    return (0);
}

int
freeL1desc (int l1descInx)
{
    if (l1descInx < 3 || l1descInx >= NUM_L1_DESC) {
        rodsLog (LOG_NOTICE,
                 "freeL1desc: l1descInx %d out of range", l1descInx);
        return (SYS_FILE_DESC_OUT_OF_RANGE);
    }

    if (L1desc[l1descInx].dataObjInfo != NULL) {
        /* for remote zone type L1desc, rescInfo is not from local cache
         * but malloc'ed */ 
        if (L1desc[l1descInx].remoteZoneHost != NULL &&
            L1desc[l1descInx].dataObjInfo->rescInfo != NULL)
            free (L1desc[l1descInx].dataObjInfo->rescInfo);
#if 0   /* no longer need this with irsDataObjClose */
        /* will be freed in _rsDataObjReplS since it needs the new 
         * replNum and dataID */ 
        if (L1desc[l1descInx].oprType != REPLICATE_DEST)
            freeDataObjInfo (L1desc[l1descInx].dataObjInfo);
#endif
        if (L1desc[l1descInx].dataObjInfo != NULL)
            freeDataObjInfo (L1desc[l1descInx].dataObjInfo);
    }

    if (L1desc[l1descInx].otherDataObjInfo != NULL) {
        freeAllDataObjInfo (L1desc[l1descInx].otherDataObjInfo);
    }

    if (L1desc[l1descInx].replDataObjInfo != NULL) {
        freeDataObjInfo (L1desc[l1descInx].replDataObjInfo);
    }

    if (L1desc[l1descInx].dataObjInpReplFlag == 1 &&
        L1desc[l1descInx].dataObjInp != NULL) {
        clearDataObjInp (L1desc[l1descInx].dataObjInp);
        free (L1desc[l1descInx].dataObjInp);
    }
    memset (&L1desc[l1descInx], 0, sizeof (l1desc_t));

    return (0);
}

int
fillL1desc (int l1descInx, dataObjInp_t *dataObjInp,
            dataObjInfo_t *dataObjInfo, int replStatus, rodsLong_t dataSize)
{
    keyValPair_t *condInput;
    char *tmpPtr;

    condInput = &dataObjInp->condInput;

    if (dataObjInp != NULL) { 
        /* always repl the .dataObjInp */
        L1desc[l1descInx].dataObjInp = (dataObjInp_t*)malloc (sizeof (dataObjInp_t));
        replDataObjInp (dataObjInp, L1desc[l1descInx].dataObjInp);
        L1desc[l1descInx].dataObjInpReplFlag = 1;
    } else {
        /* XXXX this can be a problem in rsDataObjClose */
        L1desc[l1descInx].dataObjInp = NULL; 
    }
 
    L1desc[l1descInx].dataObjInfo = dataObjInfo;
    if (dataObjInp != NULL) {
        L1desc[l1descInx].oprType = dataObjInp->oprType;
    }
    L1desc[l1descInx].replStatus = replStatus;
    L1desc[l1descInx].dataSize = dataSize;
    if (condInput != NULL && condInput->len > 0) {
        if ((tmpPtr = getValByKey (condInput, REG_CHKSUM_KW)) != NULL) {
            L1desc[l1descInx].chksumFlag = REG_CHKSUM;
            rstrcpy (L1desc[l1descInx].chksum, tmpPtr, NAME_LEN);
        } else if ((tmpPtr = getValByKey (condInput, VERIFY_CHKSUM_KW)) != 
                   NULL) {
            L1desc[l1descInx].chksumFlag = VERIFY_CHKSUM;
            rstrcpy (L1desc[l1descInx].chksum, tmpPtr, NAME_LEN);
        }
    }
#ifdef LOG_TRANSFERS
    (void)gettimeofday(&L1desc[l1descInx].openStartTime,
                       (struct timezone *)0);
#endif
    return (0);
}

int
initDataObjInfoWithInp (dataObjInfo_t *dataObjInfo, dataObjInp_t *dataObjInp)
{
    char *rescName, *dataType, *filePath;
    keyValPair_t *condInput;

    condInput = &dataObjInp->condInput;

    memset (dataObjInfo, 0, sizeof (dataObjInfo_t));
    rstrcpy (dataObjInfo->objPath, dataObjInp->objPath, MAX_NAME_LEN);
    rescName = getValByKey (condInput, RESC_NAME_KW);
    if (rescName != NULL) {
        std::stringstream msg;
        msg << "qqq - Resource name: \"" << rescName << "\"";
        DEBUGMSG(msg.str());
        rstrcpy (dataObjInfo->rescName, rescName, LONG_NAME_LEN);
        rstrcpy (dataObjInfo->rescHier, rescName, MAX_NAME_LEN);
<<<<<<< HEAD
    } else {
        DEBUGMSG("qqq - No rescName Specified");
=======
>>>>>>> 2d7c6fd3
    }
    
    snprintf (dataObjInfo->dataMode, SHORT_STR_LEN, "%d", dataObjInp->createMode);

    dataType = getValByKey (condInput, DATA_TYPE_KW);
    if (dataType != NULL) {
        rstrcpy (dataObjInfo->dataType, dataType, NAME_LEN);
    } else {
        rstrcpy (dataObjInfo->dataType, "generic", NAME_LEN);
    }

    filePath = getValByKey (condInput, FILE_PATH_KW);
    if (filePath != NULL) {
        rstrcpy (dataObjInfo->filePath, filePath, MAX_NAME_LEN);
    }

    return (0);
}

/* getNumThreads - get the number of threads.
 * inpNumThr - 0 - server decide
 *             < 0 - NO_THREADING       
 *             > 0 - num of threads wanted
 */

int
getNumThreads (rsComm_t *rsComm, rodsLong_t dataSize, int inpNumThr, 
               keyValPair_t *condInput, char *destRescName, char *srcRescName)
{
    ruleExecInfo_t rei;
    dataObjInp_t doinp;
    int status;
    int numDestThr = -1;
    int numSrcThr = -1;
    rescGrpInfo_t *rescGrpInfo;

    if (inpNumThr == NO_THREADING)
        return 0;

    if (dataSize < 0)
        return 0;

    if (dataSize <= MIN_SZ_FOR_PARA_TRAN) {
        if (inpNumThr > 0) {
            inpNumThr = 1;
        } else {
            return 0;
        }
    }

    if (getValByKey (condInput, NO_PARA_OP_KW) != NULL) {
        /* client specify no para opr */
        return (1);
    }

#ifndef PARA_OPR
    return (1);
#endif

    memset (&doinp, 0, sizeof (doinp));
    doinp.numThreads = inpNumThr;

    doinp.dataSize = dataSize;

    initReiWithDataObjInp (&rei, rsComm, &doinp);

    if (destRescName != NULL) {
	    rescGrpInfo = new rescGrpInfo_t;
        rescGrpInfo->rescInfo = new rescInfo_t;
        //status = resolveAndQueResc (destRescName, NULL, &rescGrpInfo);
        
        // =-=-=-=-=-=-=-
        // get rescGrpInfo_t from resource name
        eirods::error err = eirods::get_resc_grp_info( destRescName, *rescGrpInfo );
        if ( err.ok() ) {
	        rei.rgi = rescGrpInfo;
            status = applyRule ("acSetNumThreads", NULL, &rei, NO_SAVE_REI);
//            delete rescGrpInfo;
	    
            if (status < 0) {
                rodsLog (LOG_ERROR,
                         "getNumThreads: acGetNumThreads error, status = %d",
                         status);
            } else {
                numDestThr = rei.status;
                if (numDestThr == 0) {
                    return 0;
                } else if (numDestThr == 1 && srcRescName == NULL && 
                      isLocalHost (rescGrpInfo->rescInfo->rescLoc)) {
                //            delete rescGrpInfo;
                        /* one thread and resouce on local host */
                        return 0;
                }
	        }
        }
    }

    if (srcRescName != NULL) {
	    if (numDestThr > 0 && strcmp (destRescName, srcRescName) == 0) 
	        return numDestThr;

	    rescGrpInfo = new rescGrpInfo_t;
        rescGrpInfo->rescInfo = new rescInfo_t;
        // =-=-=-=-=-=-=-
        // convert the resource into the rescGrpInfo_t
        eirods::error err = eirods::get_resc_grp_info( destRescName, *rescGrpInfo );

        //status = resolveAndQueResc (srcRescName, NULL, &rescGrpInfo);
        if ( err.ok() ) {
            rei.rgi = rescGrpInfo;
            status = applyRule ("acSetNumThreads", NULL, &rei, NO_SAVE_REI);
//	        delete rescGrpInfo;
            if (status < 0) {
                rodsLog (LOG_ERROR,
                         "getNumThreads: acGetNumThreads error, status = %d",
                         status);
            } else {
                numSrcThr = rei.status;
                if (numSrcThr == 0) return 0;
            }
	    }
    }

    if (numDestThr > 0) {
        if (getValByKey (condInput, RBUDP_TRANSFER_KW) != NULL) {
            return 1;
        } else {
            return numDestThr;
        }
    }
    if (numSrcThr > 0) {
        if (getValByKey (condInput, RBUDP_TRANSFER_KW) != NULL) {
            return 1;
        } else {
            return numSrcThr;
        }
    }
    /* should not be here. do one with no resource */
    rei.rgi = NULL;
    status = applyRule ("acSetNumThreads", NULL, &rei, NO_SAVE_REI);
    if (status < 0) {
        rodsLog (LOG_ERROR,
                 "getNumThreads: acGetNumThreads error, status = %d",
                 status);
        return 0;
    } else {
        if (rei.status > 0)
            return rei.status;
        else
            return 0;
    }
}

int
initDataOprInp (dataOprInp_t *dataOprInp, int l1descInx, int oprType)
{
    dataObjInfo_t *dataObjInfo;
    dataObjInp_t  *dataObjInp;
#ifdef RBUDP_TRANSFER
    char *tmpStr;
#endif


    dataObjInfo = L1desc[l1descInx].dataObjInfo;
    dataObjInp = L1desc[l1descInx].dataObjInp;

    memset (dataOprInp, 0, sizeof (dataOprInp_t));

    dataOprInp->oprType = oprType;
    dataOprInp->numThreads = dataObjInp->numThreads;
    dataOprInp->offset = dataObjInp->offset;
    if (oprType == PUT_OPR) {
        if (dataObjInp->dataSize > 0) 
            dataOprInp->dataSize = dataObjInp->dataSize;
        dataOprInp->destL3descInx = L1desc[l1descInx].l3descInx;
        if (L1desc[l1descInx].remoteZoneHost == NULL)
            dataOprInp->destRescTypeInx = dataObjInfo->rescInfo->rescTypeInx;
    } else if (oprType == GET_OPR) {
        if (dataObjInfo->dataSize > 0) {
            dataOprInp->dataSize = dataObjInfo->dataSize;
        } else {
            dataOprInp->dataSize = dataObjInp->dataSize;
        }
        dataOprInp->srcL3descInx = L1desc[l1descInx].l3descInx;
        if (L1desc[l1descInx].remoteZoneHost == NULL)
            dataOprInp->srcRescTypeInx = dataObjInfo->rescInfo->rescTypeInx;
    } else if (oprType == SAME_HOST_COPY_OPR) {
        int srcL1descInx = L1desc[l1descInx].srcL1descInx;
        int srcL3descInx = L1desc[srcL1descInx].l3descInx;
        dataOprInp->dataSize = L1desc[srcL1descInx].dataObjInfo->dataSize;
        dataOprInp->destL3descInx = L1desc[l1descInx].l3descInx;
        if (L1desc[l1descInx].remoteZoneHost == NULL)
            dataOprInp->destRescTypeInx = dataObjInfo->rescInfo->rescTypeInx;
        dataOprInp->srcL3descInx = srcL3descInx;
        dataOprInp->srcRescTypeInx = dataObjInfo->rescInfo->rescTypeInx;
    } else if (oprType == COPY_TO_REM_OPR) {
        int srcL1descInx = L1desc[l1descInx].srcL1descInx;
        int srcL3descInx = L1desc[srcL1descInx].l3descInx;
        dataOprInp->dataSize = L1desc[srcL1descInx].dataObjInfo->dataSize;
        dataOprInp->srcL3descInx = srcL3descInx;
        if (L1desc[srcL1descInx].remoteZoneHost == NULL) {
            dataOprInp->srcRescTypeInx = 
                L1desc[srcL1descInx].dataObjInfo->rescInfo->rescTypeInx;
        }
#if 0
        if (dataObjInfo->dataSize > 0) {
            dataOprInp->dataSize = dataObjInfo->dataSize;
        } else {
            dataOprInp->dataSize = dataObjInp->dataSize;
        }
        dataOprInp->srcL3descInx = L1desc[l1descInx].l3descInx;
        if (L1desc[l1descInx].remoteZoneHost == NULL)
            dataOprInp->srcRescTypeInx = dataObjInfo->rescInfo->rescTypeInx;
#endif
    }  else if (oprType == COPY_TO_LOCAL_OPR) {
        int srcL1descInx = L1desc[l1descInx].srcL1descInx;
        dataOprInp->dataSize = L1desc[srcL1descInx].dataObjInfo->dataSize;
        dataOprInp->destL3descInx = L1desc[l1descInx].l3descInx;
        if (L1desc[l1descInx].remoteZoneHost == NULL)
            dataOprInp->destRescTypeInx = dataObjInfo->rescInfo->rescTypeInx;
    }
#if 0
    if (oprType == PUT_OPR && dataObjInp->dataSize > 0) {
        dataOprInp->dataSize = dataObjInp->dataSize;
    } else if (dataObjInfo->dataSize > 0) { 
        dataOprInp->dataSize = dataObjInfo->dataSize;
    } else {
        dataOprInp->dataSize = dataObjInp->dataSize;
    }
    if (oprType == PUT_OPR || oprType == COPY_TO_LOCAL_OPR ||
        oprType == SAME_HOST_COPY_OPR) {
        dataOprInp->destL3descInx = L1desc[l1descInx].l3descInx;
        if (L1desc[l1descInx].remoteZoneHost == NULL)
            dataOprInp->destRescTypeInx = dataObjInfo->rescInfo->rescTypeInx;
    } else if (oprType == GET_OPR || COPY_TO_REM_OPR) {
        dataOprInp->srcL3descInx = L1desc[l1descInx].l3descInx;
        if (L1desc[l1descInx].remoteZoneHost == NULL)
            dataOprInp->srcRescTypeInx = dataObjInfo->rescInfo->rescTypeInx;
    }
#endif
    if (getValByKey (&dataObjInp->condInput, STREAMING_KW) != NULL) {
        addKeyVal (&dataOprInp->condInput, STREAMING_KW, "");
    }

    if (getValByKey (&dataObjInp->condInput, NO_PARA_OP_KW) != NULL) {
        addKeyVal (&dataOprInp->condInput, NO_PARA_OP_KW, "");
    }

#ifdef RBUDP_TRANSFER
    if (getValByKey (&dataObjInp->condInput, RBUDP_TRANSFER_KW) != NULL) {
        if (dataObjInfo->rescInfo != NULL) {
            /* only do unix fs */
            // JMC - legacy resource - int rescTypeInx = dataObjInfo->rescInfo->rescTypeInx;
            // JMC - legacy resource - if (RescTypeDef[rescTypeInx].driverType == UNIX_FILE_TYPE)
            std::string type;
            eirods::error err = eirods::get_resource_property< std::string >( dataObjInfo->rescInfo->rescName, "type", type );
            if( !err.ok() ) {
                eirods::log( PASS( false, -1, "initDataOprInp - failed.", err ) );
            } else {
                if( "unix file system" == type ) {
                    addKeyVal (&dataOprInp->condInput, RBUDP_TRANSFER_KW, "");
                }
            }
        }
    }

    if (getValByKey (&dataObjInp->condInput, VERY_VERBOSE_KW) != NULL) {
        addKeyVal (&dataOprInp->condInput, VERY_VERBOSE_KW, "");
    }

    if ((tmpStr = getValByKey (&dataObjInp->condInput, RBUDP_SEND_RATE_KW)) !=
        NULL) {
        addKeyVal (&dataOprInp->condInput, RBUDP_SEND_RATE_KW, tmpStr);
    }

    if ((tmpStr = getValByKey (&dataObjInp->condInput, RBUDP_PACK_SIZE_KW)) !=
        NULL) {
        addKeyVal (&dataOprInp->condInput, RBUDP_PACK_SIZE_KW, tmpStr);
    }
#endif


    return (0);
}

int
initDataObjInfoForRepl (
    rsComm_t *rsComm,
    dataObjInfo_t *destDataObjInfo, 
    dataObjInfo_t *srcDataObjInfo,
    rescInfo_t *destRescInfo, 
    char *destRescGroupName)
{
    memset (destDataObjInfo, 0, sizeof (dataObjInfo_t));
    *destDataObjInfo = *srcDataObjInfo;
    destDataObjInfo->filePath[0] = '\0';
    rstrcpy (destDataObjInfo->rescName, destRescInfo->rescName, NAME_LEN);
    // initialize the destination resource hierarchy to the root resource
    rstrcpy (destDataObjInfo->rescHier, destRescInfo->rescName, MAX_NAME_LEN);
    destDataObjInfo->replNum = destDataObjInfo->dataId = 0;
    destDataObjInfo->rescInfo = destRescInfo;
    if (destRescGroupName != NULL && strlen (destRescGroupName) > 0) {
        rstrcpy (destDataObjInfo->rescGroupName, destRescGroupName,
                 NAME_LEN);
    } else if (strlen (destDataObjInfo->rescGroupName) > 0) {
        /* need to verify whether destRescInfo belongs to 
         * destDataObjInfo->rescGroupName */
         rodsLog( LOG_NOTICE, "JMC - initDataObjInfoForRepl destDataObjInfo->rescGroupName > 0" );
        //if ( getRescInGrp( rsComm, destRescInfo->rescName, 
        //                  destDataObjInfo->rescGroupName, NULL ) < 0 ) {
        // 
            /* destResc is not in destRescGrp */
            destDataObjInfo->rescGroupName[0] = '\0';
        //}
    } // else

    return (0);
}

int 
convL3descInx (int l3descInx)
{
    if (l3descInx <= 2 || FileDesc[l3descInx].inuseFlag == 0 ||
        FileDesc[l3descInx].rodsServerHost == NULL) {
        return l3descInx;
    }

    if (FileDesc[l3descInx].rodsServerHost->localFlag == LOCAL_HOST) {
        return (l3descInx);
    } else {
        return (FileDesc[l3descInx].fd);
    }
}   

int
initCollHandle ()
{
    memset (CollHandle, 0, sizeof (collHandle_t) * NUM_COLL_HANDLE);
    return (0);
}

int
allocCollHandle ()
{
    int i;

    for (i = 0; i < NUM_COLL_HANDLE; i++) {
        if (CollHandle[i].inuseFlag <= FD_FREE) {
            CollHandle[i].inuseFlag = FD_INUSE;
            return (i);
        };
    }

    rodsLog (LOG_NOTICE,
             "allocCollHandle: out of CollHandle");

    return (SYS_OUT_OF_FILE_DESC);
}

int
freeCollHandle (int handleInx)
{
    if (handleInx < 0 || handleInx >= NUM_COLL_HANDLE) {
        rodsLog (LOG_NOTICE,
                 "freeCollHandle: handleInx %d out of range", handleInx);
        return (SYS_FILE_DESC_OUT_OF_RANGE);
    }

    /* don't free specColl. It is in cache */
#if 0
    clearCollHandle (&CollHandle[handleInx], 0);
#else
    clearCollHandle (&CollHandle[handleInx], 1);
#endif
    memset (&CollHandle[handleInx], 0, sizeof (collHandle_t));

    return (0);
}

int
rsInitQueryHandle (queryHandle_t *queryHandle, rsComm_t *rsComm)
{
    if (queryHandle == NULL || rsComm == NULL) {
        return (USER__NULL_INPUT_ERR);
    }

    queryHandle->conn = rsComm;
    queryHandle->connType = RS_COMM;
    queryHandle->querySpecColl = (funcPtr) rsQuerySpecColl;
    queryHandle->genQuery = (funcPtr) rsGenQuery;

    return (0);
}

int
allocAndSetL1descForZoneOpr (int remoteL1descInx, dataObjInp_t *dataObjInp,
                             rodsServerHost_t *remoteZoneHost, openStat_t *openStat)
{
    int l1descInx;            
    dataObjInfo_t *dataObjInfo;

    l1descInx = allocL1desc ();
    if (l1descInx < 0) return l1descInx;
    L1desc[l1descInx].remoteL1descInx = remoteL1descInx;
    L1desc[l1descInx].oprType = REMOTE_ZONE_OPR;
    L1desc[l1descInx].remoteZoneHost = remoteZoneHost;
#if 0
    L1desc[l1descInx].dataObjInp = dataObjInp;
#else
    /* always repl the .dataObjInp */
    L1desc[l1descInx].dataObjInp = (dataObjInp_t*)malloc (sizeof (dataObjInp_t));
    replDataObjInp (dataObjInp, L1desc[l1descInx].dataObjInp);
    L1desc[l1descInx].dataObjInpReplFlag = 1;
#endif
    dataObjInfo = L1desc[l1descInx].dataObjInfo =
        (dataObjInfo_t*)malloc (sizeof (dataObjInfo_t));
    bzero (dataObjInfo, sizeof (dataObjInfo_t));
    rstrcpy (dataObjInfo->objPath, dataObjInp->objPath, MAX_NAME_LEN);

    if (openStat != NULL) {
        dataObjInfo->dataSize = openStat->dataSize;
        rstrcpy (dataObjInfo->dataMode, openStat->dataMode, SHORT_STR_LEN);
        rstrcpy (dataObjInfo->dataType, openStat->dataType, NAME_LEN);
        L1desc[l1descInx].l3descInx = openStat->l3descInx;
        L1desc[l1descInx].replStatus = openStat->replStatus;
        dataObjInfo->rescInfo = (rescInfo_t*)malloc (sizeof (rescInfo_t));
        bzero (dataObjInfo->rescInfo, sizeof (rescInfo_t));
        dataObjInfo->rescInfo->rescTypeInx = openStat->rescTypeInx;
    }

    return l1descInx;
}
<|MERGE_RESOLUTION|>--- conflicted
+++ resolved
@@ -231,11 +231,6 @@
         DEBUGMSG(msg.str());
         rstrcpy (dataObjInfo->rescName, rescName, LONG_NAME_LEN);
         rstrcpy (dataObjInfo->rescHier, rescName, MAX_NAME_LEN);
-<<<<<<< HEAD
-    } else {
-        DEBUGMSG("qqq - No rescName Specified");
-=======
->>>>>>> 2d7c6fd3
     }
     
     snprintf (dataObjInfo->dataMode, SHORT_STR_LEN, "%d", dataObjInp->createMode);
