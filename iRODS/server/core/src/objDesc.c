/* -*- mode: c++; fill-column: 132; c-basic-offset: 4; indent-tabs-mode: nil -*- */

/*** Copyright (c), The Regents of the University of California            ***
 *** For more information please refer to files in the COPYRIGHT directory ***/

/* objDesc.c - L1 type operation. Will call low level l1desc drivers
 */

#include "rodsDef.h"
#include "objDesc.h"
#include "dataObjOpr.h"
#include "rodsDef.h"
#include "rsGlobalExtern.h"
#include "fileChksum.h"
#include "modDataObjMeta.h"
#include "objMetaOpr.h"
#include "collection.h"
#include "resource.h"
#include "dataObjClose.h"
#include "rcGlobalExtern.h"
#include "reGlobalsExtern.h"
#include "reDefines.h"
#include "reSysDataObjOpr.h"
#include "genQuery.h"
#include "rodsClient.h"
#ifdef LOG_TRANSFERS
#include <sys/time.h>
#endif

// =-=-=-=-=-=-=-
// eirods_includes
#include "eirods_resource_backport.h"

int
initL1desc ()
{
    memset (L1desc, 0, sizeof (l1desc_t) * NUM_L1_DESC);
    return (0);
}

int
allocL1desc ()
{
    int i;

    for (i = 3; i < NUM_L1_DESC; i++) {
        if (L1desc[i].inuseFlag <= FD_FREE) {
            L1desc[i].inuseFlag = FD_INUSE;
            return (i);
        };
    }

    rodsLog (LOG_NOTICE,
             "allocL1desc: out of L1desc");

    return (SYS_OUT_OF_FILE_DESC);
}

int
isL1descInuse ()
{
    int i;

    for (i = 3; i < NUM_L1_DESC; i++) {
        if (L1desc[i].inuseFlag == FD_INUSE) {
            return 1;
        };
    }
    return 0;
}

int
initSpecCollDesc ()
{
    memset (SpecCollDesc, 0, sizeof (specCollDesc_t) * NUM_SPEC_COLL_DESC);
    return (0);
}

int
allocSpecCollDesc ()
{
    int i;

    for (i = 1; i < NUM_SPEC_COLL_DESC; i++) {
        if (SpecCollDesc[i].inuseFlag <= FD_FREE) {
            SpecCollDesc[i].inuseFlag = FD_INUSE;
            return (i);
        };
    }

    rodsLog (LOG_NOTICE,
             "allocSpecCollDesc: out of SpecCollDesc");

    return (SYS_OUT_OF_FILE_DESC);
}

int
freeSpecCollDesc (int specCollInx)
{
    if (specCollInx < 1 || specCollInx >= NUM_SPEC_COLL_DESC) {
        rodsLog (LOG_NOTICE,
                 "freeSpecCollDesc: specCollInx %d out of range", specCollInx);
        return (SYS_FILE_DESC_OUT_OF_RANGE);
    }

    if (SpecCollDesc[specCollInx].dataObjInfo != NULL) {
        freeDataObjInfo (SpecCollDesc[specCollInx].dataObjInfo);
    }

    memset (&SpecCollDesc[specCollInx], 0, sizeof (specCollDesc_t));

    return (0);
}

int
closeAllL1desc (rsComm_t *rsComm)
{
    int i;

    if (rsComm == NULL) {
        return 0;
    }
    for (i = 3; i < NUM_L1_DESC; i++) {
        if (L1desc[i].inuseFlag == FD_INUSE && 
            L1desc[i].l3descInx > 2) {
            l3Close (rsComm, i);
        }
    }
    return (0);
}

int
freeL1desc (int l1descInx)
{
    if (l1descInx < 3 || l1descInx >= NUM_L1_DESC) {
        rodsLog (LOG_NOTICE,
                 "freeL1desc: l1descInx %d out of range", l1descInx);
        return (SYS_FILE_DESC_OUT_OF_RANGE);
    }

    if (L1desc[l1descInx].dataObjInfo != NULL) {
        /* for remote zone type L1desc, rescInfo is not from local cache
         * but malloc'ed */ 
        if (L1desc[l1descInx].remoteZoneHost != NULL &&
            L1desc[l1descInx].dataObjInfo->rescInfo != NULL)
            free (L1desc[l1descInx].dataObjInfo->rescInfo);
#if 0   /* no longer need this with irsDataObjClose */
        /* will be freed in _rsDataObjReplS since it needs the new 
         * replNum and dataID */ 
        if (L1desc[l1descInx].oprType != REPLICATE_DEST)
            freeDataObjInfo (L1desc[l1descInx].dataObjInfo);
#endif
        if (L1desc[l1descInx].dataObjInfo != NULL)
            freeDataObjInfo (L1desc[l1descInx].dataObjInfo);
    }

    if (L1desc[l1descInx].otherDataObjInfo != NULL) {
        freeAllDataObjInfo (L1desc[l1descInx].otherDataObjInfo);
    }

    if (L1desc[l1descInx].replDataObjInfo != NULL) {
        freeDataObjInfo (L1desc[l1descInx].replDataObjInfo);
    }

    if (L1desc[l1descInx].dataObjInpReplFlag == 1 &&
        L1desc[l1descInx].dataObjInp != NULL) {
        clearDataObjInp (L1desc[l1descInx].dataObjInp);
        free (L1desc[l1descInx].dataObjInp);
    }
    memset (&L1desc[l1descInx], 0, sizeof (l1desc_t));

    return (0);
}

int
fillL1desc (int l1descInx, dataObjInp_t *dataObjInp,
            dataObjInfo_t *dataObjInfo, int replStatus, rodsLong_t dataSize)
{
    keyValPair_t *condInput;
    char *tmpPtr;

    condInput = &dataObjInp->condInput;

    if (dataObjInp != NULL) { 
        /* always repl the .dataObjInp */
        L1desc[l1descInx].dataObjInp = (dataObjInp_t*)malloc (sizeof (dataObjInp_t));
        replDataObjInp (dataObjInp, L1desc[l1descInx].dataObjInp);
        L1desc[l1descInx].dataObjInpReplFlag = 1;
    } else {
        /* XXXX this can be a problem in rsDataObjClose */
        L1desc[l1descInx].dataObjInp = NULL; 
    }
 
    L1desc[l1descInx].dataObjInfo = dataObjInfo;
    if (dataObjInp != NULL) {
        L1desc[l1descInx].oprType = dataObjInp->oprType;
    }
    L1desc[l1descInx].replStatus = replStatus;
    L1desc[l1descInx].dataSize = dataSize;
    if (condInput != NULL && condInput->len > 0) {
        if ((tmpPtr = getValByKey (condInput, REG_CHKSUM_KW)) != NULL) {
            L1desc[l1descInx].chksumFlag = REG_CHKSUM;
            rstrcpy (L1desc[l1descInx].chksum, tmpPtr, NAME_LEN);
        } else if ((tmpPtr = getValByKey (condInput, VERIFY_CHKSUM_KW)) != 
                   NULL) {
            L1desc[l1descInx].chksumFlag = VERIFY_CHKSUM;
            rstrcpy (L1desc[l1descInx].chksum, tmpPtr, NAME_LEN);
        }
    }
#ifdef LOG_TRANSFERS
    (void)gettimeofday(&L1desc[l1descInx].openStartTime,
                       (struct timezone *)0);
#endif
    return (0);
}

int
initDataObjInfoWithInp (dataObjInfo_t *dataObjInfo, dataObjInp_t *dataObjInp)
{
    char *rescName, *dataType, *filePath;
    keyValPair_t *condInput;

    condInput = &dataObjInp->condInput;

    memset (dataObjInfo, 0, sizeof (dataObjInfo_t));
    rstrcpy (dataObjInfo->objPath, dataObjInp->objPath, MAX_NAME_LEN);
    rescName = getValByKey (condInput, RESC_NAME_KW);
    if (rescName != NULL) {
        std::stringstream msg;
        DEBUGMSG(msg.str());
        rstrcpy (dataObjInfo->rescName, rescName, LONG_NAME_LEN);
        rstrcpy (dataObjInfo->rescHier, rescName, MAX_NAME_LEN);
<<<<<<< HEAD
    }  
       
=======
    }
    
>>>>>>> 74f219fd
    snprintf (dataObjInfo->dataMode, SHORT_STR_LEN, "%d", dataObjInp->createMode);

    dataType = getValByKey (condInput, DATA_TYPE_KW);
    if (dataType != NULL) {
        rstrcpy (dataObjInfo->dataType, dataType, NAME_LEN);
    } else {
        rstrcpy (dataObjInfo->dataType, "generic", NAME_LEN);
    }

    filePath = getValByKey (condInput, FILE_PATH_KW);
    if (filePath != NULL) {
        rstrcpy (dataObjInfo->filePath, filePath, MAX_NAME_LEN);
    }

    return (0);
}

/* getNumThreads - get the number of threads.
 * inpNumThr - 0 - server decide
 *             < 0 - NO_THREADING       
 *             > 0 - num of threads wanted
 */

int
getNumThreads (rsComm_t *rsComm, rodsLong_t dataSize, int inpNumThr, 
               keyValPair_t *condInput, char *destRescName, char *srcRescName)
{
    ruleExecInfo_t rei;
    dataObjInp_t doinp;
    int status;
    int numDestThr = -1;
    int numSrcThr = -1;
    rescGrpInfo_t *rescGrpInfo;

    if (inpNumThr == NO_THREADING)
        return 0;

    if (dataSize < 0)
        return 0;

    if (dataSize <= MIN_SZ_FOR_PARA_TRAN) {
        if (inpNumThr > 0) {
            inpNumThr = 1;
        } else {
            return 0;
        }
    }

    if (getValByKey (condInput, NO_PARA_OP_KW) != NULL) {
        /* client specify no para opr */
        return (1);
    }

#ifndef PARA_OPR
    return (1);
#endif

    memset (&doinp, 0, sizeof (doinp));
    doinp.numThreads = inpNumThr;

    doinp.dataSize = dataSize;

    initReiWithDataObjInp (&rei, rsComm, &doinp);

    if (destRescName != NULL) {
	    rescGrpInfo = new rescGrpInfo_t;
        rescGrpInfo->rescInfo = new rescInfo_t;
        //status = resolveAndQueResc (destRescName, NULL, &rescGrpInfo);
        
        // =-=-=-=-=-=-=-
        // get rescGrpInfo_t from resource name
        eirods::error err = eirods::get_resc_grp_info( destRescName, *rescGrpInfo );
        if ( err.ok() ) {
	        rei.rgi = rescGrpInfo;
            status = applyRule ("acSetNumThreads", NULL, &rei, NO_SAVE_REI);
//            delete rescGrpInfo;
	    
            if (status < 0) {
                rodsLog (LOG_ERROR,
                         "getNumThreads: acGetNumThreads error, status = %d",
                         status);
            } else {
                numDestThr = rei.status;
                if (numDestThr == 0) {
                    return 0;
                } else if (numDestThr == 1 && srcRescName == NULL && 
                      isLocalHost (rescGrpInfo->rescInfo->rescLoc)) {
                //            delete rescGrpInfo;
                        /* one thread and resouce on local host */
                        return 0;
                }
	        }
        }
    }

    if (srcRescName != NULL) {
	    if (numDestThr > 0 && strcmp (destRescName, srcRescName) == 0) 
	        return numDestThr;

	    rescGrpInfo = new rescGrpInfo_t;
        rescGrpInfo->rescInfo = new rescInfo_t;
        // =-=-=-=-=-=-=-
        // convert the resource into the rescGrpInfo_t
        eirods::error err = eirods::get_resc_grp_info( destRescName, *rescGrpInfo );

        //status = resolveAndQueResc (srcRescName, NULL, &rescGrpInfo);
        if ( err.ok() ) {
            rei.rgi = rescGrpInfo;
            status = applyRule ("acSetNumThreads", NULL, &rei, NO_SAVE_REI);
//	        delete rescGrpInfo;
            if (status < 0) {
                rodsLog (LOG_ERROR,
                         "getNumThreads: acGetNumThreads error, status = %d",
                         status);
            } else {
                numSrcThr = rei.status;
                if (numSrcThr == 0) return 0;
            }
	    }
    }

    if (numDestThr > 0) {
        if (getValByKey (condInput, RBUDP_TRANSFER_KW) != NULL) {
            return 1;
        } else {
            return numDestThr;
        }
    }
    if (numSrcThr > 0) {
        if (getValByKey (condInput, RBUDP_TRANSFER_KW) != NULL) {
            return 1;
        } else {
            return numSrcThr;
        }
    }
    /* should not be here. do one with no resource */
    rei.rgi = NULL;
    status = applyRule ("acSetNumThreads", NULL, &rei, NO_SAVE_REI);
    if (status < 0) {
        rodsLog (LOG_ERROR,
                 "getNumThreads: acGetNumThreads error, status = %d",
                 status);
        return 0;
    } else {
        if (rei.status > 0)
            return rei.status;
        else
            return 0;
    }
}

int
initDataOprInp (dataOprInp_t *dataOprInp, int l1descInx, int oprType)
{
    dataObjInfo_t *dataObjInfo;
    dataObjInp_t  *dataObjInp;
#ifdef RBUDP_TRANSFER
    char *tmpStr;
#endif


    dataObjInfo = L1desc[l1descInx].dataObjInfo;
    dataObjInp = L1desc[l1descInx].dataObjInp;

    memset (dataOprInp, 0, sizeof (dataOprInp_t));

    dataOprInp->oprType = oprType;
    dataOprInp->numThreads = dataObjInp->numThreads;
    dataOprInp->offset = dataObjInp->offset;
    if (oprType == PUT_OPR) {
        if (dataObjInp->dataSize > 0) 
            dataOprInp->dataSize = dataObjInp->dataSize;
        dataOprInp->destL3descInx = L1desc[l1descInx].l3descInx;
        if (L1desc[l1descInx].remoteZoneHost == NULL)
            dataOprInp->destRescTypeInx = dataObjInfo->rescInfo->rescTypeInx;
    } else if (oprType == GET_OPR) {
        if (dataObjInfo->dataSize > 0) {
            dataOprInp->dataSize = dataObjInfo->dataSize;
        } else {
            dataOprInp->dataSize = dataObjInp->dataSize;
        }
        dataOprInp->srcL3descInx = L1desc[l1descInx].l3descInx;
        if (L1desc[l1descInx].remoteZoneHost == NULL)
            dataOprInp->srcRescTypeInx = dataObjInfo->rescInfo->rescTypeInx;
    } else if (oprType == SAME_HOST_COPY_OPR) {
        int srcL1descInx = L1desc[l1descInx].srcL1descInx;
        int srcL3descInx = L1desc[srcL1descInx].l3descInx;
        dataOprInp->dataSize = L1desc[srcL1descInx].dataObjInfo->dataSize;
        dataOprInp->destL3descInx = L1desc[l1descInx].l3descInx;
        if (L1desc[l1descInx].remoteZoneHost == NULL)
            dataOprInp->destRescTypeInx = dataObjInfo->rescInfo->rescTypeInx;
        dataOprInp->srcL3descInx = srcL3descInx;
        dataOprInp->srcRescTypeInx = dataObjInfo->rescInfo->rescTypeInx;
    } else if (oprType == COPY_TO_REM_OPR) {
        int srcL1descInx = L1desc[l1descInx].srcL1descInx;
        int srcL3descInx = L1desc[srcL1descInx].l3descInx;
        dataOprInp->dataSize = L1desc[srcL1descInx].dataObjInfo->dataSize;
        dataOprInp->srcL3descInx = srcL3descInx;
        if (L1desc[srcL1descInx].remoteZoneHost == NULL) {
            dataOprInp->srcRescTypeInx = 
                L1desc[srcL1descInx].dataObjInfo->rescInfo->rescTypeInx;
        }
#if 0
        if (dataObjInfo->dataSize > 0) {
            dataOprInp->dataSize = dataObjInfo->dataSize;
        } else {
            dataOprInp->dataSize = dataObjInp->dataSize;
        }
        dataOprInp->srcL3descInx = L1desc[l1descInx].l3descInx;
        if (L1desc[l1descInx].remoteZoneHost == NULL)
            dataOprInp->srcRescTypeInx = dataObjInfo->rescInfo->rescTypeInx;
#endif
    }  else if (oprType == COPY_TO_LOCAL_OPR) {
        int srcL1descInx = L1desc[l1descInx].srcL1descInx;
        dataOprInp->dataSize = L1desc[srcL1descInx].dataObjInfo->dataSize;
        dataOprInp->destL3descInx = L1desc[l1descInx].l3descInx;
        if (L1desc[l1descInx].remoteZoneHost == NULL)
            dataOprInp->destRescTypeInx = dataObjInfo->rescInfo->rescTypeInx;
    }
#if 0
    if (oprType == PUT_OPR && dataObjInp->dataSize > 0) {
        dataOprInp->dataSize = dataObjInp->dataSize;
    } else if (dataObjInfo->dataSize > 0) { 
        dataOprInp->dataSize = dataObjInfo->dataSize;
    } else {
        dataOprInp->dataSize = dataObjInp->dataSize;
    }
    if (oprType == PUT_OPR || oprType == COPY_TO_LOCAL_OPR ||
        oprType == SAME_HOST_COPY_OPR) {
        dataOprInp->destL3descInx = L1desc[l1descInx].l3descInx;
        if (L1desc[l1descInx].remoteZoneHost == NULL)
            dataOprInp->destRescTypeInx = dataObjInfo->rescInfo->rescTypeInx;
    } else if (oprType == GET_OPR || COPY_TO_REM_OPR) {
        dataOprInp->srcL3descInx = L1desc[l1descInx].l3descInx;
        if (L1desc[l1descInx].remoteZoneHost == NULL)
            dataOprInp->srcRescTypeInx = dataObjInfo->rescInfo->rescTypeInx;
    }
#endif
    if (getValByKey (&dataObjInp->condInput, STREAMING_KW) != NULL) {
        addKeyVal (&dataOprInp->condInput, STREAMING_KW, "");
    }

    if (getValByKey (&dataObjInp->condInput, NO_PARA_OP_KW) != NULL) {
        addKeyVal (&dataOprInp->condInput, NO_PARA_OP_KW, "");
    }

#ifdef RBUDP_TRANSFER
    if (getValByKey (&dataObjInp->condInput, RBUDP_TRANSFER_KW) != NULL) {
        if (dataObjInfo->rescInfo != NULL) {
            /* only do unix fs */
            // JMC - legacy resource - int rescTypeInx = dataObjInfo->rescInfo->rescTypeInx;
            // JMC - legacy resource - if (RescTypeDef[rescTypeInx].driverType == UNIX_FILE_TYPE)
            std::string type;
            eirods::error err = eirods::get_resource_property< std::string >( dataObjInfo->rescInfo->rescName, "type", type );
            if( !err.ok() ) {
                eirods::log( PASS( false, -1, "initDataOprInp - failed.", err ) );
            } else {
                if( "unix file system" == type ) {
                    addKeyVal (&dataOprInp->condInput, RBUDP_TRANSFER_KW, "");
                }
            }
        }
    }

    if (getValByKey (&dataObjInp->condInput, VERY_VERBOSE_KW) != NULL) {
        addKeyVal (&dataOprInp->condInput, VERY_VERBOSE_KW, "");
    }

    if ((tmpStr = getValByKey (&dataObjInp->condInput, RBUDP_SEND_RATE_KW)) !=
        NULL) {
        addKeyVal (&dataOprInp->condInput, RBUDP_SEND_RATE_KW, tmpStr);
    }

    if ((tmpStr = getValByKey (&dataObjInp->condInput, RBUDP_PACK_SIZE_KW)) !=
        NULL) {
        addKeyVal (&dataOprInp->condInput, RBUDP_PACK_SIZE_KW, tmpStr);
    }
#endif


    return (0);
}

int
initDataObjInfoForRepl (
    rsComm_t *rsComm,
    dataObjInfo_t *destDataObjInfo, 
    dataObjInfo_t *srcDataObjInfo,
    rescInfo_t *destRescInfo, 
    char *destRescGroupName)
{
    memset (destDataObjInfo, 0, sizeof (dataObjInfo_t));
    *destDataObjInfo = *srcDataObjInfo;
    destDataObjInfo->filePath[0] = '\0';
    rstrcpy (destDataObjInfo->rescName, destRescInfo->rescName, NAME_LEN);
    // initialize the destination resource hierarchy to the root resource
    rstrcpy (destDataObjInfo->rescHier, destRescInfo->rescName, MAX_NAME_LEN);
    destDataObjInfo->replNum = destDataObjInfo->dataId = 0;
    destDataObjInfo->rescInfo = destRescInfo;
    if (destRescGroupName != NULL && strlen (destRescGroupName) > 0) {
        rstrcpy (destDataObjInfo->rescGroupName, destRescGroupName,
                 NAME_LEN);
    } else if (strlen (destDataObjInfo->rescGroupName) > 0) {
        /* need to verify whether destRescInfo belongs to 
         * destDataObjInfo->rescGroupName */
         rodsLog( LOG_NOTICE, "JMC - initDataObjInfoForRepl destDataObjInfo->rescGroupName > 0" );
        //if ( getRescInGrp( rsComm, destRescInfo->rescName, 
        //                  destDataObjInfo->rescGroupName, NULL ) < 0 ) {
        // 
            /* destResc is not in destRescGrp */
            destDataObjInfo->rescGroupName[0] = '\0';
        //}
    } // else

    return (0);
}

int 
convL3descInx (int l3descInx)
{
    if (l3descInx <= 2 || FileDesc[l3descInx].inuseFlag == 0 ||
        FileDesc[l3descInx].rodsServerHost == NULL) {
        return l3descInx;
    }

    if (FileDesc[l3descInx].rodsServerHost->localFlag == LOCAL_HOST) {
        return (l3descInx);
    } else {
        return (FileDesc[l3descInx].fd);
    }
}   

int
initCollHandle ()
{
    memset (CollHandle, 0, sizeof (collHandle_t) * NUM_COLL_HANDLE);
    return (0);
}

int
allocCollHandle ()
{
    int i;

    for (i = 0; i < NUM_COLL_HANDLE; i++) {
        if (CollHandle[i].inuseFlag <= FD_FREE) {
            CollHandle[i].inuseFlag = FD_INUSE;
            return (i);
        };
    }

    rodsLog (LOG_NOTICE,
             "allocCollHandle: out of CollHandle");

    return (SYS_OUT_OF_FILE_DESC);
}

int
freeCollHandle (int handleInx)
{
    if (handleInx < 0 || handleInx >= NUM_COLL_HANDLE) {
        rodsLog (LOG_NOTICE,
                 "freeCollHandle: handleInx %d out of range", handleInx);
        return (SYS_FILE_DESC_OUT_OF_RANGE);
    }

    /* don't free specColl. It is in cache */
#if 0
    clearCollHandle (&CollHandle[handleInx], 0);
#else
    clearCollHandle (&CollHandle[handleInx], 1);
#endif
    memset (&CollHandle[handleInx], 0, sizeof (collHandle_t));

    return (0);
}

int
rsInitQueryHandle (queryHandle_t *queryHandle, rsComm_t *rsComm)
{
    if (queryHandle == NULL || rsComm == NULL) {
        return (USER__NULL_INPUT_ERR);
    }

    queryHandle->conn = rsComm;
    queryHandle->connType = RS_COMM;
    queryHandle->querySpecColl = (funcPtr) rsQuerySpecColl;
    queryHandle->genQuery = (funcPtr) rsGenQuery;

    return (0);
}

int
allocAndSetL1descForZoneOpr (int remoteL1descInx, dataObjInp_t *dataObjInp,
                             rodsServerHost_t *remoteZoneHost, openStat_t *openStat)
{
    int l1descInx;            
    dataObjInfo_t *dataObjInfo;

    l1descInx = allocL1desc ();
    if (l1descInx < 0) return l1descInx;
    L1desc[l1descInx].remoteL1descInx = remoteL1descInx;
    L1desc[l1descInx].oprType = REMOTE_ZONE_OPR;
    L1desc[l1descInx].remoteZoneHost = remoteZoneHost;
#if 0
    L1desc[l1descInx].dataObjInp = dataObjInp;
#else
    /* always repl the .dataObjInp */
    L1desc[l1descInx].dataObjInp = (dataObjInp_t*)malloc (sizeof (dataObjInp_t));
    replDataObjInp (dataObjInp, L1desc[l1descInx].dataObjInp);
    L1desc[l1descInx].dataObjInpReplFlag = 1;
#endif
    dataObjInfo = L1desc[l1descInx].dataObjInfo =
        (dataObjInfo_t*)malloc (sizeof (dataObjInfo_t));
    bzero (dataObjInfo, sizeof (dataObjInfo_t));
    rstrcpy (dataObjInfo->objPath, dataObjInp->objPath, MAX_NAME_LEN);

    if (openStat != NULL) {
        dataObjInfo->dataSize = openStat->dataSize;
        rstrcpy (dataObjInfo->dataMode, openStat->dataMode, SHORT_STR_LEN);
        rstrcpy (dataObjInfo->dataType, openStat->dataType, NAME_LEN);
        L1desc[l1descInx].l3descInx = openStat->l3descInx;
        L1desc[l1descInx].replStatus = openStat->replStatus;
        dataObjInfo->rescInfo = (rescInfo_t*)malloc (sizeof (rescInfo_t));
        bzero (dataObjInfo->rescInfo, sizeof (rescInfo_t));
        dataObjInfo->rescInfo->rescTypeInx = openStat->rescTypeInx;
    }

    return l1descInx;
}
<|MERGE_RESOLUTION|>--- conflicted
+++ resolved
@@ -230,13 +230,8 @@
         DEBUGMSG(msg.str());
         rstrcpy (dataObjInfo->rescName, rescName, LONG_NAME_LEN);
         rstrcpy (dataObjInfo->rescHier, rescName, MAX_NAME_LEN);
-<<<<<<< HEAD
     }  
-       
-=======
-    }
-    
->>>>>>> 74f219fd
+
     snprintf (dataObjInfo->dataMode, SHORT_STR_LEN, "%d", dataObjInp->createMode);
 
     dataType = getValByKey (condInput, DATA_TYPE_KW);
