--- conflicted
+++ resolved
@@ -63,7 +63,6 @@
     } // resolve
 
     // =-=-=-=-=-=-=-
-<<<<<<< HEAD
     // public - retrieve a resource given a vault path
     error resource_manager::validate_vault_path( 
         std::string _physical_path, 
@@ -151,8 +150,6 @@
     } // resolve
 
     // =-=-=-=-=-=-=-
-=======
->>>>>>> 9fcbd2fa
     // public - connect to the catalog and query for all the 
     //          attached resources and instantiate them
     error resource_manager::init_from_catalog( rsComm_t* _comm ) {
