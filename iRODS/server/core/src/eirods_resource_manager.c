--- conflicted
+++ resolved
@@ -96,35 +96,17 @@
                 // =-=-=-=-=-=-=-
                 // compare incoming value and stored value
                 // one may be a subset of the other so compare both ways
-<<<<<<< HEAD
-                if( !value.empty() &&
-                    ( _physical_path.find( value ) != std::string::npos || 
-                      value.find( _physical_path ) != std::string::npos ) ) {
-                    // =-=-=-=-=-=-=-
-                    // finally set our flag and cache the resource pointer
-                    found = true;
-                    _resc = itr->second;
-
-                    // =-=-=-=-=-=-=-
-                    // and... were done.
-                    break;
-=======
                 if( !value.empty() && (_physical_path.find( value ) != std::string::npos || 
                                        value.find( _physical_path ) != std::string::npos )) {
                     _resc = itr->second;
                     found = true;
->>>>>>> 537bea66
                 }
             } else {
                 std::stringstream msg;
                 msg << "resource_manager::resolve_from_physical_path - ";
                 msg << "failed to get vault parameter from resource";
                 msg << ret.code();
-<<<<<<< HEAD
                 eirods::log( PASS( false, -1, msg.str(), ret ) );
-=======
-                eirods::log(LOG_NOTICE, msg.str());
->>>>>>> 537bea66
             }
 
         } // for itr
