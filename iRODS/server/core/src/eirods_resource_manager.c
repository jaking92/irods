


// =-=-=-=-=-=-=-
// E-iRODS Includes
#include "eirods_resource_manager.h"
#include "eirods_log.h"
#include "getRescQuota.h"

// =-=-=-=-=-=-=-
// STL Includes
#include <iostream>

namespace eirods {

    // =-=-=-=-=-=-=-
    // public - Constructor
    resource_manager::resource_manager() {
    } // ctor
	
    // =-=-=-=-=-=-=-
    // public - Copy Constructor
    resource_manager::resource_manager( const resource_manager& _rhs ) {
    } // cctor
    
<<<<<<< HEAD
	// =-=-=-=-=-=-=-
	// public - Destructor
	resource_manager::~resource_manager(  ) {
	} // cctor
     
	// =-=-=-=-=-=-=-
	// resolve a resource from a first_class_object
	error resource_manager::resolve( const eirods::first_class_object& _object, resource_ptr& _resc ) {
        error res_err = resolve_from_property( "path", _object.physical_path(), _resc );
        if( !res_err.ok() ) {
            res_err = resolve_from_property( "type", "unix file system", _resc );
        }

        return res_err;
	
    } // resolve
=======
    // =-=-=-=-=-=-=-
    // public - Destructor
    resource_manager::~resource_manager(  ) {
    } // cctor
>>>>>>> 3c161990

    // =-=-=-=-=-=-=-
    // public - retrieve a resource given its key
    error resource_manager::resolve( std::string _key, resource_ptr& _value ) {
<<<<<<< HEAD
		// =-=-=-=-=-=-=-
		// quick check on the resource table
		if( resources_.empty() ) {
			return ERROR( false, -1, "resource_manager::resolve - empty resource table" );
		}
=======
	// =-=-=-=-=-=-=-
	// quick check on the resource table
	if( resources_.empty() ) {
	    return ERROR( false, -1, "resource_manager::resolve_from_path - empty resource table" );
	}
>>>>>>> 3c161990

	if( _key.empty() ) {
	    return ERROR( false, -1, "resource_manager::resolve - empty key" );
	}

        if( resources_.has_entry( _key ) ) {
<<<<<<< HEAD
		    _value = resources_[ _key ];
			return SUCCESS();	
		
        } else {
            std::stringstream msg;
			msg << "resource_manager::resolve - no resource found for name ["
			    << _key << "]";
			return ERROR( false, -1, msg.str() );
		
        }

	} // resolve

	// =-=-=-=-=-=-=-
	// public - retrieve a resource given a vault path
    error resource_manager::resolve_from_property( std::string _prop, std::string _value, resource_ptr& _resc ) {
=======
	    _value = resources_[ _key ];
	    return SUCCESS();	
	} else {
            std::stringstream msg;
	    msg << "resource_manager::resolve - no resource found for name ["
		<< _key << "]";
	    return ERROR( false, -1, msg.str() );
	}
    } // resolve

    // =-=-=-=-=-=-=-
    // public - retrieve a resource given a vault path
    error resource_manager::resolve_from_path( std::string _path, resource_ptr& _resc ) {
>>>>>>> 3c161990
        // =-=-=-=-=-=-=-
	// simple flag to state a resource matching the vault path is found 
	bool found = false;	
		
<<<<<<< HEAD
		// =-=-=-=-=-=-=-
		// quick check on the resource table
		if( resources_.empty() ) {
			return ERROR( false, -1, "resource_manager::resolve_from_property - empty resource table" );
		}
       
		// =-=-=-=-=-=-=-
		// quick check on the path that it has something in it
		if( _value.empty() ) {
			return ERROR( false, -1, "resource_manager::resolve_from_property - empty property" );
		}
=======
	// =-=-=-=-=-=-=-
	// quick check on the resource table
	if( resources_.empty() ) {
	    return ERROR( false, -1, "resource_manager::resolve_from_path - empty resource table" );
	}
		
	// =-=-=-=-=-=-=-
	// quick check on the path that it has something in it
	if( _path.empty() ) {
	    return ERROR( false, -1, "resource_manager::resolve_from_path - empty path" );
	}
>>>>>>> 3c161990

	// =-=-=-=-=-=-=-
	// iterate through the map and search for our path
        lookup_table< resource_ptr >::iterator itr = resources_.begin();
<<<<<<< HEAD
		for( ; itr != resources_.end(); ++itr ) {
			// =-=-=-=-=-=-=-
			// query resource for the property value
            std::string value;
			error ret = itr->second->get_property<std::string>( _prop, value );

			// =-=-=-=-=-=-=-
			// if we get a good parameter 
			if( ret.ok() ) {
			    // =-=-=-=-=-=-=-
			    // compare incoming value and stored value
                // one may be a subset of the other so compare both ways
                if( _value.find( value ) != std::string::npos || 
                    value.find( _value ) != std::string::npos ) {
			        // =-=-=-=-=-=-=-
			        // if we get a match, cache the resource pointer
					// in the given out variable
					found = true;
                    _resc = itr->second; 
					break;
				}
			} else {
				eirods::error err = PASS( false, -1, 
				    "resource_manager::resolve_from_property - failed to get vault parameter from resource", ret );
=======
	for( ; itr != resources_.end(); ++itr ) {
	    // =-=-=-=-=-=-=-
	    // query resource for the vault value
            std::string vault;
	    error ret = itr->second->get_property<std::string>( "path", vault );

	    // =-=-=-=-=-=-=-
	    // if we get a good parameter 
	    if( ret.ok() ) {
		// =-=-=-=-=-=-=-
		// compare path and vault
                if( vault.find_first_of( _path ) != std::string::npos ) {
		    // =-=-=-=-=-=-=-
		    // if we geta match, cache the resource pointer
		    // in the given out variable
		    found = true;
                    _resc = itr->second; 
		    break;
		}
	    } else {
		eirods::error err = PASS( false, -1, 
					  "resource_manager::resolve_from_path - failed to get vault parameter from resource", ret );
>>>>>>> 3c161990
                eirods::log( ret );
	    }

	} // for itr

        // =-=-=-=-=-=-=-
	// did we find a resource and is the ptr valid?
        if( found = true && _resc.get() ) {
<<<<<<< HEAD
		    return SUCCESS();
		} else {
            std::string msg( "resource_manager::resolve_from_property - failed to find resource for property [" );
            msg += _prop;
            msg += "] and value [";
			msg += _value; 
			msg += "]";
            return ERROR( false, -1, msg );
        }

	} // resolve_from_property
=======
	    return SUCCESS();
	} else {
            std::string msg( "resource_manager::resolve_from_path - failed to find resource for path [" );
	    msg += _path; 
	    msg += "]";
	    return ERROR( false, -1, msg );
        }

    } // resolve_from_path
 
    // =-=-=-=-=-=-=-
    // resolve a resource from a first_class_object
    error resource_manager::resolve( const eirods::first_class_object& _object, resource_ptr& _resc ) {
        return resolve_from_path( _object.physical_path(), _resc );
    } // resolve

>>>>>>> 3c161990

    // =-=-=-=-=-=-=-
    // public - connect to the catalog and query for all the 
    //          attached resources and instantiate them
    error resource_manager::init_from_catalog( rsComm_t* _comm ) {


        // =-=-=-=-=-=-=-
	// clear existing resource map and initialize
	resources_.clear();

        // =-=-=-=-=-=-=-
	// set up data structures for a gen query
	genQueryInp_t  genQueryInp;
	genQueryOut_t* genQueryOut = NULL;

        error proc_ret;

	memset (&genQueryInp, 0, sizeof (genQueryInp));

	addInxIval( &genQueryInp.selectInp, COL_R_RESC_ID,       1 );
	addInxIval( &genQueryInp.selectInp, COL_R_RESC_NAME,     1 );
	addInxIval( &genQueryInp.selectInp, COL_R_ZONE_NAME,     1 );
	addInxIval( &genQueryInp.selectInp, COL_R_TYPE_NAME,     1 );
	addInxIval( &genQueryInp.selectInp, COL_R_CLASS_NAME,    1 );
	addInxIval( &genQueryInp.selectInp, COL_R_LOC,           1 );
	addInxIval( &genQueryInp.selectInp, COL_R_VAULT_PATH,    1 );
	addInxIval( &genQueryInp.selectInp, COL_R_FREE_SPACE,    1 );
	addInxIval( &genQueryInp.selectInp, COL_R_RESC_INFO,     1 );
	addInxIval( &genQueryInp.selectInp, COL_R_RESC_COMMENT,  1 );
	addInxIval( &genQueryInp.selectInp, COL_R_CREATE_TIME,   1 );
	addInxIval( &genQueryInp.selectInp, COL_R_MODIFY_TIME,   1 );
	addInxIval( &genQueryInp.selectInp, COL_R_RESC_STATUS,   1 );
	addInxIval( &genQueryInp.selectInp, COL_R_RESC_CHILDREN, 1 );
	addInxIval( &genQueryInp.selectInp, COL_R_RESC_CONTEXT,  1 );

	genQueryInp.maxRows = MAX_SQL_ROWS;

        // =-=-=-=-=-=-=-
	// init continueInx to pass for first loop
	int continueInx = 1;	
        
	// =-=-=-=-=-=-=-
	// loop until continuation is not requested
	while( continueInx > 0 ) {
		
	    // =-=-=-=-=-=-=-
	    // perform the general query
	    int status = rsGenQuery( _comm, &genQueryInp, &genQueryOut );
			
	    // =-=-=-=-=-=-=-
	    // perform the general query
	    if( status < 0 ) {
		if( status != CAT_NO_ROWS_FOUND ) {
		    rodsLog( LOG_NOTICE,"initResc: rsGenQuery error, status = %d",
			     status );
		}
		clearGenQueryInp( &genQueryInp );
		return ERROR( false, status, "init_from_catalog - genqery failed." );
	    } // if
            
	    // =-=-=-=-=-=-=-
	    // given a series of rows, each being a resource, create a resource and add it to the table 
	    proc_ret = process_init_results( genQueryOut );

	    // =-=-=-=-=-=-=-
	    // if error is not valid, clear query and bail
	    if( !proc_ret.ok() ) {
		eirods::error log_err = PASS( false, -1, "init_from_catalog - process_init_results failed", proc_ret );
		eirods::log( log_err );
		freeGenQueryOut (&genQueryOut);
		break;
	    } else {
		if( genQueryOut != NULL ) {
		    continueInx = genQueryInp.continueInx = genQueryOut->continueInx;
		    freeGenQueryOut( &genQueryOut );
		} else {
		    continueInx = 0;
		}
	    } // else
	} // while

	clearGenQueryInp( &genQueryInp );

	// =-=-=-=-=-=-=-
	// pass along the error if we are in an error state
        if( !proc_ret.ok() ) {
	    return PASS( false, -1, "process_init_results failed.", proc_ret );
	} 

	// =-=-=-=-=-=-=-
	// win!
	return SUCCESS();

    } // init_from_catalog

    // =-=-=-=-=-=-=-
    // public - take results from genQuery, extract values and create resources
    error resource_manager::process_init_results( genQueryOut_t* _result ) {
        // =-=-=-=-=-=-=-
	// extract results from query
	if ( !_result ) {
	    return ERROR( false, -1, "resource ctor :: _result parameter is null" );
	}


        // =-=-=-=-=-=-=-
	// values to extract from query
	sqlResult_t *rescId       = 0, *rescName      = 0, *zoneName   = 0, *rescType   = 0, *rescClass = 0;
	sqlResult_t *rescLoc      = 0, *rescVaultPath = 0, *freeSpace  = 0, *rescInfo   = 0;
	sqlResult_t *rescComments = 0, *rescCreate    = 0, *rescModify = 0, *rescStatus = 0;
	sqlResult_t *rescChildren = 0, *rescContext   = 0;


        // =-=-=-=-=-=-=-
	// extract results from query
	if( ( rescId = getSqlResultByInx( _result, COL_R_RESC_ID ) ) == NULL ) {
            return ERROR( false, UNMATCHED_KEY_OR_INDEX,"resource ctor :: getSqlResultByInx for COL_R_RESC_ID failed" );
	}

	if( ( rescName = getSqlResultByInx( _result, COL_R_RESC_NAME ) ) == NULL ) {
            return ERROR( false, UNMATCHED_KEY_OR_INDEX, "resource ctor: getSqlResultByInx for COL_R_RESC_NAME failed" );
	}

	if( ( zoneName = getSqlResultByInx( _result, COL_R_ZONE_NAME ) ) == NULL ) {
            return ERROR( false, UNMATCHED_KEY_OR_INDEX, "resource ctor: getSqlResultByInx for COL_R_ZONE_NAME failed" );
	}
		
	if( ( rescType = getSqlResultByInx(_result, COL_R_TYPE_NAME ) ) == NULL ) {
            return ERROR( false, UNMATCHED_KEY_OR_INDEX, "resource ctor: getSqlResultByInx for COL_R_TYPE_NAME failed" );
	}

	if( ( rescClass = getSqlResultByInx( _result, COL_R_CLASS_NAME ) ) == NULL ) {
            return ERROR( false, UNMATCHED_KEY_OR_INDEX, "resource ctor: getSqlResultByInx for COL_R_CLASS_NAME failed" );
	}
		
	if( ( rescLoc = getSqlResultByInx( _result, COL_R_LOC ) ) == NULL ) {
            return ERROR( false, UNMATCHED_KEY_OR_INDEX, "resource ctor: getSqlResultByInx for COL_R_LOC failed" );
	}

	if( ( rescVaultPath = getSqlResultByInx( _result, COL_R_VAULT_PATH ) ) == NULL ) {
            return ERROR( false, UNMATCHED_KEY_OR_INDEX, "resource ctor: getSqlResultByInx for COL_R_VAULT_PATH failed" );
	}

	if( ( freeSpace = getSqlResultByInx( _result, COL_R_FREE_SPACE ) ) == NULL ) {
            return ERROR( false, UNMATCHED_KEY_OR_INDEX, "resource ctor: getSqlResultByInx for COL_R_FREE_SPACE failed" );
	}

	if( ( rescInfo = getSqlResultByInx( _result, COL_R_RESC_INFO ) ) == NULL ) {
            return ERROR( false, UNMATCHED_KEY_OR_INDEX, "resource ctor: getSqlResultByInx for COL_R_RESC_INFO failed" );
	}

	if( ( rescComments = getSqlResultByInx( _result, COL_R_RESC_COMMENT ) ) == NULL ) {
            return ERROR( false, UNMATCHED_KEY_OR_INDEX, "resource ctor: getSqlResultByInx for COL_R_RESC_COMMENT failed" );
	}

	if( ( rescCreate = getSqlResultByInx( _result, COL_R_CREATE_TIME ) ) == NULL) {
            return ERROR( false, UNMATCHED_KEY_OR_INDEX, "resource ctor: getSqlResultByInx for COL_R_CREATE_TIME failed" );
	}

	if( ( rescModify = getSqlResultByInx( _result, COL_R_MODIFY_TIME ) ) == NULL) {
            return ERROR( false, UNMATCHED_KEY_OR_INDEX, "resource ctor: getSqlResultByInx for COL_R_MODIFY_TIME failed" );
	}

	if( ( rescStatus = getSqlResultByInx( _result, COL_R_RESC_STATUS ) ) == NULL) {
            return ERROR( false, UNMATCHED_KEY_OR_INDEX, "resource ctor: getSqlResultByInx for COL_R_RESC_STATUS failed" );
	}

	if( ( rescChildren = getSqlResultByInx( _result, COL_R_RESC_CHILDREN ) ) == NULL) {
            return ERROR( false, UNMATCHED_KEY_OR_INDEX, "resource ctor: getSqlResultByInx for COL_R_RESC_CHILDREN failed" );
	}

	if( ( rescContext = getSqlResultByInx( _result, COL_R_RESC_CONTEXT ) ) == NULL) {
            return ERROR( false, UNMATCHED_KEY_OR_INDEX, "resource ctor: getSqlResultByInx for COL_R_RESC_CONTEXT failed" );
	}

        // =-=-=-=-=-=-=-
	// iterate through the rows, initialize a resource for each entry
	for( size_t i = 0; i < _result->rowCnt; ++i ) {

	    // =-=-=-=-=-=-=-
	    // extract row values
	    std::string tmpRescId        = &rescId->value[ rescId->len * i ];
	    std::string tmpRescLoc       = &rescLoc->value[ rescLoc->len * i ];
	    std::string tmpRescName      = &rescName->value[ rescName->len * i ];
	    std::string tmpZoneName      = &zoneName->value[ zoneName->len * i ];
	    std::string tmpRescType      = &rescType->value[ rescType->len * i ];
	    std::string tmpRescInfo      = &rescInfo->value[ rescInfo->len * i ];
	    std::string tmpFreeSpace     = &freeSpace->value[ freeSpace->len * i ];
	    std::string tmpRescClass     = &rescClass->value[ rescClass->len * i ];
	    std::string tmpRescCreate    = &rescCreate->value[ rescCreate->len * i ];
	    std::string tmpRescModify    = &rescModify->value[ rescModify->len * i ];
	    std::string tmpRescStatus    = &rescStatus->value[ rescStatus->len * i ];
	    std::string tmpRescComments  = &rescComments->value[ rescComments->len * i ];
	    std::string tmpRescVaultPath = &rescVaultPath->value[ rescVaultPath->len * i ];
	    std::string tmpRescChildren  = &rescChildren->value[ rescChildren->len * i ];
	    std::string tmpRescContext   = &rescContext->value[ rescContext->len * i ];

            // =-=-=-=-=-=-=-
	    // resolve the host name into a rods server host structure
	    rodsHostAddr_t addr;
	    rstrcpy( addr.hostAddr, const_cast<char*>( tmpRescLoc.c_str()  ), LONG_NAME_LEN );
	    rstrcpy( addr.zoneName, const_cast<char*>( tmpZoneName.c_str() ), NAME_LEN );
		
<<<<<<< HEAD
		    rodsServerHost_t* tmpRodsServerHost = 0;
			if( resolveHost( &addr, &tmpRodsServerHost ) < 0 ) {
				rodsLog( LOG_NOTICE, "procAndQueRescResult: resolveHost error for %s",addr.hostAddr );
			}

			// =-=-=-=-=-=-=-
			// create the resource and add properties for column values
			resource_ptr resc;
			error ret = load_resource_plugin( resc, tmpRescType, tmpRescContext );
		    if( !ret.ok() ) {
			    eirods::error err = PASS( false, -1, "Failed to load Resource Plugin", ret );	
                eirods::log( err );
                return err;
			}
        
			resc->set_property< boost::shared_ptr< rodsServerHost_t > >( 
			    "host", boost::shared_ptr< rodsServerHost_t >( tmpRodsServerHost ) );
=======
	    rodsServerHost_t* tmpRodsServerHost = 0;
	    if( resolveHost( &addr, &tmpRodsServerHost ) < 0 ) {
		rodsLog( LOG_NOTICE, "procAndQueRescResult: resolveHost error for %s",addr.hostAddr );
	    }

	    // =-=-=-=-=-=-=-
	    // create the resource and add properties for column values
	    resource_ptr resc;
	    error ret = load_resource_plugin( resc, tmpRescType, tmpRescContext );
	    if( !ret.ok() ) {
		return PASS( false, -1, "Failed to load Resource Plugin", ret );	
	    }

	    resc->set_property< boost::shared_ptr< rodsServerHost_t > >( 
		"host", boost::shared_ptr< rodsServerHost_t >( tmpRodsServerHost ) );
>>>>>>> 3c161990
            
	    resc->set_property<long>( "id", strtoll( tmpRescId.c_str(), 0, 0 ) );
	    resc->set_property<long>( "freespace", strtoll( tmpFreeSpace.c_str(), 0, 0 ) );
	    resc->set_property<long>( "quota", RESC_QUOTA_UNINIT );
			
	    resc->set_property<std::string>( "zone",     tmpZoneName );
	    resc->set_property<std::string>( "name",     tmpRescName );
	    resc->set_property<std::string>( "location", tmpRescLoc );
	    resc->set_property<std::string>( "type",     tmpRescType );
	    resc->set_property<std::string>( "class",    tmpRescClass );
	    resc->set_property<std::string>( "path",     tmpRescVaultPath );
	    resc->set_property<std::string>( "info",     tmpRescInfo );
	    resc->set_property<std::string>( "comments", tmpRescComments );
	    resc->set_property<std::string>( "create",   tmpRescCreate );
	    resc->set_property<std::string>( "modify",   tmpRescModify );
             
	    if( tmpRescStatus ==  std::string( RESC_DOWN ) ) {
		resc->set_property<int>( "status", INT_RESC_STATUS_DOWN );
	    } else {
		resc->set_property<int>( "status", INT_RESC_STATUS_UP );
	    }

	    // =-=-=-=-=-=-=-
	    // add new resource to the map
            resources_[ tmpRescName ] = resc;

	} // for i
		
	return SUCCESS();

    } // process_init_results


    // =-=-=-=-=-=-=-
    // public - given a type, load up a resource plugin
    error resource_manager::init_from_type( std::string   _type, 
                                            std::string   _key, 
                                            std::string   _ctx, 
                                            resource_ptr& _resc ) {
        // =-=-=-=-=-=-=-
        // create the resource and add properties for column values
        error ret = load_resource_plugin( _resc, _type, _ctx );
        if( !ret.ok() ) {
            return PASS( false, -1, "Failed to load Resource Plugin", ret );	
        }

        resources_[ _key ] = _resc;

        return SUCCESS();

    } // init_from_type

}; // namespace eirods


<|MERGE_RESOLUTION|>--- conflicted
+++ resolved
@@ -23,53 +23,20 @@
     resource_manager::resource_manager( const resource_manager& _rhs ) {
     } // cctor
     
-<<<<<<< HEAD
-	// =-=-=-=-=-=-=-
-	// public - Destructor
-	resource_manager::~resource_manager(  ) {
-	} // cctor
-     
-	// =-=-=-=-=-=-=-
-	// resolve a resource from a first_class_object
-	error resource_manager::resolve( const eirods::first_class_object& _object, resource_ptr& _resc ) {
-        error res_err = resolve_from_property( "path", _object.physical_path(), _resc );
-        if( !res_err.ok() ) {
-            res_err = resolve_from_property( "type", "unix file system", _resc );
-        }
-
-        return res_err;
-	
-    } // resolve
-=======
     // =-=-=-=-=-=-=-
     // public - Destructor
     resource_manager::~resource_manager(  ) {
     } // cctor
->>>>>>> 3c161990
 
     // =-=-=-=-=-=-=-
     // public - retrieve a resource given its key
     error resource_manager::resolve( std::string _key, resource_ptr& _value ) {
-<<<<<<< HEAD
-		// =-=-=-=-=-=-=-
-		// quick check on the resource table
-		if( resources_.empty() ) {
-			return ERROR( false, -1, "resource_manager::resolve - empty resource table" );
-		}
-=======
-	// =-=-=-=-=-=-=-
-	// quick check on the resource table
-	if( resources_.empty() ) {
-	    return ERROR( false, -1, "resource_manager::resolve_from_path - empty resource table" );
-	}
->>>>>>> 3c161990
-
-	if( _key.empty() ) {
-	    return ERROR( false, -1, "resource_manager::resolve - empty key" );
-	}
+
+        if( _key.empty() ) {
+            return ERROR( false, -1, "resource_manager::resolve - empty key" );
+        }
 
         if( resources_.has_entry( _key ) ) {
-<<<<<<< HEAD
 		    _value = resources_[ _key ];
 			return SUCCESS();	
 		
@@ -83,29 +50,14 @@
 
 	} // resolve
 
-	// =-=-=-=-=-=-=-
-	// public - retrieve a resource given a vault path
-    error resource_manager::resolve_from_property( std::string _prop, std::string _value, resource_ptr& _resc ) {
-=======
-	    _value = resources_[ _key ];
-	    return SUCCESS();	
-	} else {
-            std::stringstream msg;
-	    msg << "resource_manager::resolve - no resource found for name ["
-		<< _key << "]";
-	    return ERROR( false, -1, msg.str() );
-	}
-    } // resolve
-
     // =-=-=-=-=-=-=-
     // public - retrieve a resource given a vault path
     error resource_manager::resolve_from_path( std::string _path, resource_ptr& _resc ) {
->>>>>>> 3c161990
-        // =-=-=-=-=-=-=-
-	// simple flag to state a resource matching the vault path is found 
-	bool found = false;	
+
+        // =-=-=-=-=-=-=-
+	    // simple flag to state a resource matching the prop and value is found
+	    bool found = false;	
 		
-<<<<<<< HEAD
 		// =-=-=-=-=-=-=-
 		// quick check on the resource table
 		if( resources_.empty() ) {
@@ -117,24 +69,10 @@
 		if( _value.empty() ) {
 			return ERROR( false, -1, "resource_manager::resolve_from_property - empty property" );
 		}
-=======
-	// =-=-=-=-=-=-=-
-	// quick check on the resource table
-	if( resources_.empty() ) {
-	    return ERROR( false, -1, "resource_manager::resolve_from_path - empty resource table" );
-	}
-		
-	// =-=-=-=-=-=-=-
-	// quick check on the path that it has something in it
-	if( _path.empty() ) {
-	    return ERROR( false, -1, "resource_manager::resolve_from_path - empty path" );
-	}
->>>>>>> 3c161990
-
-	// =-=-=-=-=-=-=-
-	// iterate through the map and search for our path
+
+        // =-=-=-=-=-=-=-
+        // iterate through the map and search for our path
         lookup_table< resource_ptr >::iterator itr = resources_.begin();
-<<<<<<< HEAD
 		for( ; itr != resources_.end(); ++itr ) {
 			// =-=-=-=-=-=-=-
 			// query resource for the property value
@@ -159,39 +97,14 @@
 			} else {
 				eirods::error err = PASS( false, -1, 
 				    "resource_manager::resolve_from_property - failed to get vault parameter from resource", ret );
-=======
-	for( ; itr != resources_.end(); ++itr ) {
-	    // =-=-=-=-=-=-=-
-	    // query resource for the vault value
-            std::string vault;
-	    error ret = itr->second->get_property<std::string>( "path", vault );
-
-	    // =-=-=-=-=-=-=-
-	    // if we get a good parameter 
-	    if( ret.ok() ) {
-		// =-=-=-=-=-=-=-
-		// compare path and vault
-                if( vault.find_first_of( _path ) != std::string::npos ) {
-		    // =-=-=-=-=-=-=-
-		    // if we geta match, cache the resource pointer
-		    // in the given out variable
-		    found = true;
-                    _resc = itr->second; 
-		    break;
-		}
-	    } else {
-		eirods::error err = PASS( false, -1, 
-					  "resource_manager::resolve_from_path - failed to get vault parameter from resource", ret );
->>>>>>> 3c161990
-                eirods::log( ret );
-	    }
-
-	} // for itr
-
-        // =-=-=-=-=-=-=-
-	// did we find a resource and is the ptr valid?
+
+            }
+
+        } // for itr
+
+        // =-=-=-=-=-=-=-
+	    // did we find a resource and is the ptr valid?
         if( found = true && _resc.get() ) {
-<<<<<<< HEAD
 		    return SUCCESS();
 		} else {
             std::string msg( "resource_manager::resolve_from_property - failed to find resource for property [" );
@@ -203,117 +116,107 @@
         }
 
 	} // resolve_from_property
-=======
-	    return SUCCESS();
-	} else {
-            std::string msg( "resource_manager::resolve_from_path - failed to find resource for path [" );
-	    msg += _path; 
-	    msg += "]";
-	    return ERROR( false, -1, msg );
-        }
-
-    } // resolve_from_path
  
     // =-=-=-=-=-=-=-
     // resolve a resource from a first_class_object
-    error resource_manager::resolve( const eirods::first_class_object& _object, resource_ptr& _resc ) {
+    error resource_manager::resolve( const eirods::first_class_object& _object, 
+                                     resource_ptr&                     _resc ) {
         return resolve_from_path( _object.physical_path(), _resc );
+    
     } // resolve
-
->>>>>>> 3c161990
 
     // =-=-=-=-=-=-=-
     // public - connect to the catalog and query for all the 
     //          attached resources and instantiate them
     error resource_manager::init_from_catalog( rsComm_t* _comm ) {
-
-
-        // =-=-=-=-=-=-=-
-	// clear existing resource map and initialize
-	resources_.clear();
-
-        // =-=-=-=-=-=-=-
-	// set up data structures for a gen query
-	genQueryInp_t  genQueryInp;
-	genQueryOut_t* genQueryOut = NULL;
+        // =-=-=-=-=-=-=-
+        // clear existing resource map and initialize
+        resources_.clear();
+
+        // =-=-=-=-=-=-=-
+        // set up data structures for a gen query
+        genQueryInp_t  genQueryInp;
+        genQueryOut_t* genQueryOut = NULL;
 
         error proc_ret;
 
-	memset (&genQueryInp, 0, sizeof (genQueryInp));
-
-	addInxIval( &genQueryInp.selectInp, COL_R_RESC_ID,       1 );
-	addInxIval( &genQueryInp.selectInp, COL_R_RESC_NAME,     1 );
-	addInxIval( &genQueryInp.selectInp, COL_R_ZONE_NAME,     1 );
-	addInxIval( &genQueryInp.selectInp, COL_R_TYPE_NAME,     1 );
-	addInxIval( &genQueryInp.selectInp, COL_R_CLASS_NAME,    1 );
-	addInxIval( &genQueryInp.selectInp, COL_R_LOC,           1 );
-	addInxIval( &genQueryInp.selectInp, COL_R_VAULT_PATH,    1 );
-	addInxIval( &genQueryInp.selectInp, COL_R_FREE_SPACE,    1 );
-	addInxIval( &genQueryInp.selectInp, COL_R_RESC_INFO,     1 );
-	addInxIval( &genQueryInp.selectInp, COL_R_RESC_COMMENT,  1 );
-	addInxIval( &genQueryInp.selectInp, COL_R_CREATE_TIME,   1 );
-	addInxIval( &genQueryInp.selectInp, COL_R_MODIFY_TIME,   1 );
-	addInxIval( &genQueryInp.selectInp, COL_R_RESC_STATUS,   1 );
-	addInxIval( &genQueryInp.selectInp, COL_R_RESC_CHILDREN, 1 );
-	addInxIval( &genQueryInp.selectInp, COL_R_RESC_CONTEXT,  1 );
-
-	genQueryInp.maxRows = MAX_SQL_ROWS;
-
-        // =-=-=-=-=-=-=-
-	// init continueInx to pass for first loop
-	int continueInx = 1;	
-        
-	// =-=-=-=-=-=-=-
-	// loop until continuation is not requested
-	while( continueInx > 0 ) {
-		
-	    // =-=-=-=-=-=-=-
-	    // perform the general query
-	    int status = rsGenQuery( _comm, &genQueryInp, &genQueryOut );
-			
-	    // =-=-=-=-=-=-=-
-	    // perform the general query
-	    if( status < 0 ) {
-		if( status != CAT_NO_ROWS_FOUND ) {
-		    rodsLog( LOG_NOTICE,"initResc: rsGenQuery error, status = %d",
-			     status );
-		}
-		clearGenQueryInp( &genQueryInp );
-		return ERROR( false, status, "init_from_catalog - genqery failed." );
-	    } // if
+        memset (&genQueryInp, 0, sizeof (genQueryInp));
+
+        addInxIval( &genQueryInp.selectInp, COL_R_RESC_ID,       1 );
+        addInxIval( &genQueryInp.selectInp, COL_R_RESC_NAME,     1 );
+        addInxIval( &genQueryInp.selectInp, COL_R_ZONE_NAME,     1 );
+        addInxIval( &genQueryInp.selectInp, COL_R_TYPE_NAME,     1 );
+        addInxIval( &genQueryInp.selectInp, COL_R_CLASS_NAME,    1 );
+        addInxIval( &genQueryInp.selectInp, COL_R_LOC,           1 );
+        addInxIval( &genQueryInp.selectInp, COL_R_VAULT_PATH,    1 );
+        addInxIval( &genQueryInp.selectInp, COL_R_FREE_SPACE,    1 );
+        addInxIval( &genQueryInp.selectInp, COL_R_RESC_INFO,     1 );
+        addInxIval( &genQueryInp.selectInp, COL_R_RESC_COMMENT,  1 );
+        addInxIval( &genQueryInp.selectInp, COL_R_CREATE_TIME,   1 );
+        addInxIval( &genQueryInp.selectInp, COL_R_MODIFY_TIME,   1 );
+        addInxIval( &genQueryInp.selectInp, COL_R_RESC_STATUS,   1 );
+        addInxIval( &genQueryInp.selectInp, COL_R_RESC_CHILDREN, 1 );
+        addInxIval( &genQueryInp.selectInp, COL_R_RESC_CONTEXT,  1 );
+
+        genQueryInp.maxRows = MAX_SQL_ROWS;
+
+        // =-=-=-=-=-=-=-
+        // init continueInx to pass for first loop
+        int continueInx = 1;	
             
-	    // =-=-=-=-=-=-=-
-	    // given a series of rows, each being a resource, create a resource and add it to the table 
-	    proc_ret = process_init_results( genQueryOut );
-
-	    // =-=-=-=-=-=-=-
-	    // if error is not valid, clear query and bail
-	    if( !proc_ret.ok() ) {
-		eirods::error log_err = PASS( false, -1, "init_from_catalog - process_init_results failed", proc_ret );
-		eirods::log( log_err );
-		freeGenQueryOut (&genQueryOut);
-		break;
-	    } else {
-		if( genQueryOut != NULL ) {
-		    continueInx = genQueryInp.continueInx = genQueryOut->continueInx;
-		    freeGenQueryOut( &genQueryOut );
-		} else {
-		    continueInx = 0;
-		}
-	    } // else
-	} // while
-
-	clearGenQueryInp( &genQueryInp );
-
-	// =-=-=-=-=-=-=-
-	// pass along the error if we are in an error state
+        // =-=-=-=-=-=-=-
+        // loop until continuation is not requested
+        while( continueInx > 0 ) {
+            
+            // =-=-=-=-=-=-=-
+            // perform the general query
+            int status = rsGenQuery( _comm, &genQueryInp, &genQueryOut );
+                
+            // =-=-=-=-=-=-=-
+            // perform the general query
+            if( status < 0 ) {
+            if( status != CAT_NO_ROWS_FOUND ) {
+                rodsLog( LOG_NOTICE,"initResc: rsGenQuery error, status = %d",
+                     status );
+            }
+            clearGenQueryInp( &genQueryInp );
+            return ERROR( false, status, "init_from_catalog - genqery failed." );
+            } // if
+                
+            // =-=-=-=-=-=-=-
+            // given a series of rows, each being a resource, create a resource and add it to the table 
+            proc_ret = process_init_results( genQueryOut );
+
+            // =-=-=-=-=-=-=-
+            // if error is not valid, clear query and bail
+            if( !proc_ret.ok() ) {
+                eirods::error log_err = PASS( false, -1, "init_from_catalog - process_init_results failed", proc_ret );
+                eirods::log( log_err );
+                freeGenQueryOut (&genQueryOut);
+                break;
+            } else {
+                if( genQueryOut != NULL ) {
+                    continueInx = genQueryInp.continueInx = genQueryOut->continueInx;
+                    freeGenQueryOut( &genQueryOut );
+                } else {
+                    continueInx = 0;
+                }
+                
+            } // else
+
+        } // while
+
+        clearGenQueryInp( &genQueryInp );
+
+        // =-=-=-=-=-=-=-
+        // pass along the error if we are in an error state
         if( !proc_ret.ok() ) {
-	    return PASS( false, -1, "process_init_results failed.", proc_ret );
-	} 
-
-	// =-=-=-=-=-=-=-
-	// win!
-	return SUCCESS();
+            return PASS( false, -1, "process_init_results failed.", proc_ret );
+        } 
+
+        // =-=-=-=-=-=-=-
+        // win!
+        return SUCCESS();
 
     } // init_from_catalog
 
@@ -321,174 +224,151 @@
     // public - take results from genQuery, extract values and create resources
     error resource_manager::process_init_results( genQueryOut_t* _result ) {
         // =-=-=-=-=-=-=-
-	// extract results from query
-	if ( !_result ) {
-	    return ERROR( false, -1, "resource ctor :: _result parameter is null" );
-	}
-
-
-        // =-=-=-=-=-=-=-
-	// values to extract from query
-	sqlResult_t *rescId       = 0, *rescName      = 0, *zoneName   = 0, *rescType   = 0, *rescClass = 0;
-	sqlResult_t *rescLoc      = 0, *rescVaultPath = 0, *freeSpace  = 0, *rescInfo   = 0;
-	sqlResult_t *rescComments = 0, *rescCreate    = 0, *rescModify = 0, *rescStatus = 0;
-	sqlResult_t *rescChildren = 0, *rescContext   = 0;
-
-
-        // =-=-=-=-=-=-=-
-	// extract results from query
-	if( ( rescId = getSqlResultByInx( _result, COL_R_RESC_ID ) ) == NULL ) {
+        // extract results from query
+        if ( !_result ) {
+            return ERROR( false, -1, "resource ctor :: _result parameter is null" );
+        }
+
+        // =-=-=-=-=-=-=-
+        // values to extract from query
+        sqlResult_t *rescId       = 0, *rescName      = 0, *zoneName   = 0, *rescType   = 0, *rescClass = 0;
+        sqlResult_t *rescLoc      = 0, *rescVaultPath = 0, *freeSpace  = 0, *rescInfo   = 0;
+        sqlResult_t *rescComments = 0, *rescCreate    = 0, *rescModify = 0, *rescStatus = 0;
+        sqlResult_t *rescChildren = 0, *rescContext   = 0;
+
+        // =-=-=-=-=-=-=-
+        // extract results from query
+        if( ( rescId = getSqlResultByInx( _result, COL_R_RESC_ID ) ) == NULL ) {
             return ERROR( false, UNMATCHED_KEY_OR_INDEX,"resource ctor :: getSqlResultByInx for COL_R_RESC_ID failed" );
-	}
-
-	if( ( rescName = getSqlResultByInx( _result, COL_R_RESC_NAME ) ) == NULL ) {
+        }
+
+        if( ( rescName = getSqlResultByInx( _result, COL_R_RESC_NAME ) ) == NULL ) {
             return ERROR( false, UNMATCHED_KEY_OR_INDEX, "resource ctor: getSqlResultByInx for COL_R_RESC_NAME failed" );
-	}
-
-	if( ( zoneName = getSqlResultByInx( _result, COL_R_ZONE_NAME ) ) == NULL ) {
+        }
+
+        if( ( zoneName = getSqlResultByInx( _result, COL_R_ZONE_NAME ) ) == NULL ) {
             return ERROR( false, UNMATCHED_KEY_OR_INDEX, "resource ctor: getSqlResultByInx for COL_R_ZONE_NAME failed" );
-	}
+        }
+            
+        if( ( rescType = getSqlResultByInx(_result, COL_R_TYPE_NAME ) ) == NULL ) {
+            return ERROR( false, UNMATCHED_KEY_OR_INDEX, "resource ctor: getSqlResultByInx for COL_R_TYPE_NAME failed" );
+        }
+
+        if( ( rescClass = getSqlResultByInx( _result, COL_R_CLASS_NAME ) ) == NULL ) {
+            return ERROR( false, UNMATCHED_KEY_OR_INDEX, "resource ctor: getSqlResultByInx for COL_R_CLASS_NAME failed" );
+        }
+            
+        if( ( rescLoc = getSqlResultByInx( _result, COL_R_LOC ) ) == NULL ) {
+            return ERROR( false, UNMATCHED_KEY_OR_INDEX, "resource ctor: getSqlResultByInx for COL_R_LOC failed" );
+        }
+
+        if( ( rescVaultPath = getSqlResultByInx( _result, COL_R_VAULT_PATH ) ) == NULL ) {
+            return ERROR( false, UNMATCHED_KEY_OR_INDEX, "resource ctor: getSqlResultByInx for COL_R_VAULT_PATH failed" );
+        }
+
+        if( ( freeSpace = getSqlResultByInx( _result, COL_R_FREE_SPACE ) ) == NULL ) {
+            return ERROR( false, UNMATCHED_KEY_OR_INDEX, "resource ctor: getSqlResultByInx for COL_R_FREE_SPACE failed" );
+        }
+
+        if( ( rescInfo = getSqlResultByInx( _result, COL_R_RESC_INFO ) ) == NULL ) {
+            return ERROR( false, UNMATCHED_KEY_OR_INDEX, "resource ctor: getSqlResultByInx for COL_R_RESC_INFO failed" );
+        }
+
+        if( ( rescComments = getSqlResultByInx( _result, COL_R_RESC_COMMENT ) ) == NULL ) {
+            return ERROR( false, UNMATCHED_KEY_OR_INDEX, "resource ctor: getSqlResultByInx for COL_R_RESC_COMMENT failed" );
+        }
+
+        if( ( rescCreate = getSqlResultByInx( _result, COL_R_CREATE_TIME ) ) == NULL) {
+            return ERROR( false, UNMATCHED_KEY_OR_INDEX, "resource ctor: getSqlResultByInx for COL_R_CREATE_TIME failed" );
+        }
+
+        if( ( rescModify = getSqlResultByInx( _result, COL_R_MODIFY_TIME ) ) == NULL) {
+            return ERROR( false, UNMATCHED_KEY_OR_INDEX, "resource ctor: getSqlResultByInx for COL_R_MODIFY_TIME failed" );
+        }
+
+        if( ( rescStatus = getSqlResultByInx( _result, COL_R_RESC_STATUS ) ) == NULL) {
+            return ERROR( false, UNMATCHED_KEY_OR_INDEX, "resource ctor: getSqlResultByInx for COL_R_RESC_STATUS failed" );
+        }
+
+        if( ( rescChildren = getSqlResultByInx( _result, COL_R_RESC_CHILDREN ) ) == NULL) {
+            return ERROR( false, UNMATCHED_KEY_OR_INDEX, "resource ctor: getSqlResultByInx for COL_R_RESC_CHILDREN failed" );
+        }
+
+        if( ( rescContext = getSqlResultByInx( _result, COL_R_RESC_CONTEXT ) ) == NULL) {
+            return ERROR( false, UNMATCHED_KEY_OR_INDEX, "resource ctor: getSqlResultByInx for COL_R_RESC_CONTEXT failed" );
+        }
+
+        // =-=-=-=-=-=-=-
+	    // iterate through the rows, initialize a resource for each entry
+	    for( size_t i = 0; i < _result->rowCnt; ++i ) {
+            // =-=-=-=-=-=-=-
+            // extract row values
+            std::string tmpRescId        = &rescId->value[ rescId->len * i ];
+            std::string tmpRescLoc       = &rescLoc->value[ rescLoc->len * i ];
+            std::string tmpRescName      = &rescName->value[ rescName->len * i ];
+            std::string tmpZoneName      = &zoneName->value[ zoneName->len * i ];
+            std::string tmpRescType      = &rescType->value[ rescType->len * i ];
+            std::string tmpRescInfo      = &rescInfo->value[ rescInfo->len * i ];
+            std::string tmpFreeSpace     = &freeSpace->value[ freeSpace->len * i ];
+            std::string tmpRescClass     = &rescClass->value[ rescClass->len * i ];
+            std::string tmpRescCreate    = &rescCreate->value[ rescCreate->len * i ];
+            std::string tmpRescModify    = &rescModify->value[ rescModify->len * i ];
+            std::string tmpRescStatus    = &rescStatus->value[ rescStatus->len * i ];
+            std::string tmpRescComments  = &rescComments->value[ rescComments->len * i ];
+            std::string tmpRescVaultPath = &rescVaultPath->value[ rescVaultPath->len * i ];
+            std::string tmpRescChildren  = &rescChildren->value[ rescChildren->len * i ];
+            std::string tmpRescContext   = &rescContext->value[ rescContext->len * i ];
+
+            // =-=-=-=-=-=-=-
+            // resolve the host name into a rods server host structure
+            rodsHostAddr_t addr;
+            rstrcpy( addr.hostAddr, const_cast<char*>( tmpRescLoc.c_str()  ), LONG_NAME_LEN );
+            rstrcpy( addr.zoneName, const_cast<char*>( tmpZoneName.c_str() ), NAME_LEN );
+
+            rodsServerHost_t* tmpRodsServerHost = 0;
+            if( resolveHost( &addr, &tmpRodsServerHost ) < 0 ) {
+               rodsLog( LOG_NOTICE, "procAndQueRescResult: resolveHost error for %s", addr.hostAddr );
+            }
+
+            // =-=-=-=-=-=-=-
+            // create the resource and add properties for column values
+            resource_ptr resc;
+            error ret = load_resource_plugin( resc, tmpRescType, tmpRescContext );
+            if( !ret.ok() ) {
+                return PASS( false, -1, "Failed to load Resource Plugin", ret );	
+            }
+
+            resc->set_property< boost::shared_ptr< rodsServerHost_t > >( 
+                "host", boost::shared_ptr< rodsServerHost_t >( tmpRodsServerHost ) );
+                
+            resc->set_property<long>( "id", strtoll( tmpRescId.c_str(), 0, 0 ) );
+            resc->set_property<long>( "freespace", strtoll( tmpFreeSpace.c_str(), 0, 0 ) );
+            resc->set_property<long>( "quota", RESC_QUOTA_UNINIT );
+                
+            resc->set_property<std::string>( "zone",     tmpZoneName );
+            resc->set_property<std::string>( "name",     tmpRescName );
+            resc->set_property<std::string>( "location", tmpRescLoc );
+            resc->set_property<std::string>( "type",     tmpRescType );
+            resc->set_property<std::string>( "class",    tmpRescClass );
+            resc->set_property<std::string>( "path",     tmpRescVaultPath );
+            resc->set_property<std::string>( "info",     tmpRescInfo );
+            resc->set_property<std::string>( "comments", tmpRescComments );
+            resc->set_property<std::string>( "create",   tmpRescCreate );
+            resc->set_property<std::string>( "modify",   tmpRescModify );
+                 
+            if( tmpRescStatus ==  std::string( RESC_DOWN ) ) {
+                resc->set_property<int>( "status", INT_RESC_STATUS_DOWN );
+            } else {
+                resc->set_property<int>( "status", INT_RESC_STATUS_UP );
+            }
+
+            // =-=-=-=-=-=-=-
+            // add new resource to the map
+            resources_[ tmpRescName ] = resc;
+
+        } // for i
 		
-	if( ( rescType = getSqlResultByInx(_result, COL_R_TYPE_NAME ) ) == NULL ) {
-            return ERROR( false, UNMATCHED_KEY_OR_INDEX, "resource ctor: getSqlResultByInx for COL_R_TYPE_NAME failed" );
-	}
-
-	if( ( rescClass = getSqlResultByInx( _result, COL_R_CLASS_NAME ) ) == NULL ) {
-            return ERROR( false, UNMATCHED_KEY_OR_INDEX, "resource ctor: getSqlResultByInx for COL_R_CLASS_NAME failed" );
-	}
-		
-	if( ( rescLoc = getSqlResultByInx( _result, COL_R_LOC ) ) == NULL ) {
-            return ERROR( false, UNMATCHED_KEY_OR_INDEX, "resource ctor: getSqlResultByInx for COL_R_LOC failed" );
-	}
-
-	if( ( rescVaultPath = getSqlResultByInx( _result, COL_R_VAULT_PATH ) ) == NULL ) {
-            return ERROR( false, UNMATCHED_KEY_OR_INDEX, "resource ctor: getSqlResultByInx for COL_R_VAULT_PATH failed" );
-	}
-
-	if( ( freeSpace = getSqlResultByInx( _result, COL_R_FREE_SPACE ) ) == NULL ) {
-            return ERROR( false, UNMATCHED_KEY_OR_INDEX, "resource ctor: getSqlResultByInx for COL_R_FREE_SPACE failed" );
-	}
-
-	if( ( rescInfo = getSqlResultByInx( _result, COL_R_RESC_INFO ) ) == NULL ) {
-            return ERROR( false, UNMATCHED_KEY_OR_INDEX, "resource ctor: getSqlResultByInx for COL_R_RESC_INFO failed" );
-	}
-
-	if( ( rescComments = getSqlResultByInx( _result, COL_R_RESC_COMMENT ) ) == NULL ) {
-            return ERROR( false, UNMATCHED_KEY_OR_INDEX, "resource ctor: getSqlResultByInx for COL_R_RESC_COMMENT failed" );
-	}
-
-	if( ( rescCreate = getSqlResultByInx( _result, COL_R_CREATE_TIME ) ) == NULL) {
-            return ERROR( false, UNMATCHED_KEY_OR_INDEX, "resource ctor: getSqlResultByInx for COL_R_CREATE_TIME failed" );
-	}
-
-	if( ( rescModify = getSqlResultByInx( _result, COL_R_MODIFY_TIME ) ) == NULL) {
-            return ERROR( false, UNMATCHED_KEY_OR_INDEX, "resource ctor: getSqlResultByInx for COL_R_MODIFY_TIME failed" );
-	}
-
-	if( ( rescStatus = getSqlResultByInx( _result, COL_R_RESC_STATUS ) ) == NULL) {
-            return ERROR( false, UNMATCHED_KEY_OR_INDEX, "resource ctor: getSqlResultByInx for COL_R_RESC_STATUS failed" );
-	}
-
-	if( ( rescChildren = getSqlResultByInx( _result, COL_R_RESC_CHILDREN ) ) == NULL) {
-            return ERROR( false, UNMATCHED_KEY_OR_INDEX, "resource ctor: getSqlResultByInx for COL_R_RESC_CHILDREN failed" );
-	}
-
-	if( ( rescContext = getSqlResultByInx( _result, COL_R_RESC_CONTEXT ) ) == NULL) {
-            return ERROR( false, UNMATCHED_KEY_OR_INDEX, "resource ctor: getSqlResultByInx for COL_R_RESC_CONTEXT failed" );
-	}
-
-        // =-=-=-=-=-=-=-
-	// iterate through the rows, initialize a resource for each entry
-	for( size_t i = 0; i < _result->rowCnt; ++i ) {
-
-	    // =-=-=-=-=-=-=-
-	    // extract row values
-	    std::string tmpRescId        = &rescId->value[ rescId->len * i ];
-	    std::string tmpRescLoc       = &rescLoc->value[ rescLoc->len * i ];
-	    std::string tmpRescName      = &rescName->value[ rescName->len * i ];
-	    std::string tmpZoneName      = &zoneName->value[ zoneName->len * i ];
-	    std::string tmpRescType      = &rescType->value[ rescType->len * i ];
-	    std::string tmpRescInfo      = &rescInfo->value[ rescInfo->len * i ];
-	    std::string tmpFreeSpace     = &freeSpace->value[ freeSpace->len * i ];
-	    std::string tmpRescClass     = &rescClass->value[ rescClass->len * i ];
-	    std::string tmpRescCreate    = &rescCreate->value[ rescCreate->len * i ];
-	    std::string tmpRescModify    = &rescModify->value[ rescModify->len * i ];
-	    std::string tmpRescStatus    = &rescStatus->value[ rescStatus->len * i ];
-	    std::string tmpRescComments  = &rescComments->value[ rescComments->len * i ];
-	    std::string tmpRescVaultPath = &rescVaultPath->value[ rescVaultPath->len * i ];
-	    std::string tmpRescChildren  = &rescChildren->value[ rescChildren->len * i ];
-	    std::string tmpRescContext   = &rescContext->value[ rescContext->len * i ];
-
-            // =-=-=-=-=-=-=-
-	    // resolve the host name into a rods server host structure
-	    rodsHostAddr_t addr;
-	    rstrcpy( addr.hostAddr, const_cast<char*>( tmpRescLoc.c_str()  ), LONG_NAME_LEN );
-	    rstrcpy( addr.zoneName, const_cast<char*>( tmpZoneName.c_str() ), NAME_LEN );
-		
-<<<<<<< HEAD
-		    rodsServerHost_t* tmpRodsServerHost = 0;
-			if( resolveHost( &addr, &tmpRodsServerHost ) < 0 ) {
-				rodsLog( LOG_NOTICE, "procAndQueRescResult: resolveHost error for %s",addr.hostAddr );
-			}
-
-			// =-=-=-=-=-=-=-
-			// create the resource and add properties for column values
-			resource_ptr resc;
-			error ret = load_resource_plugin( resc, tmpRescType, tmpRescContext );
-		    if( !ret.ok() ) {
-			    eirods::error err = PASS( false, -1, "Failed to load Resource Plugin", ret );	
-                eirods::log( err );
-                return err;
-			}
-        
-			resc->set_property< boost::shared_ptr< rodsServerHost_t > >( 
-			    "host", boost::shared_ptr< rodsServerHost_t >( tmpRodsServerHost ) );
-=======
-	    rodsServerHost_t* tmpRodsServerHost = 0;
-	    if( resolveHost( &addr, &tmpRodsServerHost ) < 0 ) {
-		rodsLog( LOG_NOTICE, "procAndQueRescResult: resolveHost error for %s",addr.hostAddr );
-	    }
-
-	    // =-=-=-=-=-=-=-
-	    // create the resource and add properties for column values
-	    resource_ptr resc;
-	    error ret = load_resource_plugin( resc, tmpRescType, tmpRescContext );
-	    if( !ret.ok() ) {
-		return PASS( false, -1, "Failed to load Resource Plugin", ret );	
-	    }
-
-	    resc->set_property< boost::shared_ptr< rodsServerHost_t > >( 
-		"host", boost::shared_ptr< rodsServerHost_t >( tmpRodsServerHost ) );
->>>>>>> 3c161990
-            
-	    resc->set_property<long>( "id", strtoll( tmpRescId.c_str(), 0, 0 ) );
-	    resc->set_property<long>( "freespace", strtoll( tmpFreeSpace.c_str(), 0, 0 ) );
-	    resc->set_property<long>( "quota", RESC_QUOTA_UNINIT );
-			
-	    resc->set_property<std::string>( "zone",     tmpZoneName );
-	    resc->set_property<std::string>( "name",     tmpRescName );
-	    resc->set_property<std::string>( "location", tmpRescLoc );
-	    resc->set_property<std::string>( "type",     tmpRescType );
-	    resc->set_property<std::string>( "class",    tmpRescClass );
-	    resc->set_property<std::string>( "path",     tmpRescVaultPath );
-	    resc->set_property<std::string>( "info",     tmpRescInfo );
-	    resc->set_property<std::string>( "comments", tmpRescComments );
-	    resc->set_property<std::string>( "create",   tmpRescCreate );
-	    resc->set_property<std::string>( "modify",   tmpRescModify );
-             
-	    if( tmpRescStatus ==  std::string( RESC_DOWN ) ) {
-		resc->set_property<int>( "status", INT_RESC_STATUS_DOWN );
-	    } else {
-		resc->set_property<int>( "status", INT_RESC_STATUS_UP );
-	    }
-
-	    // =-=-=-=-=-=-=-
-	    // add new resource to the map
-            resources_[ tmpRescName ] = resc;
-
-	} // for i
-		
-	return SUCCESS();
+        return SUCCESS();
 
     } // process_init_results
 
