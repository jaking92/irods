/* -*- mode: c++; fill-column: 132; c-basic-offset: 4; indent-tabs-mode: nil -*- */

// =-=-=-=-=-=-=-
// E-iRODS Includes
#include "eirods_resource_manager.h"
#include "eirods_log.h"
#include "getRescQuota.h"

// =-=-=-=-=-=-=-
// STL Includes
#include <iostream>

namespace eirods {

    // =-=-=-=-=-=-=-
    // public - Constructor
    resource_manager::resource_manager() {
    } // ctor
	
    // =-=-=-=-=-=-=-
    // public - Copy Constructor
    resource_manager::resource_manager( const resource_manager& _rhs ) {
    } // cctor
    
    // =-=-=-=-=-=-=-
    // public - Destructor
    resource_manager::~resource_manager(  ) {
    } // cctor

    // =-=-=-=-=-=-=-
    // public - retrieve a resource given its key
    error resource_manager::resolve( std::string _key, resource_ptr& _value ) {

        if( _key.empty() ) {
            return ERROR( -1, "resource_manager::resolve - empty key" );
        }

        if( resources_.has_entry( _key ) ) {
            _value = resources_[ _key ];
            return SUCCESS();	
		
        } else {
            std::stringstream msg;
            msg << "resource_manager::resolve - no resource found for name ["
                << _key << "]";
            return ERROR( -1, msg.str() );
		
        }

    } // resolve

    // =-=-=-=-=-=-=-
    // public - retrieve a resource given a vault path
    error resource_manager::resolve_from_property( std::string   _prop, 
                                                   std::string   _value,
                                                   resource_ptr& _resc ) {
        // =-=-=-=-=-=-=-
        // simple flag to state a resource matching the prop and value is found
        bool found = false;	
		
        // =-=-=-=-=-=-=-
        // quick check on the resource table
        if( resources_.empty() ) {
            return ERROR( -1, "resource_manager::resolve_from_property - empty resource table" );
        }
       
        // =-=-=-=-=-=-=-
        // quick check on the path that it has something in it
        if( _value.empty() ) {
            return ERROR( -1, "resource_manager::resolve_from_property - empty property" );
        }

        // =-=-=-=-=-=-=-
        // iterate through the map and search for our path
        lookup_table< resource_ptr >::iterator itr = resources_.begin();
        for( ; itr != resources_.end(); ++itr ) {
            // =-=-=-=-=-=-=-
            // query resource for the property value
            std::string value;
            error ret = itr->second->get_property<std::string>( _prop, value );

            // =-=-=-=-=-=-=-
            // if we get a good parameter 
            if( ret.ok() ) {
                // =-=-=-=-=-=-=-
                // compare incoming value and stored value
                // one may be a subset of the other so compare both ways
                if( _value.find( value ) != std::string::npos || 
                    value.find( _value ) != std::string::npos ) {
                    // =-=-=-=-=-=-=-
                    // if we get a match, cache the resource pointer
                    // in the given out variable
                    found = true;
                    _resc = itr->second; 
                    break;
                }
            } else {
                eirods::error err = PASS( false, -1, 
                                          "resource_manager::resolve_from_property - failed to get vault parameter from resource", ret );

            }

        } // for itr

        // =-=-=-=-=-=-=-
<<<<<<< HEAD
        // did we find a resource and is the ptr valid?
        if( found = true && _resc.get() ) {
            return SUCCESS();
        } else {
=======
	    // did we find a resource and is the ptr valid?
        if( true == found && _resc.get() ) {
		    return SUCCESS();
		} else {
>>>>>>> 6f01ceae
            std::string msg( "resource_manager::resolve_from_property - failed to find resource for property [" );
            msg += _prop;
            msg += "] and value [";
            msg += _value; 
            msg += "]";
            return ERROR( -1, msg );
        }

    } // resolve_from_property
 
    // =-=-=-=-=-=-=-
    // resolve a resource from a first_class_object
    error resource_manager::resolve( const eirods::first_class_object& _object, 
                                     resource_ptr&                     _resc ) {
        error ret =  resolve_from_property( "path", _object.physical_path(), _resc );
        if( !ret.ok() ) {
            ret = resolve_from_property( "type", "unix file system", _resc );    
        }

        return ret;

    } // resolve

    // =-=-=-=-=-=-=-
    // public - connect to the catalog and query for all the 
    //          attached resources and instantiate them
    error resource_manager::init_from_catalog( rsComm_t* _comm ) {
        // =-=-=-=-=-=-=-
        // clear existing resource map and initialize
        resources_.clear();

        // =-=-=-=-=-=-=-
        // set up data structures for a gen query
        genQueryInp_t  genQueryInp;
        genQueryOut_t* genQueryOut = NULL;

        error proc_ret;

	memset (&genQueryInp, 0, sizeof (genQueryInp));

	addInxIval( &genQueryInp.selectInp, COL_R_RESC_ID,       1 );
	addInxIval( &genQueryInp.selectInp, COL_R_RESC_NAME,     1 );
	addInxIval( &genQueryInp.selectInp, COL_R_ZONE_NAME,     1 );
	addInxIval( &genQueryInp.selectInp, COL_R_TYPE_NAME,     1 );
	addInxIval( &genQueryInp.selectInp, COL_R_CLASS_NAME,    1 );
	addInxIval( &genQueryInp.selectInp, COL_R_LOC,           1 );
	addInxIval( &genQueryInp.selectInp, COL_R_VAULT_PATH,    1 );
	addInxIval( &genQueryInp.selectInp, COL_R_FREE_SPACE,    1 );
	addInxIval( &genQueryInp.selectInp, COL_R_RESC_INFO,     1 );
	addInxIval( &genQueryInp.selectInp, COL_R_RESC_COMMENT,  1 );
	addInxIval( &genQueryInp.selectInp, COL_R_CREATE_TIME,   1 );
	addInxIval( &genQueryInp.selectInp, COL_R_MODIFY_TIME,   1 );
	addInxIval( &genQueryInp.selectInp, COL_R_RESC_STATUS,   1 );
	addInxIval( &genQueryInp.selectInp, COL_R_RESC_CHILDREN, 1 );
	addInxIval( &genQueryInp.selectInp, COL_R_RESC_CONTEXT,  1 );
	addInxIval( &genQueryInp.selectInp, COL_R_RESC_PARENT,   1 );
	
	genQueryInp.maxRows = MAX_SQL_ROWS;

        // =-=-=-=-=-=-=-
        // init continueInx to pass for first loop
        int continueInx = 1;	
            
        // =-=-=-=-=-=-=-
        // loop until continuation is not requested
        while( continueInx > 0 ) {
            
            // =-=-=-=-=-=-=-
            // perform the general query
            int status = rsGenQuery( _comm, &genQueryInp, &genQueryOut );
                
            // =-=-=-=-=-=-=-
            // perform the general query
            if( status < 0 ) {
                if( status != CAT_NO_ROWS_FOUND ) {
                    rodsLog( LOG_NOTICE,"initResc: rsGenQuery error, status = %d",
                             status );
                }
                clearGenQueryInp( &genQueryInp );
                return ERROR( status, "init_from_catalog - genqery failed." );
            } // if
                
            // =-=-=-=-=-=-=-
            // given a series of rows, each being a resource, create a resource and add it to the table 
            proc_ret = process_init_results( genQueryOut );

            // =-=-=-=-=-=-=-
            // if error is not valid, clear query and bail
            if( !proc_ret.ok() ) {
                eirods::error log_err = PASS( false, -1, "init_from_catalog - process_init_results failed", proc_ret );
                eirods::log( log_err );
                freeGenQueryOut (&genQueryOut);
                break;
            } else {
                if( genQueryOut != NULL ) {
                    continueInx = genQueryInp.continueInx = genQueryOut->continueInx;
                    freeGenQueryOut( &genQueryOut );
                } else {
                    continueInx = 0;
                }
                
            } // else

        } // while

        clearGenQueryInp( &genQueryInp );

        // =-=-=-=-=-=-=-
        // pass along the error if we are in an error state
        if( !proc_ret.ok() ) {
            return PASS( false, -1, "process_init_results failed.", proc_ret );
        } 

        // =-=-=-=-=-=-=-
        // win!
        return SUCCESS();

    } // init_from_catalog

    // =-=-=-=-=-=-=-
    // public - take results from genQuery, extract values and create resources
    error resource_manager::process_init_results( genQueryOut_t* _result ) {
        // =-=-=-=-=-=-=-
        // extract results from query
        if ( !_result ) {
            return ERROR( -1, "resource ctor :: _result parameter is null" );
        }

        // =-=-=-=-=-=-=-
        // values to extract from query
        sqlResult_t *rescId       = 0, *rescName      = 0, *zoneName   = 0, *rescType   = 0, *rescClass = 0;
        sqlResult_t *rescLoc      = 0, *rescVaultPath = 0, *freeSpace  = 0, *rescInfo   = 0;
        sqlResult_t *rescComments = 0, *rescCreate    = 0, *rescModify = 0, *rescStatus = 0;
        sqlResult_t *rescChildren = 0, *rescContext   = 0;

        // =-=-=-=-=-=-=-
        // extract results from query
        if( ( rescId = getSqlResultByInx( _result, COL_R_RESC_ID ) ) == NULL ) {
            return ERROR( UNMATCHED_KEY_OR_INDEX,"resource ctor :: getSqlResultByInx for COL_R_RESC_ID failed" );
        }

        if( ( rescName = getSqlResultByInx( _result, COL_R_RESC_NAME ) ) == NULL ) {
            return ERROR( UNMATCHED_KEY_OR_INDEX, "resource ctor: getSqlResultByInx for COL_R_RESC_NAME failed" );
        }

        if( ( zoneName = getSqlResultByInx( _result, COL_R_ZONE_NAME ) ) == NULL ) {
            return ERROR( UNMATCHED_KEY_OR_INDEX, "resource ctor: getSqlResultByInx for COL_R_ZONE_NAME failed" );
        }
            
        if( ( rescType = getSqlResultByInx(_result, COL_R_TYPE_NAME ) ) == NULL ) {
            return ERROR( UNMATCHED_KEY_OR_INDEX, "resource ctor: getSqlResultByInx for COL_R_TYPE_NAME failed" );
        }

        if( ( rescClass = getSqlResultByInx( _result, COL_R_CLASS_NAME ) ) == NULL ) {
            return ERROR( UNMATCHED_KEY_OR_INDEX, "resource ctor: getSqlResultByInx for COL_R_CLASS_NAME failed" );
        }
            
        if( ( rescLoc = getSqlResultByInx( _result, COL_R_LOC ) ) == NULL ) {
            return ERROR( UNMATCHED_KEY_OR_INDEX, "resource ctor: getSqlResultByInx for COL_R_LOC failed" );
        }

        if( ( rescVaultPath = getSqlResultByInx( _result, COL_R_VAULT_PATH ) ) == NULL ) {
            return ERROR( UNMATCHED_KEY_OR_INDEX, "resource ctor: getSqlResultByInx for COL_R_VAULT_PATH failed" );
        }

        if( ( freeSpace = getSqlResultByInx( _result, COL_R_FREE_SPACE ) ) == NULL ) {
            return ERROR( UNMATCHED_KEY_OR_INDEX, "resource ctor: getSqlResultByInx for COL_R_FREE_SPACE failed" );
        }

        if( ( rescInfo = getSqlResultByInx( _result, COL_R_RESC_INFO ) ) == NULL ) {
            return ERROR( UNMATCHED_KEY_OR_INDEX, "resource ctor: getSqlResultByInx for COL_R_RESC_INFO failed" );
        }

        if( ( rescComments = getSqlResultByInx( _result, COL_R_RESC_COMMENT ) ) == NULL ) {
            return ERROR( UNMATCHED_KEY_OR_INDEX, "resource ctor: getSqlResultByInx for COL_R_RESC_COMMENT failed" );
        }

        if( ( rescCreate = getSqlResultByInx( _result, COL_R_CREATE_TIME ) ) == NULL) {
            return ERROR( UNMATCHED_KEY_OR_INDEX, "resource ctor: getSqlResultByInx for COL_R_CREATE_TIME failed" );
        }

        if( ( rescModify = getSqlResultByInx( _result, COL_R_MODIFY_TIME ) ) == NULL) {
            return ERROR( UNMATCHED_KEY_OR_INDEX, "resource ctor: getSqlResultByInx for COL_R_MODIFY_TIME failed" );
        }

        if( ( rescStatus = getSqlResultByInx( _result, COL_R_RESC_STATUS ) ) == NULL) {
            return ERROR( UNMATCHED_KEY_OR_INDEX, "resource ctor: getSqlResultByInx for COL_R_RESC_STATUS failed" );
        }

        if( ( rescChildren = getSqlResultByInx( _result, COL_R_RESC_CHILDREN ) ) == NULL) {
            return ERROR( UNMATCHED_KEY_OR_INDEX, "resource ctor: getSqlResultByInx for COL_R_RESC_CHILDREN failed" );
        }

        if( ( rescContext = getSqlResultByInx( _result, COL_R_RESC_CONTEXT ) ) == NULL) {
            return ERROR( UNMATCHED_KEY_OR_INDEX, "resource ctor: getSqlResultByInx for COL_R_RESC_CONTEXT failed" );
        }

	if( ( rescContext = getSqlResultByInx( _result, COL_R_RESC_PARENT ) ) == NULL) {
            return ERROR( UNMATCHED_KEY_OR_INDEX, "resource ctor: getSqlResultByInx for COL_R_RESC_PARENT failed" );
	}

        // =-=-=-=-=-=-=-
        // iterate through the rows, initialize a resource for each entry
        for( size_t i = 0; i < _result->rowCnt; ++i ) {
            // =-=-=-=-=-=-=-
            // extract row values
            std::string tmpRescId        = &rescId->value[ rescId->len * i ];
            std::string tmpRescLoc       = &rescLoc->value[ rescLoc->len * i ];
            std::string tmpRescName      = &rescName->value[ rescName->len * i ];
            std::string tmpZoneName      = &zoneName->value[ zoneName->len * i ];
            std::string tmpRescType      = &rescType->value[ rescType->len * i ];
            std::string tmpRescInfo      = &rescInfo->value[ rescInfo->len * i ];
            std::string tmpFreeSpace     = &freeSpace->value[ freeSpace->len * i ];
            std::string tmpRescClass     = &rescClass->value[ rescClass->len * i ];
            std::string tmpRescCreate    = &rescCreate->value[ rescCreate->len * i ];
            std::string tmpRescModify    = &rescModify->value[ rescModify->len * i ];
            std::string tmpRescStatus    = &rescStatus->value[ rescStatus->len * i ];
            std::string tmpRescComments  = &rescComments->value[ rescComments->len * i ];
            std::string tmpRescVaultPath = &rescVaultPath->value[ rescVaultPath->len * i ];
            std::string tmpRescChildren  = &rescChildren->value[ rescChildren->len * i ];
            std::string tmpRescContext   = &rescContext->value[ rescContext->len * i ];

            // =-=-=-=-=-=-=-
            // resolve the host name into a rods server host structure
            rodsHostAddr_t addr;
            rstrcpy( addr.hostAddr, const_cast<char*>( tmpRescLoc.c_str()  ), LONG_NAME_LEN );
            rstrcpy( addr.zoneName, const_cast<char*>( tmpZoneName.c_str() ), NAME_LEN );

            rodsServerHost_t* tmpRodsServerHost = 0;
            if( resolveHost( &addr, &tmpRodsServerHost ) < 0 ) {
                rodsLog( LOG_NOTICE, "procAndQueRescResult: resolveHost error for %s", addr.hostAddr );
            }

            // =-=-=-=-=-=-=-
            // create the resource and add properties for column values
            resource_ptr resc;
            error ret = load_resource_plugin( resc, tmpRescType, tmpRescContext );
            if( !ret.ok() ) {
                return PASS( false, -1, "Failed to load Resource Plugin", ret );	
            }

            resc->set_property< boost::shared_ptr< rodsServerHost_t > >( 
                "host", boost::shared_ptr< rodsServerHost_t >( tmpRodsServerHost ) );
                
            resc->set_property<long>( "id", strtoll( tmpRescId.c_str(), 0, 0 ) );
            resc->set_property<long>( "freespace", strtoll( tmpFreeSpace.c_str(), 0, 0 ) );
            resc->set_property<long>( "quota", RESC_QUOTA_UNINIT );
                
            resc->set_property<std::string>( "zone",     tmpZoneName );
            resc->set_property<std::string>( "name",     tmpRescName );
            resc->set_property<std::string>( "location", tmpRescLoc );
            resc->set_property<std::string>( "type",     tmpRescType );
            resc->set_property<std::string>( "class",    tmpRescClass );
            resc->set_property<std::string>( "path",     tmpRescVaultPath );
            resc->set_property<std::string>( "info",     tmpRescInfo );
            resc->set_property<std::string>( "comments", tmpRescComments );
            resc->set_property<std::string>( "create",   tmpRescCreate );
            resc->set_property<std::string>( "modify",   tmpRescModify );
                 
            if( tmpRescStatus ==  std::string( RESC_DOWN ) ) {
                resc->set_property<int>( "status", INT_RESC_STATUS_DOWN );
            } else {
                resc->set_property<int>( "status", INT_RESC_STATUS_UP );
            }

            // =-=-=-=-=-=-=-
            // add new resource to the map
            resources_[ tmpRescName ] = resc;

        } // for i
		
        return SUCCESS();

    } // process_init_results


    // =-=-=-=-=-=-=-
    // public - given a type, load up a resource plugin
    error resource_manager::init_from_type( std::string   _type, 
                                            std::string   _key, 
                                            std::string   _ctx, 
                                            resource_ptr& _resc ) {
        // =-=-=-=-=-=-=-
        // create the resource and add properties for column values
        error ret = load_resource_plugin( _resc, _type, _ctx );
        if( !ret.ok() ) {
            return PASS( false, -1, "Failed to load Resource Plugin", ret );	
        }

        resources_[ _key ] = _resc;

        return SUCCESS();

    } // init_from_type

}; // namespace eirods


<|MERGE_RESOLUTION|>--- conflicted
+++ resolved
@@ -103,17 +103,10 @@
         } // for itr
 
         // =-=-=-=-=-=-=-
-<<<<<<< HEAD
-        // did we find a resource and is the ptr valid?
-        if( found = true && _resc.get() ) {
-            return SUCCESS();
-        } else {
-=======
 	    // did we find a resource and is the ptr valid?
         if( true == found && _resc.get() ) {
 		    return SUCCESS();
 		} else {
->>>>>>> 6f01ceae
             std::string msg( "resource_manager::resolve_from_property - failed to find resource for property [" );
             msg += _prop;
             msg += "] and value [";
