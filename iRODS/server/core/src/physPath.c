--- conflicted
+++ resolved
@@ -457,10 +457,6 @@
         fileChksumInp.fileType = static_cast< fileDriverType_t >( -1 );// JMC - legacy resource - (fileDriverType_t)RescTypeDef[rescTypeInx].driverType;
         rstrcpy (fileChksumInp.addr.hostAddr, rescInfo->rescLoc,NAME_LEN);
         rstrcpy (fileChksumInp.fileName, dataObjInfo->filePath, MAX_NAME_LEN);
-<<<<<<< HEAD
-
-=======
->>>>>>> 2d7c6fd3
         rstrcpy (fileChksumInp.rescHier, dataObjInfo->rescHier, MAX_NAME_LEN);
         status = rsFileChksum (rsComm, &fileChksumInp, chksumStr);
 
@@ -906,12 +902,8 @@
                       tmpSubColl, tmpDataName);
             dataObjInfo.replNum = atoi (tmpReplNum);
             rstrcpy (dataObjInfo.rescName, tmpRescName, NAME_LEN);
-<<<<<<< HEAD
+            rstrcpy (dataObjInfo.rescHier, tmpRescName, MAX_NAME_LEN);
             /*status = resolveResc (tmpRescName, &dataObjInfo.rescInfo);
-=======
-            rstrcpy (dataObjInfo.rescHier, tmpRescName, MAX_NAME_LEN);
-            status = resolveResc (tmpRescName, &dataObjInfo.rescInfo);
->>>>>>> 2d7c6fd3
             if (status < 0) {
                 rodsLog( LOG_ERROR,"syncCollPhyPath: resolveResc error for %s, status = %d",
                          tmpRescName, status);
