/*** Copyright (c), The Regents of the University of California            ***
 *** For more information please refer to files in the COPYRIGHT directory ***/

/* fileDriver.c - The general driver for all file types. */

#include "fileDriver.h"
#include "fileDriverTable.h"
#include "eirods_log.h"
#include "eirods_resource_plugin.h"
#include "eirods_first_class_object.h"

// =-=-=-=-=-=-=-
// Top Level Inteface for Resource Plugin POSIX create
eirods::error fileCreate( eirods::first_class_object& _object ) {
    // =-=-=-=-=-=-=-
	// trap empty file name
	if( _object.physical_path().empty() ) {
		eirods::error ret_err = ERROR( -1, "fileCreate - File Name is Empty." );
		eirods::log( ret_err );
		return ret_err;
	}
      
    // =-=-=-=-=-=-=-
	// retrieve the resource name given the object
    eirods::resource_ptr resc;
    eirods::error ret_err = _object.resolve( resc_mgr, resc ); 
	if( !ret_err.ok() ) {
        eirods::log( ret_err );
		return PASS( false, -1, "fileCreate - failed to resolve resource", ret_err );
	}
	   
	// =-=-=-=-=-=-=-
	// make the call to the "create" interface
	ret_err = resc->call< eirods::first_class_object* >( "create", &_object );

    // =-=-=-=-=-=-=-
	// pass along an error from the interface or return SUCCESS
	if( !ret_err.ok() ) {
        return PASS( false, ret_err.code(), "fileCreate - failed to call 'create'", ret_err );
	} else {
        return CODE( ret_err.code() );
	}


} // fileCreate

// =-=-=-=-=-=-=-
// Top Level Interface for Resource Plugin POSIX open
eirods::error fileOpen( eirods::first_class_object& _object ) {
    // =-=-=-=-=-=-=-
	// trap empty file name
	if( _object.physical_path().empty() ) {
		eirods::error ret_err = ERROR( -1, "fileOpen - File Name is Empty." );
		eirods::log( ret_err );
		return ret_err;
	}

    // =-=-=-=-=-=-=-
	// retrieve the resource name given the object
	eirods::resource_ptr resc;
    eirods::error ret_err = _object.resolve( resc_mgr, resc ); 
	if( !ret_err.ok() ) {
		return PASS( false, -1, "fileOpen - failed to resolve resource", ret_err );
	}
   
	// =-=-=-=-=-=-=-
	// make the call to the "open" interface
	ret_err = resc->call< eirods::first_class_object* >( "open", &_object );

    // =-=-=-=-=-=-=-
	// pass along an error from the interface or return SUCCESS
	if( !ret_err.ok() ) {
        eirods::error foo = PASS( false, _object.file_descriptor(), "fileOpen - failed to call 'open'", ret_err );
        eirods::log( foo );
        return foo;
	} else {
        return CODE( _object.file_descriptor() );
	}

} // fileOpen

// =-=-=-=-=-=-=-
// Top Level Interface for Resource Plugin POSIX read
eirods::error fileRead( eirods::first_class_object& _object, void* _buf, int _len ) {
    // =-=-=-=-=-=-=-
	// trap empty file name
<<<<<<< HEAD
	if( _object.physical_path().empty() ) {
		eirods::error ret_err = ERROR( -1, "fileRead - File Name is Empty." );
		eirods::log( ret_err );
		return ret_err;
	}
=======
	//if( _object.physical_path().empty() ) {
	//	eirods::error ret_err = ERROR( false, -1, "fileRead - File Name is Empty." );
	//	eirods::log( ret_err );
	//	return ret_err;
	//}
>>>>>>> 6f01ceae
     
    // =-=-=-=-=-=-=-
	// retrieve the resource name given the object
	eirods::resource_ptr resc;
    eirods::error ret_err = _object.resolve( resc_mgr, resc ); 
	if( !ret_err.ok() ) {
		return PASS( false, -1, "fileRead - failed to resolve resource", ret_err );
	}

	// =-=-=-=-=-=-=-
	// make the call to the "read" interface
	ret_err = resc->call< eirods::first_class_object*, void*, int >( "read", &_object, _buf, _len );

    // =-=-=-=-=-=-=-
	// pass along an error from the interface or return SUCCESS
	if( !ret_err.ok() ) {
        return PASS( false, ret_err.code(), "fileRead - failed to call 'read'", ret_err );
	} else {
        return CODE( ret_err.code() );
	}

} // fileRead

// =-=-=-=-=-=-=-
// Top Level Interface for Resource Plugin POSIX write
eirods::error fileWrite( eirods::first_class_object& _object, void* _buf, int  _len ) {
    // =-=-=-=-=-=-=-
	// trap empty file name
<<<<<<< HEAD
	if( _object.physical_path().empty() ) {
		eirods::error ret_err = ERROR( -1, "fileWrite - File Name is Empty." );
		eirods::log( ret_err );
		return ret_err;
	}
=======
	//if( _object.physical_path().empty() ) {
	//	eirods::error ret_err = ERROR( false, -1, "fileWrite - File Name is Empty." );
	//	eirods::log( ret_err );
	//	return ret_err;
	//}
>>>>>>> 6f01ceae
   
    // =-=-=-=-=-=-=-
	// retrieve the resource name given the object
	eirods::resource_ptr resc;
    eirods::error ret_err = _object.resolve( resc_mgr, resc ); 
	if( !ret_err.ok() ) {
		return PASS( false, -1, "fileWrite - failed to resolve resource", ret_err );
	}
    
	// =-=-=-=-=-=-=-
	// make the call to the "write" interface
	ret_err = resc->call< eirods::first_class_object*, void*, int >( "write", &_object, _buf, _len );

    // =-=-=-=-=-=-=-
	// pass along an error from the interface or return SUCCESS
	if( !ret_err.ok() ) {
        return PASS( false, ret_err.code(), "fileWrite - failed to call 'write'", ret_err );
	} else {
        return CODE( ret_err.code() );
	}

} // fileWrite

// =-=-=-=-=-=-=-
// Top Level Interface for Resource Plugin POSIX close
eirods::error fileClose( eirods::first_class_object& _object ) {
    // =-=-=-=-=-=-=-
	// trap empty file name
	if( _object.physical_path().empty() ) {
		eirods::error ret_err = ERROR( -1, "fileClose - File Name is Empty." );
		eirods::log( ret_err );
		return ret_err;
	}
    
    // =-=-=-=-=-=-=-
	// retrieve the resource name given the path
	eirods::resource_ptr resc;
    eirods::error ret_err = _object.resolve( resc_mgr, resc ); 
	if( !ret_err.ok() ) {
		return PASS( false, -1, "fileClose - failed to resolve resource", ret_err );
	}

	// =-=-=-=-=-=-=-
	// make the call to the "close" interface
	ret_err = resc->call< eirods::first_class_object* >( "close", &_object );

    // =-=-=-=-=-=-=-
	// pass along an error from the interface or return SUCCESS
	if( !ret_err.ok() ) {
        return PASS( false, ret_err.code(), "fileClose - failed to call 'close'", ret_err );
	} else {
        return CODE( ret_err.code() );
	}

} // fileClose

// =-=-=-=-=-=-=-
// Top Level Interface for Resource Plugin POSIX unlink
eirods::error fileUnlink( eirods::first_class_object& _object ) {
    // =-=-=-=-=-=-=-
	// trap empty file name
	if( _object.physical_path().empty() ) {
		eirods::error ret_err = ERROR( -1, "fileUnlink - File Name is Empty." );
		eirods::log( ret_err );
		return ret_err;
	}
    
    // =-=-=-=-=-=-=-
	// retrieve the resource name given the path
	eirods::resource_ptr resc;
    eirods::error ret_err = _object.resolve( resc_mgr, resc ); 
	if( !ret_err.ok() ) {
		return PASS( false, -1, "fileUnlink - failed to resolve resource", ret_err );
	}

	// =-=-=-=-=-=-=-
	// make the call to the "unlink" interface
	ret_err = resc->call< eirods::first_class_object* >( "unlink", &_object );

    // =-=-=-=-=-=-=-
	// pass along an error from the interface or return SUCCESS
	if( !ret_err.ok() ) {
        return PASS( false, ret_err.code(), "fileUnlink - failed to call 'unlink'", ret_err );
	} else {
        return CODE( ret_err.code() );
	}

} // fileUnlink

// =-=-=-=-=-=-=-
// Top Level Interface for Resource Plugin POSIX stat
eirods::error fileStat( eirods::first_class_object& _object, struct stat* _statbuf ) {
    // =-=-=-=-=-=-=-
	// trap empty file name
	if( _object.physical_path().empty() ) {
		eirods::error ret_err = ERROR( -1, "fileStat - File Name is Empty." );
		eirods::log( ret_err );
		return ret_err;
	}
   
    // =-=-=-=-=-=-=-
	// retrieve the resource name given the path
	eirods::resource_ptr resc;
    eirods::error ret_err = _object.resolve( resc_mgr, resc ); 
	if( !ret_err.ok() ) {
		return PASS( false, -1, "fileStat - failed to resolve resource", ret_err );
	}

	// =-=-=-=-=-=-=-
	// make the call to the "stat" interface
	ret_err = resc->call< eirods::first_class_object*, struct stat* >( "stat", &_object, _statbuf );

    // =-=-=-=-=-=-=-
	// pass along an error from the interface or return SUCCESS
	if( !ret_err.ok() ) {
        return PASS( false, ret_err.code(), "fileStat - failed to call 'stat'", ret_err );
	} else {
        return CODE( ret_err.code() );
	}

} // fileStat

// =-=-=-=-=-=-=-
// Top Level Interface for Resource Plugin POSIX fstat
eirods::error fileFstat( eirods::first_class_object& _object, struct stat* _statbuf ) {
    // =-=-=-=-=-=-=-
	// trap empty file name
	if( _object.physical_path().empty() ) {
		eirods::error ret_err = ERROR( -1, "fileFstat - File Name is Empty." );
		eirods::log( ret_err );
		return ret_err;
	}
    
    // =-=-=-=-=-=-=-
	// retrieve the resource name given the path
	eirods::resource_ptr resc;
    eirods::error ret_err = _object.resolve( resc_mgr, resc ); 
	if( !ret_err.ok() ) {
		return PASS( false, -1, "fileFstat - failed to resolve resource", ret_err );
	}

	// =-=-=-=-=-=-=-
	// make the call to the "fstat" interface
	ret_err = resc->call< eirods::first_class_object*, struct stat* >( "fstat", &_object, _statbuf );

    // =-=-=-=-=-=-=-
	// pass along an error from the interface or return SUCCESS
	if( !ret_err.ok() ) {
        return PASS( false, ret_err.code(), "fileFstat - failed to call 'fstat'", ret_err );
	} else {
        return CODE( ret_err.code() );
	}

} // fileFstat

// =-=-=-=-=-=-=-
// Top Level Interface for Resource Plugin POSIX lseek
eirods::error fileLseek( eirods::first_class_object& _object, size_t _offset, int _whence ) {
    // =-=-=-=-=-=-=-
	// trap empty file name
	if( _object.physical_path().empty() ) {
		eirods::error ret_err = ERROR( -1, "fileLseek - File Name is Empty." );
		eirods::log( ret_err );
		return ret_err;
	}
    
    // =-=-=-=-=-=-=-
	// retrieve the resource name given the path
	eirods::resource_ptr resc;
    eirods::error ret_err = _object.resolve( resc_mgr, resc ); 
	if( !ret_err.ok() ) {
		return PASS( false, -1, "fileLseek - failed to resolve resource", ret_err );
	}

	// =-=-=-=-=-=-=-
	// make the call to the "lseek" interface
	ret_err = resc->call< eirods::first_class_object*, size_t, int >( "lseek", &_object, _offset, _whence );

    // =-=-=-=-=-=-=-
	// pass along an error from the interface or return SUCCESS
	if( !ret_err.ok() ) {
        return PASS( false, ret_err.code(), "fileLseek - failed to call 'lseek'", ret_err );
	} else {
        return CODE( ret_err.code() );
	}

} // fileLseek

// =-=-=-=-=-=-=-
// Top Level Interface for Resource Plugin POSIX fsync
eirods::error fileFsync( eirods::first_class_object& _object ) {
    // =-=-=-=-=-=-=-
	// trap empty file name
	if( _object.physical_path().empty() ) {
		eirods::error ret_err = ERROR( -1, "fileFsync - File Name is Empty." );
		eirods::log( ret_err );
		return ret_err;
	}
    
    // =-=-=-=-=-=-=-
	// retrieve the resource name given the path
	eirods::resource_ptr resc;
    eirods::error ret_err = _object.resolve( resc_mgr, resc ); 
	if( !ret_err.ok() ) {
		return PASS( false, -1, "fileFsync - failed to resolve resource", ret_err );
	}

	// =-=-=-=-=-=-=-
	// make the call to the "fsync" interface
	ret_err = resc->call< eirods::first_class_object* >( "fsync", &_object );

    // =-=-=-=-=-=-=-
	// pass along an error from the interface or return SUCCESS
	if( !ret_err.ok() ) {
        return PASS( false, ret_err.code(), "fileFsync - failed to call 'fsync'", ret_err );
	} else {
        return CODE( ret_err.code() );
	}

} // fileFsync

// =-=-=-=-=-=-=-
// Top Level Interface for Resource Plugin POSIX mkdir
eirods::error fileMkdir( eirods::first_class_object& _object ) {
    // =-=-=-=-=-=-=-
	// trap empty file name
	if( _object.physical_path().empty() ) {
		eirods::error ret_err = ERROR( -1, "fileMkdir - File Name is Empty." );
		eirods::log( ret_err );
		return ret_err;
	}
    
    // =-=-=-=-=-=-=-
	// retrieve the resource name given the path
	eirods::resource_ptr resc;
    eirods::error ret_err = _object.resolve( resc_mgr, resc ); 
	if( !ret_err.ok() ) {
		return PASS( false, -1, "fileMkdir - failed to resolve resource", ret_err );
	}

	// =-=-=-=-=-=-=-
	// make the call to the "mkdir" interface
	ret_err = resc->call< eirods::first_class_object* >( "mkdir", &_object );

    // =-=-=-=-=-=-=-
	// pass along an error from the interface or return SUCCESS
	if( !ret_err.ok() ) {
        return PASS( false, ret_err.code(), "fileMkdir - failed to call 'mkdir'", ret_err );
	} else {
        return CODE( ret_err.code() );
	}

} // fileMkdir

// =-=-=-=-=-=-=-
// Top Level Interface for Resource Plugin POSIX chmod
eirods::error fileChmod( eirods::first_class_object& _object ) {
    // =-=-=-=-=-=-=-
	// trap empty file name
	if( _object.physical_path().empty() ) {
		eirods::error ret_err = ERROR( -1, "fileChmod - File Name is Empty." );
		eirods::log( ret_err );
		return ret_err;
	}
    
    // =-=-=-=-=-=-=-
	// retrieve the resource name given the path
	eirods::resource_ptr resc;
    eirods::error ret_err = _object.resolve( resc_mgr, resc ); 
	if( !ret_err.ok() ) {
		return PASS( false, -1, "fileChmod - failed to resolve resource", ret_err );
	}

	// =-=-=-=-=-=-=-
	// make the call to the "chmod" interface
	ret_err = resc->call< eirods::first_class_object* >( "chmod", &_object );

    // =-=-=-=-=-=-=-
	// pass along an error from the interface or return SUCCESS
	if( !ret_err.ok() ) {
        return PASS( false, ret_err.code(), "fileChmod - failed to call 'chmod'", ret_err );
	} else {
        return CODE( ret_err.code() );
	}

} // fileChmod

// =-=-=-=-=-=-=-
// Top Level Interface for Resource Plugin POSIX rmdir
eirods::error fileRmdir( eirods::first_class_object& _object ) {
    // =-=-=-=-=-=-=-
	// trap empty file name
	if( _object.physical_path().empty() ) {
		eirods::error ret_err = ERROR( -1, "fileRmdir - File Name is Empty." );
		eirods::log( ret_err );
		return ret_err;
	}
    
    // =-=-=-=-=-=-=-
	// retrieve the resource name given the path
	eirods::resource_ptr resc;
    eirods::error ret_err = _object.resolve( resc_mgr, resc ); 
	if( !ret_err.ok() ) {
		return PASS( false, -1, "fileRmdir - failed to resolve resource", ret_err );
	}

	// =-=-=-=-=-=-=-
	// make the call to the "rmdir" interface
	ret_err = resc->call< eirods::first_class_object* >( "rmdir", &_object );

    // =-=-=-=-=-=-=-
	// pass along an error from the interface or return SUCCESS
	if( !ret_err.ok() ) {
        return PASS( false, ret_err.code(), "fileRmdir - failed to call 'rmdir'", ret_err );
	} else {
        return CODE( ret_err.code() );
	}

} // fileRmdir

// =-=-=-=-=-=-=-
// Top Level Interface for Resource Plugin POSIX opendir
eirods::error fileOpendir( eirods::first_class_object& _object ) {
    // =-=-=-=-=-=-=-
	// trap empty file name
	if( _object.physical_path().empty() ) {
		eirods::error ret_err = ERROR( -1, "fileOpendir - File Name is Empty." );
		eirods::log( ret_err );
		return ret_err;
	}
    
    // =-=-=-=-=-=-=-
	// retrieve the resource name given the path
	eirods::resource_ptr resc;
    eirods::error ret_err = _object.resolve( resc_mgr, resc ); 
	if( !ret_err.ok() ) {
		return PASS( false, -1, "fileOpendir - failed to resolve resource", ret_err );
	}

	// =-=-=-=-=-=-=-
	// make the call to the "opendir" interface
	ret_err = resc->call< eirods::first_class_object* >( "opendir", &_object );

    // =-=-=-=-=-=-=-
	// pass along an error from the interface or return SUCCESS
	if( !ret_err.ok() ) {
        return PASS( false, ret_err.code(), "fileOpendir - failed to call 'opendir'", ret_err );
	} else {
        return CODE( ret_err.code() );
	}
    
} // fileOpendir

// =-=-=-=-=-=-=-
// Top Level Interface for Resource Plugin POSIX closedir
eirods::error fileClosedir( eirods::first_class_object& _object ) {
    // =-=-=-=-=-=-=-
	// trap empty file name
<<<<<<< HEAD
	if( _object.physical_path().empty() ) {
		eirods::error ret_err = ERROR( -1, "fileClosedir - File Name is Empty." );
		eirods::log( ret_err );
		return ret_err;
	}
=======
	//if( _object.physical_path().empty() ) {
	//	eirods::error ret_err = ERROR( false, -1, "fileClosedir - File Name is Empty." );
	//	eirods::log( ret_err );
	//	return ret_err;
	//}
>>>>>>> 6f01ceae
    
    // =-=-=-=-=-=-=-
	// retrieve the resource name given the path
	eirods::resource_ptr resc;
    eirods::error ret_err = _object.resolve( resc_mgr, resc ); 
	if( !ret_err.ok() ) {
		return PASS( false, -1, "fileClosedir - failed to resolve resource", ret_err );
	}

	// =-=-=-=-=-=-=-
	// make the call to the "closedir" interface
	ret_err = resc->call< eirods::first_class_object* >( "closedir", &_object );

    // =-=-=-=-=-=-=-
	// pass along an error from the interface or return SUCCESS
	if( !ret_err.ok() ) {
        return PASS( false, ret_err.code(), "fileClosedir - failed to call 'closedir'", ret_err );
	} else {
        return CODE( ret_err.code() );
	}
    
} // fileClosedir

// =-=-=-=-=-=-=-
// Top Level Interface for Resource Plugin POSIX readdir
eirods::error fileReaddir( eirods::first_class_object& _object, struct rodsDirent** _dirent_ptr ) {
<<<<<<< HEAD
    // =-=-=-=-=-=-=-
	// trap empty file name
	if( _object.physical_path().empty() ) {
		eirods::error ret_err = ERROR( -1, "fileReaddir - File Name is Empty." );
		eirods::log( ret_err );
		return ret_err;
	}
    
=======

>>>>>>> 6f01ceae
    // =-=-=-=-=-=-=-
	// retrieve the resource name given the path
	eirods::resource_ptr resc;
    eirods::error ret_err = _object.resolve( resc_mgr, resc ); 
	if( !ret_err.ok() ) {
		return PASS( false, -1, "fileReaddir - failed to resolve resource", ret_err );
	}

	// =-=-=-=-=-=-=-
	// make the call to the "readdir" interface
	ret_err = resc->call< eirods::first_class_object*, struct rodsDirent** >( "readdir", &_object, _dirent_ptr );

    // =-=-=-=-=-=-=-
	// pass along an error from the interface or return SUCCESS
	if( !ret_err.ok() ) {
        return PASS( false, ret_err.code(), "fileReaddir - failed to call 'readdir'", ret_err );
	} else {
        return CODE( ret_err.code() );
	}

} // fileReaddir

// =-=-=-=-=-=-=-
// Top Level Interface for Resource Plugin stage
eirods::error fileStage( eirods::first_class_object& _object ) {
    // =-=-=-=-=-=-=-
	// trap empty file name
	if( _object.physical_path().empty() ) {
		eirods::error ret_err = ERROR( -1, "fileStage - File Name is Empty." );
		eirods::log( ret_err );
		return ret_err;
	}
    
    // =-=-=-=-=-=-=-
	// retrieve the resource name given the path
	eirods::resource_ptr resc;
    eirods::error ret_err = _object.resolve( resc_mgr, resc ); 
	if( !ret_err.ok() ) {
		return PASS( false, -1, "fileStage - failed to resolve resource", ret_err );
	}

	// =-=-=-=-=-=-=-
	// make the call to the "stage" interface
	ret_err = resc->call< eirods::first_class_object* >( "stage", &_object );

    // =-=-=-=-=-=-=-
	// pass along an error from the interface or return SUCCESS
	if( !ret_err.ok() ) {
        return PASS( false, ret_err.code(), "fileStage - failed to call 'stage'", ret_err );
	} else {
        return CODE( ret_err.code() );
	}

} // fileStage

// =-=-=-=-=-=-=-
// Top Level Interface for Resource Plugin POSIX rename
eirods::error fileRename( eirods::first_class_object& _object, std::string _new_file_name ) {
    // =-=-=-=-=-=-=-
	// trap empty file name
	if( _object.physical_path().empty() || _new_file_name.empty() ) {
		eirods::error ret_err = ERROR( -1, "fileRename - File Name is Empty." );
		eirods::log( ret_err );
		return ret_err;
	}
    
    // =-=-=-=-=-=-=-
	// retrieve the resource name given the path
	eirods::resource_ptr resc;
    eirods::error ret_err = _object.resolve( resc_mgr, resc ); 
	if( !ret_err.ok() ) {
		return PASS( false, -1, "fileRename - failed to resolve resource", ret_err );
	}

	// =-=-=-=-=-=-=-
	// make the call to the "rename" interface
	ret_err = resc->call< eirods::first_class_object*, const char* >( "rename",  &_object, _new_file_name.c_str() ); 

    // =-=-=-=-=-=-=-
	// pass along an error from the interface or return SUCCESS
	if( !ret_err.ok() ) {
        return PASS( false, ret_err.code(), "fileRename - failed to call 'rename'", ret_err );
	} else {
        return CODE( ret_err.code() );
	}

} // fileRename

// =-=-=-=-=-=-=-
// Top Level Interface for Resource Plugin freespace
eirods::error fileGetFsFreeSpace( eirods::first_class_object& _object ) {
    // =-=-=-=-=-=-=-
	// trap empty file name
	if( _object.physical_path().empty() ) {
		eirods::error ret_err = ERROR( -1, "fileGetFsFreeSpace - File Name is Empty." );
		eirods::log( ret_err );
		return ret_err;
	}
    
    // =-=-=-=-=-=-=-
	// retrieve the resource name given the path
	eirods::resource_ptr resc;
    eirods::error ret_err = _object.resolve( resc_mgr, resc ); 
	if( !ret_err.ok() ) {
		return PASS( false, -1, "fileGetFsFreeSpace - failed to resolve resource", ret_err );
	}

	// =-=-=-=-=-=-=-
	// make the call to the "freespace" interface
	ret_err = resc->call< eirods::first_class_object* >( "freespace", &_object );

    // =-=-=-=-=-=-=-
	// pass along an error from the interface or return SUCCESS
	if( !ret_err.ok() ) {
        return PASS( false, ret_err.code(), "fileGetFsFreeSpace - failed to call 'stage'", ret_err );
	} else {
        return CODE( ret_err.code() );
	}

} // fileGetFsFreeSpace

// =-=-=-=-=-=-=-
// Top Level Interface for Resource Plugin truncate
eirods::error fileTruncate( eirods::first_class_object& _object ) {
    // =-=-=-=-=-=-=-
	// trap empty file name
	if( _object.physical_path().empty() ) {
		eirods::error ret_err = ERROR( -1, "fileTruncate - File Name is Empty." );
		eirods::log( ret_err );
		return ret_err;
	}
    
    // =-=-=-=-=-=-=-
	// retrieve the resource name given the path
	eirods::resource_ptr resc;
    eirods::error ret_err = _object.resolve( resc_mgr, resc ); 
	if( !ret_err.ok() ) {
		return PASS( false, -1, "fileTruncate - failed to resolve resource", ret_err );
	}

	// =-=-=-=-=-=-=-
	// make the call to the "truncate" interface
	ret_err = resc->call< eirods::first_class_object* >( "truncate", &_object );

    // =-=-=-=-=-=-=-
	// pass along an error from the interface or return SUCCESS
	if( !ret_err.ok() ) {
        return PASS( false, ret_err.code(), "fileTruncate - failed to call 'truncate'", ret_err );
	} else {
        return CODE( ret_err.code() );
	}
   
} // fileTruncate

// =-=-=-=-=-=-=-
// Top Level Interface for Resource Plugin StageToCache
eirods::error fileStageToCache( std::string _file_name, std::string _cache_file_name, int _mode, int _flags, 
                                size_t _data_size, keyValPair_t* _cond_input, int& _status ) {
    // =-=-=-=-=-=-=-
	// trap empty file name
	if( _file_name.empty() ) {
		eirods::error ret_err = ERROR( -1, "fileStageToCache - File Name is Empty." );
		eirods::log( ret_err );
		return ret_err;
	}
    
    // =-=-=-=-=-=-=-
	// retrieve the resource name given the path
	eirods::resource_ptr resc;
    eirods::error ret_err = resc_mgr.resolve_from_property( "path", _file_name, resc ); 
	if( !ret_err.ok() ) {
		return PASS( false, -1, "fileStageToCache - failed to resolve resource", ret_err );
	}

	// =-=-=-=-=-=-=-
	// make the call to the "stagetocache" interface
	ret_err = resc->call< const char*, const char*, int, int, size_t, keyValPair_t*, int*  >( 
	                      "stagetocache",  _file_name.c_str(), _cache_file_name.c_str(),
						  _mode, _flags, _data_size, _cond_input, &_status );

    // =-=-=-=-=-=-=-
	// pass along an error from the interface or return SUCCESS
	if( !ret_err.ok() ) {
        return PASS( false, _status, "fileStageToCache - failed to call 'stagetocache'", ret_err );
	} else {
        return SUCCESS();
	}

} // fileStageToCache

// =-=-=-=-=-=-=-
// Top Level Interface for Resource Plugin SyncToArch
eirods::error fileSyncToArch( std::string _file_name, std::string _cache_file_name, int _mode, int _flags, 
					          size_t _data_size, keyValPair_t* _cond_input, int& _status ) {
    // =-=-=-=-=-=-=-
	// trap empty file name
	if( _file_name.empty() ) {
		eirods::error ret_err = ERROR( -1, "fileSyncToArch - File Name is Empty." );
		eirods::log( ret_err );
		return ret_err;
	}
    
    // =-=-=-=-=-=-=-
	// retrieve the resource name given the path
	eirods::resource_ptr resc;
    eirods::error ret_err = resc_mgr.resolve_from_property( "path", _file_name, resc ); 
	if( !ret_err.ok() ) {
		return PASS( false, -1, "fileSyncToArch - failed to resolve resource", ret_err );
	}

	// =-=-=-=-=-=-=-
	// make the call to the "synctoarch" interface
	ret_err = resc->call< const char*, const char*, int, int, size_t, keyValPair_t*, int*  >( 
	                      "synctoarch",  _file_name.c_str(), _cache_file_name.c_str(),
						  _mode, _flags, _data_size, _cond_input, &_status );

    // =-=-=-=-=-=-=-
	// pass along an error from the interface or return SUCCESS
	if( !ret_err.ok() ) {
        return PASS( false, _status, "fileSyncToArch - failed to call 'synctoarch'", ret_err );
	} else {
        return SUCCESS();
	}

} // fileSyncToArch


<|MERGE_RESOLUTION|>--- conflicted
+++ resolved
@@ -84,19 +84,11 @@
 eirods::error fileRead( eirods::first_class_object& _object, void* _buf, int _len ) {
     // =-=-=-=-=-=-=-
 	// trap empty file name
-<<<<<<< HEAD
-	if( _object.physical_path().empty() ) {
-		eirods::error ret_err = ERROR( -1, "fileRead - File Name is Empty." );
-		eirods::log( ret_err );
-		return ret_err;
-	}
-=======
 	//if( _object.physical_path().empty() ) {
 	//	eirods::error ret_err = ERROR( false, -1, "fileRead - File Name is Empty." );
 	//	eirods::log( ret_err );
 	//	return ret_err;
 	//}
->>>>>>> 6f01ceae
      
     // =-=-=-=-=-=-=-
 	// retrieve the resource name given the object
@@ -125,19 +117,11 @@
 eirods::error fileWrite( eirods::first_class_object& _object, void* _buf, int  _len ) {
     // =-=-=-=-=-=-=-
 	// trap empty file name
-<<<<<<< HEAD
-	if( _object.physical_path().empty() ) {
-		eirods::error ret_err = ERROR( -1, "fileWrite - File Name is Empty." );
-		eirods::log( ret_err );
-		return ret_err;
-	}
-=======
 	//if( _object.physical_path().empty() ) {
 	//	eirods::error ret_err = ERROR( false, -1, "fileWrite - File Name is Empty." );
 	//	eirods::log( ret_err );
 	//	return ret_err;
 	//}
->>>>>>> 6f01ceae
    
     // =-=-=-=-=-=-=-
 	// retrieve the resource name given the object
@@ -496,19 +480,11 @@
 eirods::error fileClosedir( eirods::first_class_object& _object ) {
     // =-=-=-=-=-=-=-
 	// trap empty file name
-<<<<<<< HEAD
-	if( _object.physical_path().empty() ) {
-		eirods::error ret_err = ERROR( -1, "fileClosedir - File Name is Empty." );
-		eirods::log( ret_err );
-		return ret_err;
-	}
-=======
 	//if( _object.physical_path().empty() ) {
 	//	eirods::error ret_err = ERROR( false, -1, "fileClosedir - File Name is Empty." );
 	//	eirods::log( ret_err );
 	//	return ret_err;
 	//}
->>>>>>> 6f01ceae
     
     // =-=-=-=-=-=-=-
 	// retrieve the resource name given the path
@@ -535,18 +511,6 @@
 // =-=-=-=-=-=-=-
 // Top Level Interface for Resource Plugin POSIX readdir
 eirods::error fileReaddir( eirods::first_class_object& _object, struct rodsDirent** _dirent_ptr ) {
-<<<<<<< HEAD
-    // =-=-=-=-=-=-=-
-	// trap empty file name
-	if( _object.physical_path().empty() ) {
-		eirods::error ret_err = ERROR( -1, "fileReaddir - File Name is Empty." );
-		eirods::log( ret_err );
-		return ret_err;
-	}
-    
-=======
-
->>>>>>> 6f01ceae
     // =-=-=-=-=-=-=-
 	// retrieve the resource name given the path
 	eirods::resource_ptr resc;
