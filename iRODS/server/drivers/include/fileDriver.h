--- conflicted
+++ resolved
@@ -30,11 +30,7 @@
 eirods::error fileUnlink  ( rsComm_t*, eirods::first_class_object& );
 eirods::error fileStat    ( rsComm_t*, eirods::first_class_object&, struct stat* );
 eirods::error fileFstat   ( rsComm_t*, eirods::first_class_object&, struct stat* );
-<<<<<<< HEAD
-eirods::error fileLseek   ( rsComm_t*, eirods::first_class_object&, rodsLong_t, int ); 
-=======
 eirods::error fileLseek   ( rsComm_t*, eirods::first_class_object&, long long, int ); 
->>>>>>> 9f780b7d
 eirods::error fileFsync   ( rsComm_t*, eirods::first_class_object& );
 eirods::error fileMkdir   ( rsComm_t*, eirods::first_class_object& );
 eirods::error fileRmdir   ( rsComm_t*, eirods::first_class_object& );
