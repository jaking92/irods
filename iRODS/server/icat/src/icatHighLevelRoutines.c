--- conflicted
+++ resolved
@@ -10970,11 +10970,7 @@
 			return status;
 		}
 
-<<<<<<< HEAD
-		if( strlen(parent) ) {
-=======
 		if (strlen(parent)) {
->>>>>>> 5fc37700
 			hierarchy = parent + eirods::hierarchy_parser::delimiter() + hierarchy;	// Add parent to hierarchy string
 			current_node = parent;
 		}
