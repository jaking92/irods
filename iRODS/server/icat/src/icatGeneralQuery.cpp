--- conflicted
+++ resolved
@@ -1667,8 +1667,8 @@
                            userZone );
             if ( userZone[0] == '\0' ) {
                 std::string zoneName;
-                if( !chlGetLocalZone( zoneName ) ) {
-                    
+                if ( !chlGetLocalZone( zoneName ) ) {
+
                 }
 
                 strncpy( userZone, zoneName.c_str(), sizeof userZone );
@@ -1997,12 +1997,8 @@
     int i, nCols;
     int userIx = -1, zoneIx = -1, accessIx = -1, dataIx = -1, collIx = -1;
     int status;
-<<<<<<< HEAD
     std::string zoneName;
-    //char *ticketString = NULL;
-=======
-    char *zoneName;
->>>>>>> 789a81f7
+
     static char prevDataId[LONG_NAME_LEN];
     static char prevUser[LONG_NAME_LEN];
     static char prevAccess[LONG_NAME_LEN];
@@ -2026,10 +2022,6 @@
             /* for now, log it but the one used is the session ticket */
             rodsLog( LOG_NOTICE, "ticket input, value: %s",
                      genQueryInp.condInput.value[i] );
-<<<<<<< HEAD
-            //ticketString = genQueryInp.condInput.value[i];
-=======
->>>>>>> 789a81f7
         }
     }
     if ( genQueryInp.condInput.len == 1 &&
@@ -2085,7 +2077,7 @@
         prevStatus = 0;
 
         if ( strlen( genQueryInp.condInput.value[zoneIx] ) == 0 ) {
-            if( !chlGetLocalZone( zoneName ) ) {
+            if ( !chlGetLocalZone( zoneName ) ) {
             }
         }
         else {
@@ -2094,7 +2086,7 @@
         status = cmlCheckDataObjId(
                      icss->stmtPtr[statementNum]->resultValue[dataIx],
                      genQueryInp.condInput.value[userIx],
-                     (char*)zoneName.c_str(),
+                     ( char* )zoneName.c_str(),
                      genQueryInp.condInput.value[accessIx],
                      /*                  sessionTicket, accessControlHost, icss); */
                      sessionTicket, sessionClientAddr, icss );
@@ -2104,7 +2096,7 @@
 
     if ( collIx >= 0 ) {
         if ( strlen( genQueryInp.condInput.value[zoneIx] ) == 0 ) {
-            if( !chlGetLocalZone( zoneName ) ) {
+            if ( !chlGetLocalZone( zoneName ) ) {
             }
         }
         else {
@@ -2113,7 +2105,7 @@
         status = cmlCheckDirId(
                      icss->stmtPtr[statementNum]->resultValue[collIx],
                      genQueryInp.condInput.value[userIx],
-                     (char*)zoneName.c_str(),
+                     ( char* )zoneName.c_str(),
                      genQueryInp.condInput.value[accessIx], icss );
     }
     return( status );
@@ -2185,7 +2177,7 @@
     currentMaxColSize = 0;
 
     status = chlGetRcs( &icss );
-    if( status < 0 || icss == NULL ) {
+    if ( status < 0 || icss == NULL ) {
         return( CAT_NOT_OPEN );
     }
 #ifdef ADDR_64BITS
