import sys
if (sys.version_info >= (2,7)):
    import unittest
else:
    import unittest2 as unittest
from resource_suite import ResourceBase
from pydevtest_common import assertiCmd, assertiCmdFail, interruptiCmd, get_hostname, create_directory_of_small_files
import pydevtest_sessions as s
import commands
import os
import shutil

class Test_iAdminSuite(unittest.TestCase, ResourceBase):

    my_test_resource = {"setup":[],"teardown":[]}

    def setUp(self):
        ResourceBase.__init__(self)
        s.twousers_up()
        self.run_resource_setup()

    def tearDown(self):
        self.run_resource_teardown()
        s.twousers_down()

    ###################
    # iadmin
    ###################

    # LISTS

    def test_list_zones(self):
        assertiCmd(s.adminsession,"iadmin lz","LIST",s.adminsession.getZoneName())
        assertiCmdFail(s.adminsession,"iadmin lz","LIST","notazone")

    def test_list_resources(self):
        assertiCmd(s.adminsession,"iadmin lr","LIST",self.testresc)
        assertiCmdFail(s.adminsession,"iadmin lr","LIST","notaresource")

    def test_list_users(self):
        assertiCmd(s.adminsession,"iadmin lu","LIST",s.adminsession.getUserName()+"#"+s.adminsession.getZoneName())
        assertiCmdFail(s.adminsession,"iadmin lu","LIST","notauser")

    def test_list_groups(self):
        assertiCmd(s.adminsession,"iadmin lg","LIST",self.testgroup)
        assertiCmdFail(s.adminsession,"iadmin lg","LIST","notagroup")
        assertiCmd(s.adminsession,"iadmin lg "+self.testgroup,"LIST",[s.sessions[1].getUserName()])
        assertiCmd(s.adminsession,"iadmin lg "+self.testgroup,"LIST",[s.sessions[2].getUserName()])
        assertiCmdFail(s.adminsession,"iadmin lg "+self.testgroup,"LIST","notauser")

    # RESOURCES

    def test_modify_resource_name(self):
        h = get_hostname()
        # tree standup
        assertiCmd(s.adminsession,"iadmin mkresc %s passthru %s:/tmp/pydevtest_%s" % ("pt1", h, "pt1")) # passthru
        assertiCmd(s.adminsession,"iadmin mkresc %s replication %s:/tmp/pydevtest_%s" % ("repl", h, "repl")) # replication
        assertiCmd(s.adminsession,"iadmin mkresc %s unixfilesystem %s:/tmp/pydevtest_%s" % ("unix1", h, "unix1")) # unix
        assertiCmd(s.adminsession,"iadmin mkresc %s passthru %s:/tmp/pydevtest_%s" % ("pt2", h, "pt2")) # passthru
        assertiCmd(s.adminsession,"iadmin mkresc %s unixfilesystem %s:/tmp/pydevtest_%s" % ("unix2", h, "unix2")) # unix
        assertiCmd(s.adminsession,"iadmin addchildtoresc %s %s" % ("pt1",  "repl"))
        assertiCmd(s.adminsession,"iadmin addchildtoresc %s %s" % ("repl", "unix1"))
        assertiCmd(s.adminsession,"iadmin addchildtoresc %s %s" % ("repl", "pt2"))
        assertiCmd(s.adminsession,"iadmin addchildtoresc %s %s" % ("pt2",  "unix2"))

        # rename repl node
        newnodename = "replwithmoreletters"
        assertiCmd(s.adminsession,"iadmin modresc %s name %s" % ("repl", newnodename), "LIST", "OK, performing the resource rename") # rename
        
        # confirm children of pt1 is newnodename
        assertiCmd(s.adminsession,"iadmin lr %s" % "pt1","LIST","resc_children: %s" % newnodename+"{}")
        # confirm parent of newnodename is still pt1
        assertiCmd(s.adminsession,"iadmin lr %s" % newnodename,"LIST","resc_parent: %s" % "pt1")
        # confirm children of newnodename is unix1 and pt2
        assertiCmd(s.adminsession,"iadmin lr %s" % newnodename,"LIST","resc_children: %s" % "unix1{};pt2{}")
        # confirm parent of pt2 is newnodename
        assertiCmd(s.adminsession,"iadmin lr %s" % "pt2","LIST","resc_parent: %s" % newnodename)
        # confirm parent of unix2 is pt2
        assertiCmd(s.adminsession,"iadmin lr %s" % "unix2","LIST","resc_parent: %s" % "pt2")
        # confirm parent of unix1 is newnodename
        assertiCmd(s.adminsession,"iadmin lr %s" % "unix1","LIST","resc_parent: %s" % newnodename)

        # tree teardown
        assertiCmd(s.adminsession,"iadmin rmchildfromresc %s %s" % ("pt2", "unix2"))
        assertiCmd(s.adminsession,"iadmin rmchildfromresc %s %s" % (newnodename, "unix1"))
        assertiCmd(s.adminsession,"iadmin rmchildfromresc %s %s" % (newnodename, "pt2"))
        assertiCmd(s.adminsession,"iadmin rmchildfromresc %s %s" % ("pt1", newnodename))
        assertiCmd(s.adminsession,"iadmin rmresc %s" % "unix2")
        assertiCmd(s.adminsession,"iadmin rmresc %s" % "unix1")
        assertiCmd(s.adminsession,"iadmin rmresc %s" % "pt2")
        assertiCmd(s.adminsession,"iadmin rmresc %s" % newnodename)
        assertiCmd(s.adminsession,"iadmin rmresc %s" % "pt1")

    def test_resource_hierarchy_manipulation(self):
        h = get_hostname()
        # first tree standup
        assertiCmd(s.adminsession,"iadmin mkresc %s passthru %s:/tmp/pydevtest_%s" % ("pt", h, "pt")) # passthru
        assertiCmd(s.adminsession,"iadmin mkresc %s replication %s:/tmp/pydevtest_%s" % ("replA", h, "replA")) # replication
        assertiCmd(s.adminsession,"iadmin mkresc %s unixfilesystem %s:/tmp/pydevtest_%s" % ("unixA1", h, "unixA1")) # unix
        assertiCmd(s.adminsession,"iadmin mkresc %s unixfilesystem %s:/tmp/pydevtest_%s" % ("unixA2", h, "unixA2")) # unix
        assertiCmd(s.adminsession,"iadmin addchildtoresc %s %s" % ("pt", "replA"))
        assertiCmd(s.adminsession,"iadmin addchildtoresc %s %s" % ("replA", "unixA1"))
        assertiCmd(s.adminsession,"iadmin addchildtoresc %s %s" % ("replA", "unixA2"))
        # second tree standup
        assertiCmd(s.adminsession,"iadmin mkresc %s replication %s:/tmp/pydevtest_%s" % ("replB", h, "replB")) # replication
        assertiCmd(s.adminsession,"iadmin mkresc %s unixfilesystem %s:/tmp/pydevtest_%s" % ("unixB1", h, "unixB1")) # unix
        assertiCmd(s.adminsession,"iadmin mkresc %s unixfilesystem %s:/tmp/pydevtest_%s" % ("unixB2", h, "unixB2")) # unix
        assertiCmd(s.adminsession,"iadmin addchildtoresc %s %s" % ("replB", "unixB1"))
        assertiCmd(s.adminsession,"iadmin addchildtoresc %s %s" % ("replB", "unixB2"))

        # create some files
        dir1 = "for_pt"
        dir2 = "for_replB"
        tree1 = 5
        tree2 = 8
        doubletree1 = 2 * tree1 # 10
        doubletree2 = 2 * tree2 # 16
        totaltree   = doubletree1 + doubletree2 # 26
        create_directory_of_small_files(dir1,tree1)
        create_directory_of_small_files(dir2,tree2)
        os.system("ls -al %s" % dir1)
        os.system("ls -al %s" % dir2)

        # add files
        assertiCmd(s.adminsession,"iput -R %s -r %s" % ("pt", dir1))
        assertiCmd(s.adminsession,"iput -R %s -r %s" % ("replB", dir2))

        # debugging
        assertiCmd(s.adminsession,"ils -L %s" % dir1,"LIST",dir1)
        assertiCmd(s.adminsession,"ils -L %s" % dir2,"LIST",dir2)

        # add tree2 to tree1
        # add replB to replA
        assertiCmd(s.adminsession,"iadmin addchildtoresc %s %s" % ("replA","replB"))

        # debugging
        assertiCmd(s.adminsession,"ils -L %s" % dir1,"LIST",dir1)
        assertiCmd(s.adminsession,"ils -L %s" % dir2,"LIST",dir2)

        # check object_count on pt
        assertiCmd(s.adminsession,"iadmin lr %s" % "pt","LIST","resc_objcount: %d" % totaltree)
        # check object_count and children on replA
        assertiCmd(s.adminsession,"iadmin lr %s" % "replA","LIST","resc_objcount: %d" % totaltree)
        assertiCmd(s.adminsession,"iadmin lr %s" % "replA","LIST","resc_children: %s" % "unixA1{};unixA2{};replB{}")
        # check object_count on unixA1
        assertiCmd(s.adminsession,"iadmin lr %s" % "unixA1","LIST","resc_objcount: %d" % tree1)
        # check object_count on unixA2
        assertiCmd(s.adminsession,"iadmin lr %s" % "unixA2","LIST","resc_objcount: %d" % tree1)
        # check object_count and parent on replB
        assertiCmd(s.adminsession,"iadmin lr %s" % "replB","LIST","resc_objcount: %d" % doubletree2)
        assertiCmd(s.adminsession,"iadmin lr %s" % "replB","LIST","resc_parent: %s" % "replA")
        # check object_count on unixB1
        assertiCmd(s.adminsession,"iadmin lr %s" % "unixB1","LIST","resc_objcount: %d" % tree2)
        # check object_count on unixB2
        assertiCmd(s.adminsession,"iadmin lr %s" % "unixB2","LIST","resc_objcount: %d" % tree2)
        # check resc_hier on replB files, should have full hierarchy, and should NOT start with replB
        assertiCmd(s.adminsession,"iquest \"select DATA_RESC_HIER where DATA_RESC_HIER like '%s;%%'\"" % "pt;replA;replB", "LIST", "pt")
        assertiCmd(s.adminsession,"iquest \"select DATA_RESC_HIER where DATA_RESC_HIER like '%s;%%'\"" % "replB", "ERROR", "CAT_NO_ROWS_FOUND")
        # check resc_name on replB files
        assertiCmd(s.adminsession,"iquest \"select DATA_RESC_NAME where DATA_RESC_HIER like '%s;%%'\"" % "pt;replA;replB", "LIST", "pt")
        assertiCmd(s.adminsession,"iquest \"select DATA_RESC_NAME where DATA_RESC_HIER like '%s;%%'\"" % "replB", "ERROR", "CAT_NO_ROWS_FOUND")
        # check resc_group_name on replB files
        assertiCmd(s.adminsession,"iquest \"select DATA_RESC_GROUP_NAME where DATA_RESC_HIER like '%s;%%'\"" % "pt;replA;replB", "LIST", "pt")
        assertiCmd(s.adminsession,"iquest \"select DATA_RESC_GROUP_NAME where DATA_RESC_HIER like '%s;%%'\"" % "replB", "ERROR", "CAT_NO_ROWS_FOUND")
        
        # remove child
        # rm replB from replA
        assertiCmd(s.adminsession,"iadmin lr %s" % "replA","LIST","replB") # debugging
        assertiCmd(s.adminsession,"iadmin rmchildfromresc %s %s" % ("replA","replB"))

        # check object_count on pt
        assertiCmd(s.adminsession,"iadmin lr %s" % "pt","LIST","resc_objcount: %d" % doubletree1)
        # check object_count on replA
        assertiCmd(s.adminsession,"iadmin lr %s" % "replA","LIST","resc_objcount: %d" % doubletree1)
        # check object_count on unixA1
        assertiCmd(s.adminsession,"iadmin lr %s" % "unixA1","LIST","resc_objcount: %d" % tree1)
        # check object_count on unixA2
        assertiCmd(s.adminsession,"iadmin lr %s" % "unixA2","LIST","resc_objcount: %d" % tree1)
        # check object_count on replB
        assertiCmd(s.adminsession,"iadmin lr %s" % "replB","LIST","resc_objcount: %d" % doubletree2)
        # check object_count on unixB1
        assertiCmd(s.adminsession,"iadmin lr %s" % "unixB1","LIST","resc_objcount: %d" % tree2)
        # check object_count on unixB2
        assertiCmd(s.adminsession,"iadmin lr %s" % "unixB2","LIST","resc_objcount: %d" % tree2)
        # check resc_hier on replB files, should start with replB and not have pt anymore
        assertiCmd(s.adminsession,"iquest \"select DATA_RESC_HIER where DATA_RESC_HIER like '%s;%%'\"" % "replB", "LIST", "replB")
        # check resc_name on replB files
        assertiCmd(s.adminsession,"iquest \"select DATA_RESC_NAME where DATA_RESC_HIER like '%s;%%'\"" % "replB", "LIST", "replB")
        # check resc_group_name on replB files
        assertiCmd(s.adminsession,"iquest \"select DATA_RESC_GROUP_NAME where DATA_RESC_HIER like '%s;%%'\"" % "replB", "LIST", "replB")

        # delete files
        assertiCmd(s.adminsession,"irm -rf %s" % dir1)
        assertiCmd(s.adminsession,"irm -rf %s" % dir2)

        # local cleanup
        shutil.rmtree(dir1)
        shutil.rmtree(dir2)

        # second tree teardown
        assertiCmd(s.adminsession,"iadmin rmchildfromresc %s %s" % ("replB", "unixB2"))
        assertiCmd(s.adminsession,"iadmin rmchildfromresc %s %s" % ("replB", "unixB1"))
        assertiCmd(s.adminsession,"iadmin rmresc %s" % "unixB2")
        assertiCmd(s.adminsession,"iadmin rmresc %s" % "unixB1")
        assertiCmd(s.adminsession,"iadmin rmresc %s" % "replB")
        # first tree teardown
        assertiCmd(s.adminsession,"iadmin rmchildfromresc %s %s" % ("replA", "unixA2"))
        assertiCmd(s.adminsession,"iadmin rmchildfromresc %s %s" % ("replA", "unixA1"))
        assertiCmd(s.adminsession,"iadmin rmchildfromresc %s %s" % ("pt", "replA"))
        assertiCmd(s.adminsession,"iadmin rmresc %s" % "unixA2")
        assertiCmd(s.adminsession,"iadmin rmresc %s" % "unixA1")
        assertiCmd(s.adminsession,"iadmin rmresc %s" % "replA")
        assertiCmd(s.adminsession,"iadmin rmresc %s" % "pt")



    def test_create_and_remove_unixfilesystem_resource(self):
        testresc1 = "testResc1"
        assertiCmdFail(s.adminsession,"iadmin lr","LIST",testresc1) # should not be listed
        output = commands.getstatusoutput("hostname")
        hostname = output[1]
        assertiCmd(s.adminsession,"iadmin mkresc "+testresc1+" unixfilesystem "+hostname+":/tmp/pydevtest_"+testresc1) # unix
        assertiCmd(s.adminsession,"iadmin lr","LIST",testresc1) # should be listed
        assertiCmdFail(s.adminsession,"iadmin rmresc notaresource") # bad remove
        assertiCmd(s.adminsession,"iadmin rmresc "+testresc1) # good remove
        assertiCmdFail(s.adminsession,"iadmin lr","LIST",testresc1) # should be gone

    def test_create_and_remove_unixfilesystem_resource_without_spaces(self):
        testresc1 = "testResc1"
        assertiCmdFail(s.adminsession,"iadmin lr","LIST",testresc1) # should not be listed
        output = commands.getstatusoutput("hostname")
        hostname = output[1]
        assertiCmd(s.adminsession,"iadmin mkresc "+testresc1+" unixfilesystem "+hostname+":/tmp/pydevtest_"+testresc1) # unix
        assertiCmd(s.adminsession,"iadmin lr","LIST",testresc1) # should be listed
        assertiCmd(s.adminsession,"iadmin rmresc "+testresc1) # good remove
        assertiCmdFail(s.adminsession,"iadmin lr","LIST",testresc1) # should be gone

    def test_create_and_remove_coordinating_resource(self):
        testresc1 = "testResc1"
        assertiCmdFail(s.adminsession,"iadmin lr","LIST",testresc1) # should not be listed
        output = commands.getstatusoutput("hostname")
        hostname = output[1]
        assertiCmd(s.adminsession,"iadmin mkresc "+testresc1+" replication") # replication
        assertiCmd(s.adminsession,"iadmin lr","LIST",testresc1) # should be listed
        assertiCmd(s.adminsession,"iadmin lr "+testresc1,"LIST",["resc_net","EMPTY_RESC_HOST"]) # should have empty host
        assertiCmd(s.adminsession,"iadmin lr "+testresc1,"LIST",["resc_def_path","EMPTY_RESC_PATH"]) # should have empty path
        assertiCmd(s.adminsession,"iadmin rmresc "+testresc1) # good remove
        assertiCmdFail(s.adminsession,"iadmin lr","LIST",testresc1) # should be gone

    def test_create_and_remove_coordinating_resource_with_explicit_contextstring(self):
        testresc1 = "testResc1"
        assertiCmdFail(s.adminsession,"iadmin lr","LIST",testresc1) # should not be listed
        output = commands.getstatusoutput("hostname")
        hostname = output[1]
        assertiCmd(s.adminsession,"iadmin mkresc "+testresc1+" replication '' Context:String","LIST","resource host:path string is empty") # replication
        assertiCmd(s.adminsession,"iadmin lr","LIST",testresc1) # should be listed
        assertiCmd(s.adminsession,"iadmin lr "+testresc1,"LIST",["resc_net","EMPTY_RESC_HOST"]) # should have empty host
        assertiCmd(s.adminsession,"iadmin lr "+testresc1,"LIST",["resc_def_path","EMPTY_RESC_PATH"]) # should have empty path
        assertiCmd(s.adminsession,"iadmin lr "+testresc1,"LIST",["resc_context","Context:String"]) # should have contextstring
        assertiCmd(s.adminsession,"iadmin rmresc "+testresc1) # good remove
        assertiCmdFail(s.adminsession,"iadmin lr","LIST",testresc1) # should be gone

    def test_create_and_remove_coordinating_resource_with_detected_contextstring(self):
        testresc1 = "testResc1"
        assertiCmdFail(s.adminsession,"iadmin lr","LIST",testresc1) # should not be listed
        output = commands.getstatusoutput("hostname")
        hostname = output[1]
        assertiCmd(s.adminsession,"iadmin mkresc "+testresc1+" replication ContextString:Because:Multiple:Colons") # replication
        assertiCmd(s.adminsession,"iadmin lr","LIST",testresc1) # should be listed
        assertiCmd(s.adminsession,"iadmin lr "+testresc1,"LIST",["resc_net","EMPTY_RESC_HOST"]) # should have empty host
        assertiCmd(s.adminsession,"iadmin lr "+testresc1,"LIST",["resc_def_path","EMPTY_RESC_PATH"]) # should have empty path
        assertiCmd(s.adminsession,"iadmin lr "+testresc1,"LIST",["resc_context","ContextString:Because:Multiple:Colons"]) # should have contextstring
        assertiCmd(s.adminsession,"iadmin rmresc "+testresc1) # good remove
        assertiCmdFail(s.adminsession,"iadmin lr","LIST",testresc1) # should be gone

    def test_modify_resource_comment(self):
        mycomment = "thisisacomment with some spaces"
        assertiCmdFail(s.adminsession,"iadmin lr "+self.testresc,"LIST",mycomment)
        assertiCmd(s.adminsession,"iadmin modresc "+self.testresc+" comment '"+mycomment+"'")
        assertiCmd(s.adminsession,"iadmin lr "+self.testresc,"LIST",mycomment)

    # USERS

    def test_create_and_remove_new_user(self):
        testuser1 = "testaddandremoveuser"
        assertiCmdFail(s.adminsession,"iadmin lu","LIST",testuser1+"#"+s.adminsession.getZoneName()) # should not be listed
        assertiCmd(s.adminsession,"iadmin mkuser "+testuser1+" rodsuser") # add rodsuser
        assertiCmd(s.adminsession,"iadmin lu","LIST",testuser1+"#"+s.adminsession.getZoneName()) # should be listed
        assertiCmdFail(s.adminsession,"iadmin rmuser notauser") # bad remove
        assertiCmd(s.adminsession,"iadmin rmuser "+testuser1) # good remove
        assertiCmdFail(s.adminsession,"iadmin lu","LIST",testuser1+"#"+s.adminsession.getZoneName()) # should be gone

    def test_iadmin_mkuser(self):

        # A few examples of valid and invalid usernames
        valid = ['bob',
                'e-irods',
                'boB',
                '123.456', 
                '___haysoos___']

        invalid = ['bo',
<<<<<<< HEAD
                '.bob', 
=======
                '.bob',
>>>>>>> 9c4ff9b4
                'bob.',
                'e--irods', 
                'jamesbond..007',  
                '________________________________longer_than_NAME_LEN________________________________________________']

        # Test valid names
        for name in valid:
            assertiCmd(s.adminsession,"iadmin mkuser "+name+" rodsuser") # should be accepted
            assertiCmd(s.adminsession,"iadmin lu","LIST",name+"#"+s.adminsession.getZoneName()) # should be listed
            assertiCmd(s.adminsession,"iadmin rmuser "+name) # remove user
            assertiCmdFail(s.adminsession,"iadmin lu","LIST",name+"#"+s.adminsession.getZoneName()) # should be gone

        # Test invalid names
        for name in invalid:
            assertiCmd(s.adminsession,"iadmin mkuser "+name+" rodsuser","ERROR","SYS_INVALID_INPUT_PARAM") # should be rejected

        # Invalid names with special characters
        assertiCmd(s.adminsession,r"iadmin mkuser hawai\'i rodsuser","ERROR","SYS_INVALID_INPUT_PARAM") # should be rejected
        assertiCmd(s.adminsession,r"iadmin mkuser \\\/\!\*\?\|\$ rodsuser","ERROR","SYS_INVALID_INPUT_PARAM") # should be rejected

    # REBALANCE

    def test_rebalance_for_repl_node(self):
        output = commands.getstatusoutput("hostname")
        hostname = output[1]

        # =-=-=-=-=-=-=-
        # STANDUP
        # first tree standup
        h = get_hostname()
        assertiCmd(s.adminsession,"iadmin mkresc %s passthru %s:/tmp/pydevtest_%s" % ("pt", h, "pt")) # passthru
        assertiCmd(s.adminsession,"iadmin mkresc %s replication %s:/tmp/pydevtest_%s" % ("replA", h, "replA")) # replication
        assertiCmd(s.adminsession,"iadmin mkresc %s unixfilesystem %s:/tmp/pydevtest_%s" % ("unixA1", h, "unixA1")) # unix
        assertiCmd(s.adminsession,"iadmin mkresc %s unixfilesystem %s:/tmp/pydevtest_%s" % ("unixA2", h, "unixA2")) # unix
        assertiCmd(s.adminsession,"iadmin addchildtoresc %s %s" % ("pt", "replA"))
        assertiCmd(s.adminsession,"iadmin addchildtoresc %s %s" % ("replA", "unixA1"))
        assertiCmd(s.adminsession,"iadmin addchildtoresc %s %s" % ("replA", "unixA2"))
        # second tree standup
        assertiCmd(s.adminsession,"iadmin mkresc %s replication %s:/tmp/pydevtest_%s" % ("replB", h, "replB")) # replication
        assertiCmd(s.adminsession,"iadmin mkresc %s unixfilesystem %s:/tmp/pydevtest_%s" % ("unixB1", h, "unixB1")) # unix
        assertiCmd(s.adminsession,"iadmin mkresc %s unixfilesystem %s:/tmp/pydevtest_%s" % ("unixB2", h, "unixB2")) # unix
        assertiCmd(s.adminsession,"iadmin addchildtoresc %s %s" % ("replB", "unixB1"))
        assertiCmd(s.adminsession,"iadmin addchildtoresc %s %s" % ("replB", "unixB2"))

        # wire second tree into first
        assertiCmd(s.adminsession,"iadmin addchildtoresc %s %s" % ("replA", "replB"))

        # =-=-=-=-=-=-=-
        # place data into the resource
        num_children = 11
        for i in range( num_children ):
            assertiCmd(s.adminsession,"iput -R pt README foo%d" % i )
        
        # =-=-=-=-=-=-=-
        # visualize before our pruning
        assertiCmd(s.adminsession,"ils -AL", "LIST", "foo" )

        # =-=-=-=-=-=-=-
        # surgically trim repls so we can rebalance
        assertiCmd(s.adminsession,"itrim -N1 -n 0 foo0 foo3 foo5 foo6 foo7 foo8" )
        assertiCmd(s.adminsession,"itrim -N1 -n 1 foo1 foo3 foo4 foo9" )
        assertiCmd(s.adminsession,"itrim -N1 -n 2 foo2 foo4 foo5" )
        
        # =-=-=-=-=-=-=-
        # mark resc unixA1 down and dirty up a repl to exercise that functionality
        assertiCmd(s.adminsession,"iadmin modresc unixA1 status down" );
        assertiCmd(s.adminsession,"iput -f iadmin_suite.py foo10" );
        assertiCmd(s.adminsession,"iadmin modresc unixA1 status down" );
        
        # =-=-=-=-=-=-=-
        # visualize our pruning
        assertiCmd(s.adminsession,"ils -AL", "LIST", "foo" )

        # =-=-=-=-=-=-=-
        # call rebalance function - the thing were actually testing... finally.
        assertiCmd(s.adminsession,"iadmin modresc pt rebalance" )
 
        # =-=-=-=-=-=-=-
        # visualize our rebalancing
        assertiCmd(s.adminsession,"ils -AL", "LIST", "foo" )

        # =-=-=-=-=-=-=-
        # assert that all the appropriate repl numbers exist for all the children
        assertiCmd(s.adminsession,"ils -AL foo0", "LIST", [" 1 ", " foo0" ] )
        assertiCmd(s.adminsession,"ils -AL foo0", "LIST", [" 2 ", " foo0" ] )
        assertiCmd(s.adminsession,"ils -AL foo0", "LIST", [" 3 ", " foo0" ] )
        assertiCmd(s.adminsession,"ils -AL foo0", "LIST", [" 4 ", " foo0" ] )
        
        assertiCmd(s.adminsession,"ils -AL foo1", "LIST", [" 0 ", " foo1" ] )
        assertiCmd(s.adminsession,"ils -AL foo1", "LIST", [" 2 ", " foo1" ] )
        assertiCmd(s.adminsession,"ils -AL foo1", "LIST", [" 3 ", " foo1" ] )
        assertiCmd(s.adminsession,"ils -AL foo1", "LIST", [" 4 ", " foo1" ] )
        
        assertiCmd(s.adminsession,"ils -AL foo2", "LIST", [" 0 ", " foo2" ] )
        assertiCmd(s.adminsession,"ils -AL foo2", "LIST", [" 1 ", " foo2" ] )
        assertiCmd(s.adminsession,"ils -AL foo2", "LIST", [" 2 ", " foo2" ] )
        assertiCmd(s.adminsession,"ils -AL foo2", "LIST", [" 4 ", " foo2" ] )
        
        assertiCmd(s.adminsession,"ils -AL foo3", "LIST", [" 2 ", " foo3" ] )
        assertiCmd(s.adminsession,"ils -AL foo3", "LIST", [" 3 ", " foo3" ] )
        assertiCmd(s.adminsession,"ils -AL foo3", "LIST", [" 4 ", " foo3" ] )
        assertiCmd(s.adminsession,"ils -AL foo3", "LIST", [" 4 ", " foo3" ] )
        
        assertiCmd(s.adminsession,"ils -AL foo4", "LIST", [" 0 ", " foo4" ] )
        assertiCmd(s.adminsession,"ils -AL foo4", "LIST", [" 1 ", " foo4" ] )
        assertiCmd(s.adminsession,"ils -AL foo4", "LIST", [" 2 ", " foo4" ] )
        assertiCmd(s.adminsession,"ils -AL foo4", "LIST", [" 4 ", " foo4" ] )
        
        assertiCmd(s.adminsession,"ils -AL foo5", "LIST", [" 1 ", " foo5" ] )
        assertiCmd(s.adminsession,"ils -AL foo5", "LIST", [" 2 ", " foo5" ] )
        assertiCmd(s.adminsession,"ils -AL foo5", "LIST", [" 3 ", " foo5" ] )
        assertiCmd(s.adminsession,"ils -AL foo5", "LIST", [" 4 ", " foo5" ] )
        
        assertiCmd(s.adminsession,"ils -AL foo6", "LIST", [" 1 ", " foo6" ] )
        assertiCmd(s.adminsession,"ils -AL foo6", "LIST", [" 2 ", " foo6" ] )
        assertiCmd(s.adminsession,"ils -AL foo6", "LIST", [" 3 ", " foo6" ] )
        assertiCmd(s.adminsession,"ils -AL foo6", "LIST", [" 4 ", " foo6" ] )
        
        assertiCmd(s.adminsession,"ils -AL foo7", "LIST", [" 1 ", " foo7" ] )
        assertiCmd(s.adminsession,"ils -AL foo7", "LIST", [" 2 ", " foo7" ] )
        assertiCmd(s.adminsession,"ils -AL foo7", "LIST", [" 3 ", " foo7" ] )
        assertiCmd(s.adminsession,"ils -AL foo7", "LIST", [" 4 ", " foo7" ] )
        
        assertiCmd(s.adminsession,"ils -AL foo8", "LIST", [" 1 ", " foo8" ] )
        assertiCmd(s.adminsession,"ils -AL foo8", "LIST", [" 2 ", " foo8" ] )
        assertiCmd(s.adminsession,"ils -AL foo8", "LIST", [" 3 ", " foo8" ] )
        assertiCmd(s.adminsession,"ils -AL foo8", "LIST", [" 4 ", " foo8" ] )
        
        assertiCmd(s.adminsession,"ils -AL foo9", "LIST", [" 0 ", " foo9" ] )
        assertiCmd(s.adminsession,"ils -AL foo9", "LIST", [" 2 ", " foo9" ] )
        assertiCmd(s.adminsession,"ils -AL foo9", "LIST", [" 3 ", " foo9" ] )
        assertiCmd(s.adminsession,"ils -AL foo9", "LIST", [" 4 ", " foo9" ] )
        
        assertiCmd(s.adminsession,"ils -AL foo10", "LIST", [" 0 ", " & ", " foo10" ] )
        assertiCmd(s.adminsession,"ils -AL foo10", "LIST", [" 1 ", " & ", " foo10" ] )
        assertiCmd(s.adminsession,"ils -AL foo10", "LIST", [" 2 ", " & ", " foo10" ] )
        assertiCmd(s.adminsession,"ils -AL foo10", "LIST", [" 4 ", " & ", " foo10" ] )

        # =-=-=-=-=-=-=-
        # TEARDOWN
        for i in range( num_children ):
            assertiCmd(s.adminsession,"irm -f foo%d" % i )
        
        # unwire replB from replA
        assertiCmd(s.adminsession,"iadmin rmchildfromresc %s %s" % ("replA", "replB"))

        # second tree teardown
        assertiCmd(s.adminsession,"iadmin rmchildfromresc %s %s" % ("replB", "unixB2"))
        assertiCmd(s.adminsession,"iadmin rmchildfromresc %s %s" % ("replB", "unixB1"))
        assertiCmd(s.adminsession,"iadmin rmresc %s" % "unixB2")
        assertiCmd(s.adminsession,"iadmin rmresc %s" % "unixB1")
        assertiCmd(s.adminsession,"iadmin rmresc %s" % "replB")
        # first tree teardown
        assertiCmd(s.adminsession,"iadmin rmchildfromresc %s %s" % ("replA", "unixA2"))
        assertiCmd(s.adminsession,"iadmin rmchildfromresc %s %s" % ("replA", "unixA1"))
        assertiCmd(s.adminsession,"iadmin rmchildfromresc %s %s" % ("pt", "replA"))
        assertiCmd(s.adminsession,"iadmin rmresc %s" % "unixA2")
        assertiCmd(s.adminsession,"iadmin rmresc %s" % "unixA1")
        assertiCmd(s.adminsession,"iadmin rmresc %s" % "replA")
        assertiCmd(s.adminsession,"iadmin rmresc %s" % "pt")




<|MERGE_RESOLUTION|>--- conflicted
+++ resolved
@@ -300,11 +300,7 @@
                 '___haysoos___']
 
         invalid = ['bo',
-<<<<<<< HEAD
-                '.bob', 
-=======
                 '.bob',
->>>>>>> 9c4ff9b4
                 'bob.',
                 'e--irods', 
                 'jamesbond..007',  
