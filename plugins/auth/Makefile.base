--- conflicted
+++ resolved
@@ -22,6 +22,7 @@
 ifeq ($(IRODS_BUILD_COVERAGE), 1)
 GCC += -fprofile-arcs -ftest-coverage -lgcov
 OBJS = $(patsubst %.cpp, %.o, ${SRCS})
+
 %.o: %.cpp
 	${GCC} ${MY_CFLAG} -D${OS_platform} -fPIC -c -g -o $@ $<
 endif
@@ -40,21 +41,5 @@
 	@-mkdir -p ${SODIR} > /dev/null 2>&1
 	${GCC} ${MY_CFLAG} ${LDRFLAGS} -D${OS_platform} -fPIC "-Wl,-E" -shared -o ${FULLTARGET} ${OBJS} ${EXTRALIBS} ../../../iRODS/lib/api/obj/rcAuthCheck.o
 
-<<<<<<< HEAD
-${DEPFILE}: ${DEPS}
-	@-rm -f ${DEPFILE} > /dev/null 2>&1
-	@for dep in ${DEPS}; do \
-	cat $$dep >> ${DEPFILE}; \
-	done
-
-${DEPS}: ${SRCS} ${HEADERS}
-	${GCC} ${MY_CFLAG} -MM $< -MT $(patsubst %.cpp, ${OBJDIR}/%.o, $<) -MF $@
-
 ${OBJDIR}/%.o: %.cpp
-	${GCC} ${MY_CFLAG} -D${OS_platform} -fPIC -c -g -o $@ $<
-
-include ${DEPFILE}
-=======
-${OBJDIR}/%.o: %.cpp
-	${GCC} ${INC} -D${OS_platform} -fPIC -c -g -o $@ $<
->>>>>>> dc656fd9
+	${GCC} ${MY_CFLAG} -D${OS_platform} -fPIC -c -g -o $@ $<