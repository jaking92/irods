--- conflicted
+++ resolved
@@ -116,34 +116,6 @@
             char md5_buf[ CHALLENGE_LEN + MAX_PASSWORD_LEN + 2 ];
             memset(md5_buf, 0, sizeof( md5_buf ) );
  
-<<<<<<< HEAD
-        // =-=-=-=-=-=-=-
-        // get the native auth object
-        eirods::native_auth_object_ptr ptr = boost::dynamic_pointer_cast< 
-                                                 eirods::native_auth_object >( 
-                                                     _ctx.fco() );
-        // =-=-=-=-=-=-=-
-        // copy the challenge into the md5 buffer
-        strncpy( 
-            md5_buf,
-            ptr->request_result().c_str(),
-            CHALLENGE_LEN );
-
-        // =-=-=-=-=-=-=-
-        // Save a representation of some of the challenge string for use
-        // as a session signature 
-        setSessionSignatureClientside( md5_buf );
-
-        // =-=-=-=-=-=-=-
-        // determine if a password challenge is needed,
-        // are we anonymous or not?
-        int need_password = 0;
-        if( strncmp(
-                ANONYMOUS_USER, 
-                ptr->user_name().c_str(),
-                NAME_LEN ) == 0 ) {
-=======
->>>>>>> 298a1ad9
             // =-=-=-=-=-=-=-
             // get the native auth object
             eirods::native_auth_object_ptr ptr = boost::dynamic_pointer_cast<eirods::native_auth_object >(_ctx.fco() );
@@ -155,7 +127,7 @@
             // =-=-=-=-=-=-=-
             // Save a representation of some of the challenge string for use
             // as a session signiture 
-            setSessionSignitureClientside( md5_buf );
+            setSessionSignatureClientside( md5_buf );
 
             // =-=-=-=-=-=-=-
             // determine if a password challenge is needed,
