


// =-=-=-=-=-=-=-
// eirods includes
#include "eirods_repl_rebalance.h"
#include "eirods_resource_plugin.h"
#include "eirods_file_object.h"
#include "eirods_hierarchy_parser.h"
#include "eirods_resource_redirect.h"
#include "eirods_virtual_path.h"

// =-=-=-=-=-=-=-
// irods includes
#include "dataObjRepl.h"

namespace eirods {
    /// =-=-=-=-=-=-=-
    /// @brief local function to replicate a new copy for 
    ///        proc_results_for_rebalance
    static 
    error repl_for_rebalance (
        rsComm_t*          _comm,
        const std::string& _obj_path,
	const std::string& _current_resc,
        const std::string& _src_hier,
        const std::string& _dst_hier,
        const std::string& _src_resc,
        const std::string& _dst_resc,
        int                _mode )
    {
	// generate a resource hierachy that ends at this resource for pdmo
	hierarchy_parser parser;
	parser.set_string(_src_hier);
	std::string sub_hier;
	parser.str(sub_hier, _current_resc);
	
        // =-=-=-=-=-=-=-
        // create a data obj input struct to call rsDataObjRepl which given
        // the _stage_sync_kw will either stage or sync the data object 
        dataObjInp_t data_obj_inp;
        bzero( &data_obj_inp, sizeof( data_obj_inp ) );
        rstrcpy( data_obj_inp.objPath, _obj_path.c_str(), MAX_NAME_LEN );
        data_obj_inp.createMode = _mode;
        addKeyVal( &data_obj_inp.condInput, RESC_HIER_STR_KW,      _src_hier.c_str() );
        addKeyVal( &data_obj_inp.condInput, DEST_RESC_HIER_STR_KW, _dst_hier.c_str() );
        addKeyVal( &data_obj_inp.condInput, RESC_NAME_KW,          _src_resc.c_str() );
        addKeyVal( &data_obj_inp.condInput, DEST_RESC_NAME_KW,     _dst_resc.c_str() );
        addKeyVal( &data_obj_inp.condInput, IN_PDMO_KW,             sub_hier.c_str() );

        // =-=-=-=-=-=-=-
        // process the actual call for replication
        transferStat_t* trans_stat = NULL;
        int repl_stat = rsDataObjRepl( _comm, &data_obj_inp, &trans_stat );
        if( repl_stat < 0 ) {
            char* sys_error;
            char* rods_error = rodsErrorName( repl_stat, &sys_error );
            std::stringstream msg;
            msg << "Failed to replicate the data object [" 
                << _obj_path
                << "]";
            return ERROR( repl_stat, msg.str() );
        }

        return SUCCESS();

    } // repl_for_rebalance

    /// =-=-=-=-=-=-=-
    /// @brief 
    error gather_dirty_replicas_for_child(
        rsComm_t*          _comm,
        const std::string& _parent_resc,
        const std::string& _child_resc,
        const int          _limit, 
        dist_child_result_t& _results ) { 
        // =-=-=-=-=-=-=- 
        // trap bad input
        if( !_comm ) {
            return ERROR( 
                       SYS_INVALID_INPUT_PARAM,
                       "null comm pointer" );
        } else if( _parent_resc.empty() ) {
            return ERROR( 
                       SYS_INVALID_INPUT_PARAM,
                       "parent hier string is empty" );
        } else if( _child_resc.empty()  ) {
            return ERROR( 
                       SYS_INVALID_INPUT_PARAM,
                       "child hier string is empty" );
        } else if( _limit <= 0          ) {
            return ERROR( 
                       SYS_INVALID_INPUT_PARAM,
                       "limit is less than or equal to zero" );
        }

        // =-=-=-=-=-=-=- 
        // build a general query 
        genQueryOut_t* gen_out = 0;
        genQueryInp_t  gen_inp;
        memset( &gen_inp, 0, sizeof( gen_inp ) );

        gen_inp.maxRows = _limit;
        
        // =-=-=-=-=-=-=-
        // build the condition string, child is either a leaf
        // or an internal node so test for both
        std::string root_cond = _parent_resc                  +
                                hierarchy_parser::delimiter() +
                                _child_resc;

        std::string root2_cond = _parent_resc                  +
                                 hierarchy_parser::delimiter() +
                                 _child_resc                   +
                                 hierarchy_parser::delimiter();

        std::string leaf_cond = hierarchy_parser::delimiter() +
                                root_cond;  
                                
        std::string mid_cond = hierarchy_parser::delimiter() +
                               root_cond                     +   
                               hierarchy_parser::delimiter();

        std::string cond_str = "like '%"       + mid_cond   + 
                               "%' || like '%" + leaf_cond  + 
                               "'  || like '"  + root_cond  +
                               "'  || like '"  + root2_cond +
                               "%'";
        // =-=-=-=-=-=-=-
        // add condition string matching above madness
        addInxVal( &gen_inp.sqlCondInp, 
                   COL_D_RESC_HIER, 
                   cond_str.c_str() );

        // =-=-=-=-=-=-=-
        // add condition string stating dirty status only
        addInxVal( &gen_inp.sqlCondInp, 
                   COL_D_REPL_STATUS, 
                   "= '0'" );
       
        // =-=-=-=-=-=-=-
        // request the resc hier
        addInxIval( &gen_inp.selectInp, 
                    COL_D_DATA_ID, 1 );

        // =-=-=-=-=-=-=-
        // execute the query
        int status = rsGenQuery( _comm, &gen_inp, &gen_out );
        clearGenQueryInp( &gen_inp );
        if( CAT_NO_ROWS_FOUND == status ) {
            // =-=-=-=-=-=-=-
            // hopefully there are no dirty data objects
            // and this is the typical code path
            return SUCCESS();
             
        } else if(  status < 0 || 0 == gen_out ) {
            return ERROR( status, "genQuery failed." );

        }
        
        // =-=-=-=-=-=-=-
        // extract result
        sqlResult_t* data_id_results = getSqlResultByInx( gen_out, COL_D_DATA_ID );
        if( !data_id_results ) {
            return ERROR( 
                       SYS_INTERNAL_NULL_INPUT_ERR, 
                       "null resc_hier result" );
        }

        // =-=-=-=-=-=-=-
        // iterate over the rows and capture the data ids
        for( int i = 0;i < gen_out->rowCnt; i++ ) {
            // =-=-=-=-=-=-=-
            // get its value
            char* data_id_ptr = &data_id_results->value[ data_id_results->len * i ];
            if( !data_id_ptr ) {
                std::stringstream msg;
                msg << "data_id_ptr null for result index " << i;
                return ERROR(
                           SYS_INTERNAL_NULL_INPUT_ERR,
                           msg.str() );
            }

            int data_id = atoi( data_id_ptr );
             
            // =-=-=-=-=-=-=-
            // capture the result
            _results.push_back( data_id );
        
        } // for i

        return SUCCESS();

    } // gather_dirty_replicas_for_child
     
    /// =-=-=-=-=-=-=-
    /// @brief 
    error get_source_data_object_attributes( 
        const int    _data_id,
        rsComm_t*    _comm,
        std::string& _obj_path,
        std::string& _resc_hier,
        int&         _data_mode ) {
        // =-=-=-=-=-=-=-
        // param check
        if( _data_id <= 0 ) {
            return ERROR( 
                       SYS_INVALID_INPUT_PARAM,
                       "invalid data id" );
        } else if( !_comm ) {
            return ERROR( 
                       SYS_INVALID_INPUT_PARAM,
                       "null comm pointer" );
        }

        // =-=-=-=-=-=-=-
        // gen query objects
        genQueryOut_t* gen_out = 0;
        genQueryInp_t  gen_inp;
        memset( &gen_inp, 0, sizeof( genQueryInp_t ) );

        gen_inp.maxRows = MAX_SQL_ROWS;
        
        // =-=-=-=-=-=-=-
        // add condition string matching data name
        std::stringstream id_str; id_str << _data_id;
        std::string cond_str = "='" + id_str.str() + "'";
        addInxVal( &gen_inp.sqlCondInp, 
                   COL_D_DATA_ID, 
                   cond_str.c_str() );
        
        // =-=-=-=-=-=-=-
        // request the data name, coll name, resc hier, mode
        addInxIval( &gen_inp.selectInp, 
                    COL_DATA_NAME, 1 );
        addInxIval( &gen_inp.selectInp, 
                    COL_COLL_NAME, 1 );
        addInxIval( &gen_inp.selectInp, 
                    COL_D_RESC_HIER, 1 );
        addInxIval( &gen_inp.selectInp, 
                    COL_DATA_MODE, 1 );

        // =-=-=-=-=-=-=-
        // execute the query
        int status = rsGenQuery( _comm, &gen_inp, &gen_out );
        clearGenQueryInp( &gen_inp );
        if( status < 0 || 0 == gen_out ) {
            return ERROR( 
                       status, 
                       "genQuery failed." );
        }

        // =-=-=-=-=-=-=-
        // extract result
        sqlResult_t* data_name_result = getSqlResultByInx( gen_out, COL_DATA_NAME );
        if( !data_name_result ) {
            return ERROR( 
                       UNMATCHED_KEY_OR_INDEX, 
                       "null data_name sql result" );
        }

        // =-=-=-=-=-=-=-
        // get its value
        char* data_name_ptr = &data_name_result->value[ 0 ];//data_name_result->len ]; 
        if( !data_name_ptr ) {
            return ERROR( 
                       SYS_INTERNAL_NULL_INPUT_ERR, 
                       "null data_name_ptr result" );
        }
        std::string data_name = data_name_ptr;

        // =-=-=-=-=-=-=-
        // extract result
        sqlResult_t* coll_name_result = getSqlResultByInx( gen_out, COL_COLL_NAME );
        if( !coll_name_result ) {
            return ERROR( 
                       UNMATCHED_KEY_OR_INDEX, 
                       "null coll_name sql result" );
        }

        // =-=-=-=-=-=-=-
        // get its value
        char* coll_name_ptr = &coll_name_result->value[ 0 ];//coll_name_result->len ]; 
        if( !coll_name_ptr ) {
            return ERROR( 
                       SYS_INTERNAL_NULL_INPUT_ERR, 
                       "null coll_name_ptr result" );
        }
        std::string coll_name = coll_name_ptr;

        // =-=-=-=-=-=-=-
        // extract result
        sqlResult_t* resc_hier_result = getSqlResultByInx( gen_out, COL_D_RESC_HIER );
        if( !resc_hier_result ) {
            return ERROR( 
                       UNMATCHED_KEY_OR_INDEX, 
                       "null resc_hier sql result" );
        }

        // =-=-=-=-=-=-=-
        // get its value
        char* resc_hier_ptr = &resc_hier_result->value[ 0 ];//resc_hier_result->len ]; 
        if( !resc_hier_ptr ) {
            return ERROR( 
                       SYS_INTERNAL_NULL_INPUT_ERR, 
                       "null resc_hier_ptr result" );
        }

        // =-=-=-=-=-=-=-
        // extract result
        sqlResult_t* data_mode_result = getSqlResultByInx( gen_out, COL_DATA_MODE );
        if( !data_mode_result ) {
            return ERROR( 
                       UNMATCHED_KEY_OR_INDEX, 
                       "null data_mode sql result" );
        }

        // =-=-=-=-=-=-=-
        // get its value
        char* data_mode_ptr = &data_mode_result->value[ 0 ];//data_mode_result->len ]; 
        if( !resc_hier_ptr ) {
            return ERROR( 
                       SYS_INTERNAL_NULL_INPUT_ERR, 
                       "null data_mode_ptr result" );
        }
       
        // =-=-=-=-=-=-=-
        // set the out variables
        _obj_path  = coll_name                    +
                     get_virtual_path_separator() +
                     data_name;                  
        _resc_hier = resc_hier_ptr;
        _data_mode = atoi( data_mode_ptr );

        return SUCCESS();

    } // get_source_data_object_attributes

    /// =-=-=-=-=-=-=-
    /// @brief high level function to gather all of the data objects
    ///        which need rereplicated
    error gather_data_objects_for_rebalance( 
        rsComm_t*            _comm,
        const std::string&   _parent_resc,
        const std::string&   _child_resc,
        const int            _limit, 
        dist_child_result_t& _results ) { 
        // =-=-=-=-=-=-=-
        // clear incoming result set
        _results.clear();

        // =-=-=-=-=-=-=-
        // check for dirty replicas first
        error ret = gather_dirty_replicas_for_child(
                        _comm,
                        _parent_resc,
                        _child_resc,
                        _limit,
                        _results );
        if( !ret.ok() ) {
            return PASS( ret );
        }

        // =-=-=-=-=-=-=-
        // compute remaining limit as the difference between the 
        // original limit and the number of results;
        int mod_limit = _limit - _results.size();
        
        // =-=-=-=-=-=-=-
        // query for remaining items which need re-replicated to this child
        int query_status = chlGetDistinctDataObjsMissingFromChildGivenParent(
                        _parent_resc,
                        _child_resc,
                        mod_limit,
                        _results );
        if( CAT_NO_ROWS_FOUND != query_status ) {
            return ERROR( 
                       query_status,
                       "chlGetDistinctDataObjsMissingFromChildGivenParent failed." );         
        }

    
        return SUCCESS();
         
    } // gather_data_objects_for_rebalance

    /// =-=-=-=-=-=-=-
    /// @brief high level function which process a result set from 
    ///        the above gathering function for a rebalancing operation
    error proc_results_for_rebalance(
        rsComm_t*                  _comm,
        const std::string&         _parent_resc_name,
        const std::string&         _child_resc_name,
        const dist_child_result_t& _results ) {
        // =-=-=-=-=-=-=-
        // check incoming params
        if( !_comm ) {
            return ERROR( 
                       SYS_INVALID_INPUT_PARAM,
                       "null comm pointer" );
        } else if( _parent_resc_name.empty() ) { 
            return ERROR( 
                       SYS_INVALID_INPUT_PARAM,
                       "empty parent resc name" );
        } else if( _child_resc_name.empty() ) { 
            return ERROR( 
                       SYS_INVALID_INPUT_PARAM,
                       "empty child resc name" );
        } else if( _results.empty() ) {
            return ERROR( 
                       SYS_INVALID_INPUT_PARAM,
                       "empty results vector" );
        }

        // =-=-=-=-=-=-=-
<<<<<<< HEAD
        // iterate over the result set and repl the objects
        dist_child_result_t::const_iterator r_itr = _results.begin();
        for( ; r_itr != _results.end(); ++r_itr ) {
            // =-=-=-=-=-=-=-
            // get a valid source object from which to replicate
            int src_mode = 0;
            std::string obj_path, src_hier;
            error ret = get_source_data_object_attributes(
                            *r_itr,
                            _comm,
                            obj_path,
=======
        // given this entry in the results map
        // compare the resc hiers to the full list of
        // children.  repl any that are missing
        vector< std::string >::const_iterator c_itr = _children.begin();
        for( ; c_itr != _children.end(); ++c_itr ) {
            // =-=-=-=-=-=-=-=-
            // look for child in hier strs for this data obj
            bool found = false;
            repl_obj_result_t::const_iterator o_itr = _results.begin();
            for( ; o_itr != _results.end(); ++o_itr ) {
                if( std::string::npos != o_itr->first.find( *c_itr ) ) {
                    //=-=-=-=-=-=-=-
                    // set found flag and break
                    found = true;
                    break;
                }
            }

            // =-=-=-=-=-=-=-=-
            // if its not found we repl to it
            if( !found ) {
                // =-=-=-=-=-=-=-
                // create an fco in order to call the resolve operation
                int dst_mode = _results.begin()->second;
                file_object_ptr f_ptr( new file_object( 
                                           _comm,
                                           _obj_path,
                                           "",
                                           "",
                                           0,
                                           dst_mode,
                                           0 ) );
                // =-=-=-=-=-=-=-
                // pick a source hier from the existing list.  this could
                // perhaps be done heuristically - optimize later
                const std::string& src_hier = _results.begin()->first;
                
                // =-=-=-=-=-=-=-
                // short circuit the magic re-repl
		hierarchy_parser sub_parser;
		sub_parser.set_string(src_hier);
		std::string sub_hier;
		sub_parser.str(sub_hier, _this_resc_name);
                f_ptr->in_pdmo(sub_hier);

                // =-=-=-=-=-=-=-
                // init the parser with the fragment of the 
                // upstream hierarchy not including the repl 
                // node as it should add itself
                hierarchy_parser parser;
                size_t pos = src_hier.find( _this_resc_name );
                if( std::string::npos == pos ) {
                    std::stringstream msg;
                    msg << "missing repl name ["
                        << _this_resc_name 
                        << "] in source hier string ["
                        << src_hier 
                        << "]";
                    return ERROR( 
                               SYS_INVALID_INPUT_PARAM, 
                               msg.str() );
                }

                std::string src_frag = src_hier.substr( 0, pos+_this_resc_name.size()+1 );
                parser.set_string( src_frag );

                // =-=-=-=-=-=-=-
                // handy reference to root resc name
                std::string root_resc;
                parser.first_resc( root_resc );

                // =-=-=-=-=-=-=-
                // resolve the target child resource plugin
                resource_ptr dst_resc;
                error r_err = resc_mgr.resolve( 
                                          *c_itr, 
                                          dst_resc );
                if( !r_err.ok() ) {
                    return PASS( r_err );
                }

                // =-=-=-=-=-=-=-
                // then we need to query the target resource and ask
                // it to determine a dest resc hier for the repl
                std::string host_name;
                float            vote = 0.0;
                r_err = dst_resc->call< const std::string*, 
                                        const std::string*, 
                                        hierarchy_parser*, 
                                        float* >(
                            _comm, 
                            RESOURCE_OP_RESOLVE_RESC_HIER, 
                            f_ptr, 
                            &EIRODS_CREATE_OPERATION,
                            &host_name, 
                            &parser, 
                            &vote );
                if( !r_err.ok() ) {
                    return PASS( r_err );
                }

                // =-=-=-=-=-=-=-
                // extract the hier from the parser
                std::string dst_hier;
                parser.str( dst_hier );

                // =-=-=-=-=-=-=-
                // now that we have all the pieces in place, actually
                // do the replication
                r_err = repl_for_rebalance(
                            _comm,
                            _obj_path,
			    _this_resc_name,
>>>>>>> 9c4ff9b4
                            src_hier,
                            src_mode );
            if( !ret.ok() ) {
                return PASS( ret );
            }

            // =-=-=-=-=-=-=-
            // create a file object so we can resolve a valid
            // hierarchy to which to replicate
            file_object_ptr f_ptr( new file_object( 
                                       _comm,
                                       obj_path,
                                       "",
                                       "",
                                       0,
                                       src_mode,
                                       0 ) );
            // =-=-=-=-=-=-=-
            // short circuit the magic re-repl
            f_ptr->in_pdmo( true );

            // =-=-=-=-=-=-=-
            // init the parser with the fragment of the 
            // upstream hierarchy not including the repl 
            // node as it should add itself
            hierarchy_parser parser;
            size_t pos = src_hier.find( _parent_resc_name );
            if( std::string::npos == pos ) {
                std::stringstream msg;
                msg << "missing repl name ["
                    << _parent_resc_name 
                    << "] in source hier string ["
                    << src_hier 
                    << "]";
                return ERROR( 
                           SYS_INVALID_INPUT_PARAM, 
                           msg.str() );
            }

            // =-=-=-=-=-=-=-
            // substring hier from the root to the parent resc
            std::string src_frag = src_hier.substr( 
                                       0, pos+_parent_resc_name.size()+1 );
            parser.set_string( src_frag );

            // =-=-=-=-=-=-=-
            // handy reference to root resc name
            std::string root_resc;
            parser.first_resc( root_resc );

            // =-=-=-=-=-=-=-
            // resolve the target child resource plugin
            resource_ptr dst_resc;
            error r_err = resc_mgr.resolve( 
                              _child_resc_name,
                              dst_resc );
            if( !r_err.ok() ) {
                return PASS( r_err );
            }

            // =-=-=-=-=-=-=-
            // then we need to query the target resource and ask
            // it to determine a dest resc hier for the repl
            std::string host_name;
            float            vote = 0.0;
            r_err = dst_resc->call< const std::string*, 
                                    const std::string*, 
                                    hierarchy_parser*, 
                                    float* >(
                        _comm, 
                        RESOURCE_OP_RESOLVE_RESC_HIER, 
                        f_ptr, 
                        &EIRODS_CREATE_OPERATION,
                        &host_name, 
                        &parser, 
                        &vote );
            if( !r_err.ok() ) {
                return PASS( r_err );
            }

            // =-=-=-=-=-=-=-
            // extract the hier from the parser
            std::string dst_hier;
            parser.str( dst_hier );

            // =-=-=-=-=-=-=-
            // now that we have all the pieces in place, actually
            // do the replication
            r_err = repl_for_rebalance(
                        _comm,
                        obj_path,
                        src_hier,
                        dst_hier,
                        root_resc,
                        root_resc,
                        src_mode );
            if( !r_err.ok() ) {
                return PASS( r_err );
            }

        } // for r_itr

        return SUCCESS();

    } // proc_results_for_rebalance

}; // namespace eirods


<|MERGE_RESOLUTION|>--- conflicted
+++ resolved
@@ -413,7 +413,6 @@
         }
 
         // =-=-=-=-=-=-=-
-<<<<<<< HEAD
         // iterate over the result set and repl the objects
         dist_child_result_t::const_iterator r_itr = _results.begin();
         for( ; r_itr != _results.end(); ++r_itr ) {
@@ -425,121 +424,6 @@
                             *r_itr,
                             _comm,
                             obj_path,
-=======
-        // given this entry in the results map
-        // compare the resc hiers to the full list of
-        // children.  repl any that are missing
-        vector< std::string >::const_iterator c_itr = _children.begin();
-        for( ; c_itr != _children.end(); ++c_itr ) {
-            // =-=-=-=-=-=-=-=-
-            // look for child in hier strs for this data obj
-            bool found = false;
-            repl_obj_result_t::const_iterator o_itr = _results.begin();
-            for( ; o_itr != _results.end(); ++o_itr ) {
-                if( std::string::npos != o_itr->first.find( *c_itr ) ) {
-                    //=-=-=-=-=-=-=-
-                    // set found flag and break
-                    found = true;
-                    break;
-                }
-            }
-
-            // =-=-=-=-=-=-=-=-
-            // if its not found we repl to it
-            if( !found ) {
-                // =-=-=-=-=-=-=-
-                // create an fco in order to call the resolve operation
-                int dst_mode = _results.begin()->second;
-                file_object_ptr f_ptr( new file_object( 
-                                           _comm,
-                                           _obj_path,
-                                           "",
-                                           "",
-                                           0,
-                                           dst_mode,
-                                           0 ) );
-                // =-=-=-=-=-=-=-
-                // pick a source hier from the existing list.  this could
-                // perhaps be done heuristically - optimize later
-                const std::string& src_hier = _results.begin()->first;
-                
-                // =-=-=-=-=-=-=-
-                // short circuit the magic re-repl
-		hierarchy_parser sub_parser;
-		sub_parser.set_string(src_hier);
-		std::string sub_hier;
-		sub_parser.str(sub_hier, _this_resc_name);
-                f_ptr->in_pdmo(sub_hier);
-
-                // =-=-=-=-=-=-=-
-                // init the parser with the fragment of the 
-                // upstream hierarchy not including the repl 
-                // node as it should add itself
-                hierarchy_parser parser;
-                size_t pos = src_hier.find( _this_resc_name );
-                if( std::string::npos == pos ) {
-                    std::stringstream msg;
-                    msg << "missing repl name ["
-                        << _this_resc_name 
-                        << "] in source hier string ["
-                        << src_hier 
-                        << "]";
-                    return ERROR( 
-                               SYS_INVALID_INPUT_PARAM, 
-                               msg.str() );
-                }
-
-                std::string src_frag = src_hier.substr( 0, pos+_this_resc_name.size()+1 );
-                parser.set_string( src_frag );
-
-                // =-=-=-=-=-=-=-
-                // handy reference to root resc name
-                std::string root_resc;
-                parser.first_resc( root_resc );
-
-                // =-=-=-=-=-=-=-
-                // resolve the target child resource plugin
-                resource_ptr dst_resc;
-                error r_err = resc_mgr.resolve( 
-                                          *c_itr, 
-                                          dst_resc );
-                if( !r_err.ok() ) {
-                    return PASS( r_err );
-                }
-
-                // =-=-=-=-=-=-=-
-                // then we need to query the target resource and ask
-                // it to determine a dest resc hier for the repl
-                std::string host_name;
-                float            vote = 0.0;
-                r_err = dst_resc->call< const std::string*, 
-                                        const std::string*, 
-                                        hierarchy_parser*, 
-                                        float* >(
-                            _comm, 
-                            RESOURCE_OP_RESOLVE_RESC_HIER, 
-                            f_ptr, 
-                            &EIRODS_CREATE_OPERATION,
-                            &host_name, 
-                            &parser, 
-                            &vote );
-                if( !r_err.ok() ) {
-                    return PASS( r_err );
-                }
-
-                // =-=-=-=-=-=-=-
-                // extract the hier from the parser
-                std::string dst_hier;
-                parser.str( dst_hier );
-
-                // =-=-=-=-=-=-=-
-                // now that we have all the pieces in place, actually
-                // do the replication
-                r_err = repl_for_rebalance(
-                            _comm,
-                            _obj_path,
-			    _this_resc_name,
->>>>>>> 9c4ff9b4
                             src_hier,
                             src_mode );
             if( !ret.ok() ) {
