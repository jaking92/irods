


// =-=-=-=-=-=-=-
// irods includes
#include "msParam.h"
#include "reGlobalsExtern.h"
#include "generalAdmin.h"

// =-=-=-=-=-=-=-
// eirods includes
#include "eirods_resource_plugin.h"
#include "eirods_file_object.h"
#include "eirods_physical_object.h"
#include "eirods_collection_object.h"
#include "eirods_string_tokenize.h"
#include "eirods_hierarchy_parser.h"
#include "eirods_resource_redirect.h"
#include "eirods_stacktrace.h"

// =-=-=-=-=-=-=-
// stl includes
#include <iostream>
#include <sstream>
#include <vector>
#include <string>

// =-=-=-=-=-=-=-
// boost includes
#include <boost/lexical_cast.hpp>
#include <boost/function.hpp>
#include <boost/any.hpp>

    
/// =-=-=-=-=-=-=-
/// @brief Check the general parameters passed in to most plugin functions
template< typename DEST_TYPE >
inline eirods::error random_check_params(
    eirods::resource_plugin_context& _ctx ) { 
    // =-=-=-=-=-=-=-
    // ask the context if it is valid
    eirods::error ret = _ctx.valid< DEST_TYPE >();
    if( !ret.ok() ) {
        return PASSMSG( "resource context is invalid", ret );

    }
   
    return SUCCESS();

} // random_check_params

/// =-=-=-=-=-=-=-
/// @brief get the next resource shared pointer given this resources name
///        as well as the object's hierarchy string 
eirods::error get_next_child_in_hier( 
                  const std::string&          _name, 
                  const std::string&          _hier, 
                  eirods::resource_child_map& _cmap, 
                  eirods::resource_ptr&       _resc ) {

    // =-=-=-=-=-=-=-
    // create a parser and parse the string
    eirods::hierarchy_parser parse;
    eirods::error err = parse.set_string( _hier );
    if( !err.ok() ) {
        return PASSMSG( "get_next_child_in_hier - failed in set_string", err );
    }

    // =-=-=-=-=-=-=-
    // get the next resource in the series
    std::string next;
    err = parse.next( _name, next );
    if( !err.ok() ) {
        return PASSMSG( "get_next_child_in_hier - failed in next", err );
    }

    // =-=-=-=-=-=-=-
    // get the next resource from the child map
    if( !_cmap.has_entry( next ) ) {
        std::stringstream msg;
        msg << "get_next_child_in_hier - child map missing entry [";
        msg << next << "]";
        return ERROR( -1, msg.str() );
    }

    // =-=-=-=-=-=-=-
    // assign resource
    _resc = _cmap[ next ].second;

    return SUCCESS();

} // get_next_child_in_hier

// =-=-=-=-=-=-=-
/// @brief get the resource for the child in the hierarchy
///        to pass on the call
template< typename DEST_TYPE >
eirods::error random_get_resc_for_call( 
    eirods::resource_plugin_context& _ctx,
    eirods::resource_ptr&            _resc ) {
    // =-=-=-=-=-=-=-
    // check incoming parameters 
    eirods::error err = random_check_params< DEST_TYPE >( _ctx );
    if( !err.ok() ) {
        return PASSMSG( "random_get_resc_for_call - bad resource context", err );
    }

    // =-=-=-=-=-=-=-
    // get the object's name
    std::string name;
    err = _ctx.prop_map().get< std::string >( eirods::RESOURCE_NAME, name );
    if( !err.ok() ) {
        return PASSMSG( "random_get_resc_for_call - failed to get property 'name'.", err );
    }

    // =-=-=-=-=-=-=-
    // get the object's hier string
    DEST_TYPE& dst_obj = dynamic_cast< DEST_TYPE& >( _ctx.fco() );
    std::string hier = dst_obj.resc_hier( );
  
    // =-=-=-=-=-=-=-
    // get the next child pointer given our name and the hier string
    err = get_next_child_in_hier( name, hier, _ctx.child_map(), _resc );
    if( !err.ok() ) {
        return PASSMSG( "random_get_resc_for_call - get_next_child_in_hier failed.", err );
    }

    return SUCCESS();

} // random_get_resc_for_call
extern "C" {
    // =-=-=-=-=-=-=-
    /// @brief Start Up Operation - initialize the random number generator
    eirods::error random_start_operation( 
        eirods::plugin_property_map& _prop_map,
        eirods::resource_child_map&  _cmap ) {
        srand( time( NULL) );
        return SUCCESS();

    } // random_start_operation

    /// =-=-=-=-=-=-=-
    /// @brief given the property map the properties next_child and child_vector,
    ///        select the next property in the vector to be tapped as the RR resc
    eirods::error random_get_next_child_resource( 
        eirods::resource_child_map& _cmap,
        std::string&                _next_child ) {
        // =-=-=-=-=-=-=-
        // if the child map is empty then just return
        if( _cmap.size() <= 0 ) {
            return SUCCESS();
        }

        // =-=-=-=-=-=-=-
        // get the size of the map and randomly pick an index into it
        double rand_number  = static_cast<double>( rand() );
        rand_number /= static_cast<double>( RAND_MAX );
        size_t target_index = round( ( _cmap.size() - 1 ) * rand_number );

        // =-=-=-=-=-=-=-
        // child map is keyed by resource name so we need to count out the index
        // and then snag the child name from the key of the hash map
        size_t counter = 0;
        std::string next_child;
        eirods::resource_child_map::iterator itr = _cmap.begin();
        for( ; itr != _cmap.end(); ++itr ) {
            if( counter == target_index ) {
                next_child = itr->first;
                break;

            } else {
                ++counter;
            
            }

        } // for itr

        // =-=-=-=-=-=-=-
        // assign the next_child to the out variable
        _next_child = next_child;

        return SUCCESS();

    } // random_get_next_child_resource


    /// =-=-=-=-=-=-=-
    /// @brief interface for POSIX create
    eirods::error random_file_create( 
        eirods::resource_plugin_context& _ctx ) { 
        // =-=-=-=-=-=-=-
        // get the child resc to call
        eirods::resource_ptr resc; 
        eirods::error err = random_get_resc_for_call< eirods::file_object >( _ctx, resc );
        if( !err.ok() ) {
            std::stringstream msg;
            msg <<  __FUNCTION__;
            msg << " - failed.";
            return PASSMSG( msg.str(), err );
        }

        // =-=-=-=-=-=-=-
        // call create on the child 
        return resc->call( _ctx.comm(), eirods::RESOURCE_OP_CREATE, _ctx.fco() );
   
    } // random_file_create

    // =-=-=-=-=-=-=-
    // interface for POSIX Open
    eirods::error random_file_open( 
        eirods::resource_plugin_context& _ctx ) { 
        // =-=-=-=-=-=-=-
        // get the child resc to call
        eirods::resource_ptr resc; 
        eirods::error err = random_get_resc_for_call< eirods::file_object >( _ctx, resc );
        if( !err.ok() ) {
            std::stringstream msg;
            msg <<  __FUNCTION__;
            msg << " - failed.";
            return PASSMSG( msg.str(), err );
        }

        // =-=-=-=-=-=-=-
        // call open operation on the child 
        return resc->call( _ctx.comm(), eirods::RESOURCE_OP_OPEN, _ctx.fco() );
 
    } // random_file_open

    /// =-=-=-=-=-=-=-
    /// @brief interface for POSIX Read
    eirods::error random_file_read(
        eirods::resource_plugin_context& _ctx,
        void*                               _buf, 
        int                                 _len ) {
        // =-=-=-=-=-=-=-
        // get the child resc to call
        eirods::resource_ptr resc; 
        eirods::error err = random_get_resc_for_call< eirods::file_object >( _ctx, resc );
        if( !err.ok() ) {
            std::stringstream msg;
            msg <<  __FUNCTION__;
            msg << " - failed.";
            return PASSMSG( msg.str(), err );
        }

        // =-=-=-=-=-=-=-
        // call read on the child 
        return resc->call< void*, int >( _ctx.comm(), eirods::RESOURCE_OP_READ, _ctx.fco(), _buf, _len );
 
    } // random_file_read

    /// =-=-=-=-=-=-=-
    /// @brief interface for POSIX Write
    eirods::error random_file_write( 
        eirods::resource_plugin_context& _ctx,
        void*                               _buf, 
        int                                 _len ) {
        // =-=-=-=-=-=-=-
        // get the child resc to call
        eirods::resource_ptr resc; 
        eirods::error err = random_get_resc_for_call< eirods::file_object >( _ctx, resc );
        if( !err.ok() ) {
            std::stringstream msg;
            msg <<  __FUNCTION__;
            msg << " - failed.";
            return PASSMSG( msg.str(), err );
        }

        // =-=-=-=-=-=-=-
        // call write on the child 
        return resc->call< void*, int >( _ctx.comm(), eirods::RESOURCE_OP_WRITE, _ctx.fco(), _buf, _len );
 
    } // random_file_write

    /// =-=-=-=-=-=-=-
    /// @brief interface for POSIX Close
    eirods::error random_file_close(
        eirods::resource_plugin_context& _ctx ) { 
        // =-=-=-=-=-=-=-
        // get the child resc to call
        eirods::resource_ptr resc; 
        eirods::error err = random_get_resc_for_call< eirods::file_object >( _ctx, resc );
        if( !err.ok() ) {
            std::stringstream msg;
            msg <<  __FUNCTION__;
            msg << " - failed.";
            return PASSMSG( msg.str(), err );
        }

        // =-=-=-=-=-=-=-
        // call close on the child 
        return resc->call( _ctx.comm(), eirods::RESOURCE_OP_CLOSE, _ctx.fco() );
 
    } // random_file_close

    /// =-=-=-=-=-=-=-
    /// @brief interface for POSIX Unlink
    eirods::error random_file_unlink(
        eirods::resource_plugin_context& _ctx ) { 
        // =-=-=-=-=-=-=-
        // get the child resc to call
        eirods::resource_ptr resc; 
        eirods::error err = random_get_resc_for_call< eirods::data_object >( _ctx, resc );
        if( !err.ok() ) {
            std::stringstream msg;
            msg <<  __FUNCTION__;
            msg << " - failed.";
            return PASSMSG( msg.str(), err );
        }

        // =-=-=-=-=-=-=-
        // call unlink on the child 
        return resc->call( _ctx.comm(), eirods::RESOURCE_OP_UNLINK, _ctx.fco() );
 
    } // random_file_unlink

    /// =-=-=-=-=-=-=-
    /// @brief interface for POSIX Stat
    eirods::error random_file_stat(
        eirods::resource_plugin_context& _ctx,
        struct stat*                     _statbuf ) {
        // =-=-=-=-=-=-=-
        // get the child resc to call
        eirods::resource_ptr resc; 
        eirods::error err = random_get_resc_for_call< eirods::data_object >( _ctx, resc );
        if( !err.ok() ) {
            std::stringstream msg;
            msg <<  __FUNCTION__;
            msg << " - failed.";
            return PASSMSG( msg.str(), err );
        }

        // =-=-=-=-=-=-=-
        // call stat on the child 
        return resc->call< struct stat* >( _ctx.comm(), eirods::RESOURCE_OP_STAT, _ctx.fco(), _statbuf );
 
    } // random_file_stat

    /// =-=-=-=-=-=-=-
    /// @brief interface for POSIX Fstat
    eirods::error random_file_fstat(
        eirods::resource_plugin_context& _ctx,
        struct stat*                        _statbuf ) {
        // =-=-=-=-=-=-=-
        // get the child resc to call
        eirods::resource_ptr resc; 
        eirods::error err = random_get_resc_for_call< eirods::file_object >( _ctx, resc );
        if( !err.ok() ) {
            std::stringstream msg;
            msg <<  __FUNCTION__;
            msg << " - failed.";
            return PASSMSG( msg.str(), err );
        }

        // =-=-=-=-=-=-=-
        // call fstat on the child 
        return resc->call< struct stat* >( _ctx.comm(), eirods::RESOURCE_OP_FSTAT, _ctx.fco(), _statbuf );
 
    } // random_file_fstat

    /// =-=-=-=-=-=-=-
    /// @brief interface for POSIX lseek
    eirods::error random_file_lseek(
<<<<<<< HEAD
        eirods::resource_plugin_context& _ctx,
        size_t                              _offset, 
=======
        eirods::resource_operation_context* _ctx,
        long long                           _offset, 
>>>>>>> 9f780b7d
        int                                 _whence ) {
        // =-=-=-=-=-=-=-
        // get the child resc to call
        eirods::resource_ptr resc; 
        eirods::error err = random_get_resc_for_call< eirods::file_object >( _ctx, resc );
        if( !err.ok() ) {
            std::stringstream msg;
            msg <<  __FUNCTION__;
            msg << " - failed.";
            return PASSMSG( msg.str(), err );
        }

        // =-=-=-=-=-=-=-
        // call lseek on the child 
<<<<<<< HEAD
        return resc->call< size_t, int >( _ctx.comm(), eirods::RESOURCE_OP_LSEEK, _ctx.fco(), _offset, _whence );
=======
        return resc->call< long long, int >( _ctx->comm(), eirods::RESOURCE_OP_LSEEK, _ctx->fco(), _offset, _whence );
>>>>>>> 9f780b7d
 
    } // random_file_lseek

    /// =-=-=-=-=-=-=-
    /// @brief interface for POSIX fsync
    eirods::error random_file_fsync(
        eirods::resource_plugin_context& _ctx ) { 
        // =-=-=-=-=-=-=-
        // get the child resc to call
        eirods::resource_ptr resc; 
        eirods::error err = random_get_resc_for_call< eirods::file_object >( _ctx, resc );
        if( !err.ok() ) {
            std::stringstream msg;
            msg <<  __FUNCTION__;
            msg << " - failed.";
            return PASSMSG( msg.str(), err );
        }

        // =-=-=-=-=-=-=-
        // call fsync on the child 
        return resc->call( _ctx.comm(), eirods::RESOURCE_OP_FSYNC, _ctx.fco() );
 
    } // random_file_fsync

    /// =-=-=-=-=-=-=-
    /// @brief interface for POSIX mkdir
    eirods::error random_file_mkdir(
        eirods::resource_plugin_context& _ctx ) { 
        // =-=-=-=-=-=-=-
        // get the child resc to call
        eirods::resource_ptr resc; 
        eirods::error err = random_get_resc_for_call< eirods::collection_object >( _ctx, resc );
        if( !err.ok() ) {
            std::stringstream msg;
            msg <<  __FUNCTION__;
            msg << " - failed.";
            return PASSMSG( msg.str(), err );
        }

        // =-=-=-=-=-=-=-
        // call mkdir on the child 
        return resc->call( _ctx.comm(), eirods::RESOURCE_OP_MKDIR, _ctx.fco() );

    } // random_file_mkdir

    /// =-=-=-=-=-=-=-
    /// @brief interface for POSIX rmdir
    eirods::error random_file_rmdir(
        eirods::resource_plugin_context& _ctx ) { 
        // =-=-=-=-=-=-=-
        // get the child resc to call
        eirods::resource_ptr resc; 
        eirods::error err = random_get_resc_for_call< eirods::collection_object >( _ctx, resc );
        if( !err.ok() ) {
            std::stringstream msg;
            msg <<  __FUNCTION__;
            msg << " - failed.";
            return PASSMSG( msg.str(), err );
        }

        // =-=-=-=-=-=-=-
        // call rmdir on the child 
        return resc->call( _ctx.comm(), eirods::RESOURCE_OP_RMDIR, _ctx.fco() );

    } // random_file_rmdir

    /// =-=-=-=-=-=-=-
    /// @brief interface for POSIX opendir
    eirods::error random_file_opendir(
        eirods::resource_plugin_context& _ctx ) { 
        // =-=-=-=-=-=-=-
        // get the child resc to call
        eirods::resource_ptr resc; 
        eirods::error err = random_get_resc_for_call< eirods::collection_object >( _ctx, resc );
        if( !err.ok() ) {
            std::stringstream msg;
            msg <<  __FUNCTION__;
            msg << " - failed.";
            return PASSMSG( msg.str(), err );
        }

        // =-=-=-=-=-=-=-
        // call opendir on the child 
        return resc->call( _ctx.comm(), eirods::RESOURCE_OP_OPENDIR, _ctx.fco() );

    } // random_file_opendir

    // =-=-=-=-=-=-=-
    /// @brief interface for POSIX closedir
    eirods::error random_file_closedir(
        eirods::resource_plugin_context& _ctx ) { 
        // =-=-=-=-=-=-=-
        // get the child resc to call
        eirods::resource_ptr resc; 
        eirods::error err = random_get_resc_for_call< eirods::collection_object >( _ctx, resc );
        if( !err.ok() ) {
            std::stringstream msg;
            msg <<  __FUNCTION__;
            msg << " - failed.";
            return PASSMSG( msg.str(), err );
        }

        // =-=-=-=-=-=-=-
        // call closedir on the child 
        return resc->call( _ctx.comm(), eirods::RESOURCE_OP_CLOSEDIR, _ctx.fco() );

    } // random_file_closedir

    /// =-=-=-=-=-=-=-
    /// @brief interface for POSIX readdir
    eirods::error random_file_readdir(
        eirods::resource_plugin_context& _ctx,
        struct rodsDirent**                 _dirent_ptr ) {
        // =-=-=-=-=-=-=-
        // get the child resc to call
        eirods::resource_ptr resc; 
        eirods::error err = random_get_resc_for_call< eirods::collection_object >( _ctx, resc );
        if( !err.ok() ) {
            std::stringstream msg;
            msg <<  __FUNCTION__;
            msg << " - failed.";
            return PASSMSG( msg.str(), err );
        }

        // =-=-=-=-=-=-=-
        // call readdir on the child 
        return resc->call< struct rodsDirent** >( _ctx.comm(), eirods::RESOURCE_OP_READDIR, _ctx.fco(), _dirent_ptr );

    } // random_file_readdir

    /// =-=-=-=-=-=-=-
    /// @brief interface for POSIX rename
    eirods::error random_file_rename(
        eirods::resource_plugin_context& _ctx,
        const char*                         _new_file_name ) {
        // =-=-=-=-=-=-=-
        // get the child resc to call
        eirods::resource_ptr resc; 
        eirods::error err = random_get_resc_for_call< eirods::file_object >( _ctx, resc );
        if( !err.ok() ) {
            std::stringstream msg;
            msg <<  __FUNCTION__;
            msg << " - failed.";
            return PASSMSG( msg.str(), err );
        }

        // =-=-=-=-=-=-=-
        // call rename on the child 
        return resc->call< const char* >( _ctx.comm(), eirods::RESOURCE_OP_RENAME, _ctx.fco(), _new_file_name );

    } // random_file_rename

    /// =-=-=-=-=-=-=-
    /// @brief interface to determine free space on a device given a path
    eirods::error random_file_getfs_freespace(
        eirods::resource_plugin_context& _ctx ) { 
        // =-=-=-=-=-=-=-
        // get the child resc to call
        eirods::resource_ptr resc; 
        eirods::error err = random_get_resc_for_call< eirods::file_object >( _ctx, resc );
        if( !err.ok() ) {
            std::stringstream msg;
            msg <<  __FUNCTION__;
            msg << " - failed.";
            return PASSMSG( msg.str(), err );
        }

        // =-=-=-=-=-=-=-
        // call freespace on the child 
        return resc->call( _ctx.comm(), eirods::RESOURCE_OP_FREESPACE, _ctx.fco() );

    } // random_file_getfs_freespace

    /// =-=-=-=-=-=-=-
    /// @brief This routine is for testing the TEST_STAGE_FILE_TYPE.
    ///        Just copy the file from filename to cacheFilename. optionalInfo info
    ///        is not used.
    eirods::error random_file_stage_to_cache(
        eirods::resource_plugin_context& _ctx,
        const char*                         _cache_file_name ) { 
        // =-=-=-=-=-=-=-
        // get the child resc to call
        eirods::resource_ptr resc; 
        eirods::error err = random_get_resc_for_call< eirods::file_object >( _ctx, resc );
        if( !err.ok() ) {
            std::stringstream msg;
            msg <<  __FUNCTION__;
            msg << " - failed.";
            return PASSMSG( msg.str(), err );
        }

        // =-=-=-=-=-=-=-
        // call stage on the child 
        return resc->call< const char* >( _ctx.comm(), eirods::RESOURCE_OP_STAGE, _ctx.fco(), _cache_file_name );

    } // random_file_stage_to_cache

    /// =-=-=-=-=-=-=-
    /// @brief This routine is for testing the TEST_STAGE_FILE_TYPE.
    ///        Just copy the file from cacheFilename to filename. optionalInfo info
    ///        is not used.
    eirods::error random_file_sync_to_arch(
        eirods::resource_plugin_context& _ctx, 
        const char*                         _cache_file_name ) { 
        // =-=-=-=-=-=-=-
        // get the child resc to call
        eirods::resource_ptr resc; 
        eirods::error err = random_get_resc_for_call< eirods::file_object >( _ctx, resc );
        if( !err.ok() ) {
            std::stringstream msg;
            msg <<  __FUNCTION__;
            msg << " - failed.";
            return PASSMSG( msg.str(), err );
        }

        // =-=-=-=-=-=-=-
        // call synctoarch on the child 
        return resc->call< const char* >( _ctx.comm(), eirods::RESOURCE_OP_SYNCTOARCH, _ctx.fco(), _cache_file_name );

    } // random_file_sync_to_arch

    /// =-=-=-=-=-=-=-
    /// @brief interface to notify of a file registration
    eirods::error random_file_registered(
        eirods::resource_plugin_context& _ctx ) {
        // =-=-=-=-=-=-=-
        // get the child resc to call
        eirods::resource_ptr resc; 
        eirods::error err = random_get_resc_for_call< eirods::file_object >( _ctx, resc );
        if( !err.ok() ) {
            std::stringstream msg;
            msg <<  __FUNCTION__;
            msg << " - failed.";
            return PASSMSG( msg.str(), err );
        }

        // =-=-=-=-=-=-=-
        // call rename on the child 
        return resc->call( _ctx.comm(), eirods::RESOURCE_OP_REGISTERED, _ctx.fco() );

    } // random_file_registered
 
    /// =-=-=-=-=-=-=-
    /// @brief interface to notify of a file unregistration
    eirods::error random_file_unregistered(
        eirods::resource_plugin_context& _ctx ) {
        // =-=-=-=-=-=-=-
        // get the child resc to call
        eirods::resource_ptr resc; 
        eirods::error err = random_get_resc_for_call< eirods::file_object >( _ctx, resc );
        if( !err.ok() ) {
            std::stringstream msg;
            msg <<  __FUNCTION__;
            msg << " - failed.";
            return PASSMSG( msg.str(), err );
        }

        // =-=-=-=-=-=-=-
        // call rename on the child 
        return resc->call( _ctx.comm(), eirods::RESOURCE_OP_UNREGISTERED, _ctx.fco() );

    } // random_file_unregistered

    /// =-=-=-=-=-=-=-
    /// @brief interface to notify of a file modification
    eirods::error random_file_modified(
        eirods::resource_plugin_context& _ctx ) {
        // =-=-=-=-=-=-=-
        // get the child resc to call
        eirods::resource_ptr resc; 
        eirods::error err = random_get_resc_for_call< eirods::file_object >( _ctx, resc );
        if( !err.ok() ) {
            std::stringstream msg;
            msg <<  __FUNCTION__;
            msg << " - failed.";
            return PASSMSG( msg.str(), err );
        }

        // =-=-=-=-=-=-=-
        // call rename on the child 
        return resc->call( _ctx.comm(), eirods::RESOURCE_OP_MODIFIED, _ctx.fco() );

    } // random_file_modified

    /// =-=-=-=-=-=-=-
    /// @brief used to allow the resource to determine which host
    ///        should provide the requested operation
    eirods::error random_redirect(
        eirods::resource_plugin_context& _ctx, 
        const std::string*               _opr,
        const std::string*               _curr_host,
        eirods::hierarchy_parser*        _out_parser,
        float*                           _out_vote ) {
        // =-=-=-=-=-=-=-
        // check incoming parameters
        eirods::error err = random_check_params< eirods::file_object >( _ctx );
        if( !err.ok() ) {
            return PASSMSG( "random_redirect - bad resource context", err );
        }
        if( !_opr ) {
            return ERROR( SYS_INVALID_INPUT_PARAM, "random_redirect - null operation" );
        }
        if( !_curr_host ) {
            return ERROR( SYS_INVALID_INPUT_PARAM, "random_redirect - null host" );
        }
        if( !_out_parser ) {
            return ERROR( SYS_INVALID_INPUT_PARAM, "random_redirect - null outgoing hier parser" );
        }
        if( !_out_vote ) {
            return ERROR( SYS_INVALID_INPUT_PARAM, "random_redirect - null outgoing vote" );
        }
        
        // =-=-=-=-=-=-=-
        // get the object's hier string
        eirods::file_object& file_obj = dynamic_cast< eirods::file_object& >( _ctx.fco() );
        std::string hier = file_obj.resc_hier( );
 
        // =-=-=-=-=-=-=-
        // get the object's hier string
        std::string name;
        err = _ctx.prop_map().get< std::string >( eirods::RESOURCE_NAME, name );
        if( !err.ok() ) {
            return PASSMSG( "random_redirect - failed to get property 'name'.", err );
        }

        // =-=-=-=-=-=-=-
        // add ourselves into the hierarch before calling child resources
        _out_parser->add_child( name );
     
        // =-=-=-=-=-=-=-
        // test the operation to determine which choices to make
        if( eirods::EIRODS_OPEN_OPERATION == (*_opr) ) {
            // =-=-=-=-=-=-=-
            // get the next child pointer in the hierarchy, given our name and the hier string
            eirods::resource_ptr resc; 
            err = get_next_child_in_hier( name, hier, _ctx.child_map(), resc );
            if( !err.ok() ) {
                return PASSMSG( "random_redirect - get_next_child_in_hier failed.", err );
            }

            // =-=-=-=-=-=-=-
            // forward the redirect call to the child for assertion of the whole operation,
            // there may be more than a leaf beneath us
            return resc->call< const std::string*, const std::string*, eirods::hierarchy_parser*, float* >( 
                               _ctx.comm(), eirods::RESOURCE_OP_RESOLVE_RESC_HIER, _ctx.fco(), _opr, _curr_host, _out_parser, _out_vote );

        } else if( eirods::EIRODS_CREATE_OPERATION == (*_opr) ) {
            // =-=-=-=-=-=-=-
            // get the next_child resource for create 
            std::string next_child;
            err = random_get_next_child_resource( _ctx.child_map(), next_child );
            if( !err.ok() ) {
                return PASSMSG( "random_redirect - random_get_next_child_resource failed", err );

            }

            // =-=-=-=-=-=-=-
            // determine if the next child exists
            if( !_ctx.child_map().has_entry( next_child ) ) {
                std::stringstream msg;
                msg << "random_redirect - child map has no child by name [";
                msg << next_child << "]";
                return PASSMSG( msg.str(), err );
                    
            } 

            // =-=-=-=-=-=-=-
            // get the next_child resource 
            eirods::resource_ptr resc = _ctx.child_map()[ next_child ].second;

            // =-=-=-=-=-=-=-
            // forward the 'put' redirect to the appropriate child
            err = resc->call< const std::string*, const std::string*, eirods::hierarchy_parser*, float* >( 
                               _ctx.comm(), eirods::RESOURCE_OP_RESOLVE_RESC_HIER, _ctx.fco(), _opr, _curr_host, _out_parser, _out_vote );
            if( !err.ok() ) {
                return PASSMSG( "random_redirect - forward of put redirect failed", err );
            
            }

            std::string new_hier;
            _out_parser->str( new_hier );
            
            // =-=-=-=-=-=-=-
            // update the next_child appropriately as the above succeeded
            return SUCCESS();
        }
      
        // =-=-=-=-=-=-=-
        // must have been passed a bad operation 
        std::stringstream msg;
        msg << "random_redirect - operation not supported [";
        msg << (*_opr) << "]";
        return ERROR( -1, msg.str() );

    } // random_redirect

    // =-=-=-=-=-=-=-
    // 3. create derived class to handle unix file system resources
    //    necessary to do custom parsing of the context string to place
    //    any useful values into the property map for reference in later
    //    operations.  semicolon is the preferred delimiter
    class random_resource : public eirods::resource {
    public:
        random_resource( const std::string& _inst_name, 
                             const std::string& _context ) : 
            eirods::resource( _inst_name, _context ) {
            //set_start_operation( "random_start_operation" );
        }

        // =-=-=-=-=-=-
        // override from plugin_base
        eirods::error need_post_disconnect_maintenance_operation( bool& _flg ) {
            _flg = false;
            return ERROR( -1, "nop" );
        }

        // =-=-=-=-=-=-
        // override from plugin_base
        eirods::error post_disconnect_maintenance_operation( eirods::pdmo_type& _pdmo ) {
            return ERROR( -1, "nop" );
        }

    }; // class 

    // =-=-=-=-=-=-=-
    // 4. create the plugin factory function which will return a dynamically
    //    instantiated object of the previously defined derived resource.  use
    //    the add_operation member to associate a 'call name' to the interfaces
    //    defined above.  for resource plugins these call names are standardized
    //    as used by the eirods facing interface defined in 
    //    server/drivers/src/fileDriver.c
    eirods::resource* plugin_factory( const std::string& _inst_name, 
                                      const std::string& _context  ) {
        // =-=-=-=-=-=-=-
        // 4a. create unixfilesystem_resource
        random_resource* resc = new random_resource( _inst_name, _context );

        // =-=-=-=-=-=-=-
        // 4b. map function names to operations.  this map will be used to load
        //     the symbols from the shared object in the delay_load stage of 
        //     plugin loading.
        resc->add_operation( eirods::RESOURCE_OP_CREATE,       "random_file_create" );
        resc->add_operation( eirods::RESOURCE_OP_OPEN,         "random_file_open" );
        resc->add_operation( eirods::RESOURCE_OP_READ,         "random_file_read" );
        resc->add_operation( eirods::RESOURCE_OP_WRITE,        "random_file_write" );
        resc->add_operation( eirods::RESOURCE_OP_CLOSE,        "random_file_close" );
        resc->add_operation( eirods::RESOURCE_OP_UNLINK,       "random_file_unlink" );
        resc->add_operation( eirods::RESOURCE_OP_STAT,         "random_file_stat" );
        resc->add_operation( eirods::RESOURCE_OP_FSTAT,        "random_file_fstat" );
        resc->add_operation( eirods::RESOURCE_OP_FSYNC,        "random_file_fsync" );
        resc->add_operation( eirods::RESOURCE_OP_MKDIR,        "random_file_mkdir" );
        resc->add_operation( eirods::RESOURCE_OP_OPENDIR,      "random_file_opendir" );
        resc->add_operation( eirods::RESOURCE_OP_READDIR,      "random_file_readdir" );
        resc->add_operation( eirods::RESOURCE_OP_RENAME,       "random_file_rename" );
        resc->add_operation( eirods::RESOURCE_OP_FREESPACE,    "random_file_getfs_freespace" );
        resc->add_operation( eirods::RESOURCE_OP_LSEEK,        "random_file_lseek" );
        resc->add_operation( eirods::RESOURCE_OP_RMDIR,        "random_file_rmdir" );
        resc->add_operation( eirods::RESOURCE_OP_CLOSEDIR,     "random_file_closedir" );
        resc->add_operation( eirods::RESOURCE_OP_STAGETOCACHE, "random_file_stage_to_cache" );
        resc->add_operation( eirods::RESOURCE_OP_SYNCTOARCH,   "random_file_sync_to_arch" );
        resc->add_operation( eirods::RESOURCE_OP_REGISTERED,   "random_file_registered" );
        resc->add_operation( eirods::RESOURCE_OP_UNREGISTERED, "random_file_unregistered" );
        resc->add_operation( eirods::RESOURCE_OP_MODIFIED,     "random_file_modified" );
        
        resc->add_operation( eirods::RESOURCE_OP_RESOLVE_RESC_HIER,     "random_redirect" );

        // =-=-=-=-=-=-=-
        // set some properties necessary for backporting to iRODS legacy code
        resc->set_property< int >( eirods::RESOURCE_CHECK_PATH_PERM, 2 );//DO_CHK_PATH_PERM );
        resc->set_property< int >( eirods::RESOURCE_CREATE_PATH,     1 );//CREATE_PATH );
        
        // =-=-=-=-=-=-=-
        // 4c. return the pointer through the generic interface of an
        //     eirods::resource pointer
        return dynamic_cast<eirods::resource*>( resc );
        
    } // plugin_factory

}; // extern "C" 


<|MERGE_RESOLUTION|>--- conflicted
+++ resolved
@@ -361,13 +361,8 @@
     /// =-=-=-=-=-=-=-
     /// @brief interface for POSIX lseek
     eirods::error random_file_lseek(
-<<<<<<< HEAD
-        eirods::resource_plugin_context& _ctx,
-        size_t                              _offset, 
-=======
         eirods::resource_operation_context* _ctx,
         long long                           _offset, 
->>>>>>> 9f780b7d
         int                                 _whence ) {
         // =-=-=-=-=-=-=-
         // get the child resc to call
@@ -382,11 +377,7 @@
 
         // =-=-=-=-=-=-=-
         // call lseek on the child 
-<<<<<<< HEAD
-        return resc->call< size_t, int >( _ctx.comm(), eirods::RESOURCE_OP_LSEEK, _ctx.fco(), _offset, _whence );
-=======
         return resc->call< long long, int >( _ctx->comm(), eirods::RESOURCE_OP_LSEEK, _ctx->fco(), _offset, _whence );
->>>>>>> 9f780b7d
  
     } // random_file_lseek
 
