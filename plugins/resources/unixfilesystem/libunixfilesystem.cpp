--- conflicted
+++ resolved
@@ -705,15 +705,9 @@
     // =-=-=-=-=-=-=-
     // interface for POSIX lseek
     eirods::error unix_file_lseek_plugin( 
-<<<<<<< HEAD
-        eirods::resource_plugin_context& _ctx,
-        rodsLong_t                       _offset, 
-        int                              _whence ) {
-=======
         eirods::resource_operation_context* _ctx,
         long long                           _offset, 
         int                                 _whence ) {
->>>>>>> 9f780b7d
         // =-=-=-=-=-=-=-
         // Check the operation parameters and update the physical path
         eirods::error ret = unix_check_params_and_path< eirods::file_object >( _ctx );
@@ -729,18 +723,11 @@
         
         // =-=-=-=-=-=-=-
         // make the call to lseek       
-<<<<<<< HEAD
-rodsLog( LOG_NOTICE, "XXXX - unix_file_lseek_plugin :: START - fd %d offset %lld, whence %d", 
-         fco.file_descriptor(), _offset, _whence );
-        rodsLong_t status = lseek( fco.file_descriptor(),  _offset, _whence );
-=======
         long long status = lseek( fco.file_descriptor(),  _offset, _whence );
->>>>>>> 9f780b7d
 
         // =-=-=-=-=-=-=-
         // return an error if necessary
         if( status < 0 ) {
-rodsLog( LOG_NOTICE, "XXXX - unix_file_lseek_plugin :: failed - fd %d offset %lld", fco.file_descriptor(),status );
             status = UNIX_FILE_LSEEK_ERR - errno;
  
             std::stringstream msg;
@@ -751,11 +738,9 @@
             msg << "', status = ";
             msg << status;
                         
-rodsLog( LOG_NOTICE, "XXXX - unix_file_lseek_plugin :: failed - fd %d return %lld", fco.file_descriptor(), status );
             return ERROR( status, msg.str() );
         }
 
-rodsLog( LOG_NOTICE, "XXXX - unix_file_lseek_plugin :: succeed - fd %d return %lld", fco.file_descriptor(), status );
         return CODE( status );
 
     } // unix_file_lseek_plugin
@@ -1442,9 +1427,6 @@
             // entry.
             std::string last_resc;
             eirods::hierarchy_parser parser;
-if( itr->resc_hier().empty() ) {
-    rodsLog( LOG_NOTICE, "XXXX - unix_file_redirect_open :: empty hier string" );
-}
             parser.set_string( itr->resc_hier() );
             parser.last_resc( last_resc ); 
           
