
include ../../iRODS/config/platform.mk
include ../../iRODS/config/config.mk

GCC = g++ -DRODS_SERVER -DZIP_EXEC_PATH=\"$(ZIP_EXEC_PATH)\" -DUNZIP_EXEC_PATH=\"$(UNZIP_EXEC_PATH)\"

ifeq ($(EIRODS_BUILD_COVERAGE), 1)
GCC += -fprofile-arcs -ftest-coverage -lgcov
endif

DEPS = base

ifeq ($(EIRODS_BUILD_DEBUG), 0)
DEPS += hpss
endif

.PHONY = base hpss

INC = -I ../../iRODS/lib/core/include/ -I ../../iRODS/lib/api/include/ -I../../iRODS/lib/md5/include \
      -I../../iRODS/server/core/include/ -I../../iRODS/server/icat/include/ -I../../iRODS/server/re/include/ \
      -I../../iRODS/server/drivers/include/ -I$(LIBARCHIVE_DIR)/libarchive/ -I$(BOOST_DIR) \
      -I/opt/hpss/include  -L/opt/hpss/lib

default: ${DEPS}

hpss:
	${GCC} ${INC} -DHPSS -Dlinux_platform -fPIC -shared -o libhpss.so            libhpss.cpp      /opt/hpss/lib/libhpss.so /opt/hpss/lib/libhpsscs.so

base:
	${GCC} ${INC} -Dlinux_platform -fPIC -shared -o libroundrobin.so      libroundrobin.cpp 
	${GCC} ${INC} -Dlinux_platform -fPIC -shared -o libunixfilesystem.so  libunixfilesystem.cpp 
	${GCC} ${INC} -Dlinux_platform -fPIC -shared -o libpassthru.so        libpassthru.cpp 
<<<<<<< HEAD
	${GCC} ${INC} -Dlinux_platform -fPIC -shared -o librepl.so            librepl.cpp eirods_replicator.cpp eirods_create_write_replicator.cpp eirods_unlink_replicator.cpp eirods_object_oper.cpp
=======
>>>>>>> b099b6ee
	${GCC} ${INC} -Dlinux_platform -fPIC -shared -o libnonblocking.so     libnonblocking.cpp 
	${GCC} ${INC} -Dlinux_platform -fPIC -shared -o libstructfile.so      libstructfile.cpp \
	$(LIBARCHIVE_DIR)/.libs/libarchive.a \
	$(BOOST_DIR)/stage/lib/libboost_filesystem.a \
	$(BOOST_DIR)/stage/lib/libboost_system.a \
	SYSTEM_LIBZ_SO \
	SYSTEM_LIBBZ2_SO
	#${GCC} ${INC} -Dlinux_platform -fPIC -shared -o librepl.so            librepl.cpp <|MERGE_RESOLUTION|>--- conflicted
+++ resolved
@@ -30,15 +30,11 @@
 	${GCC} ${INC} -Dlinux_platform -fPIC -shared -o libroundrobin.so      libroundrobin.cpp 
 	${GCC} ${INC} -Dlinux_platform -fPIC -shared -o libunixfilesystem.so  libunixfilesystem.cpp 
 	${GCC} ${INC} -Dlinux_platform -fPIC -shared -o libpassthru.so        libpassthru.cpp 
-<<<<<<< HEAD
-	${GCC} ${INC} -Dlinux_platform -fPIC -shared -o librepl.so            librepl.cpp eirods_replicator.cpp eirods_create_write_replicator.cpp eirods_unlink_replicator.cpp eirods_object_oper.cpp
-=======
->>>>>>> b099b6ee
+	#${GCC} ${INC} -Dlinux_platform -fPIC -shared -o librepl.so            librepl.cpp eirods_replicator.cpp eirods_create_write_replicator.cpp eirods_unlink_replicator.cpp eirods_object_oper.cpp
 	${GCC} ${INC} -Dlinux_platform -fPIC -shared -o libnonblocking.so     libnonblocking.cpp 
 	${GCC} ${INC} -Dlinux_platform -fPIC -shared -o libstructfile.so      libstructfile.cpp \
 	$(LIBARCHIVE_DIR)/.libs/libarchive.a \
 	$(BOOST_DIR)/stage/lib/libboost_filesystem.a \
 	$(BOOST_DIR)/stage/lib/libboost_system.a \
 	SYSTEM_LIBZ_SO \
-	SYSTEM_LIBBZ2_SO
-	#${GCC} ${INC} -Dlinux_platform -fPIC -shared -o librepl.so            librepl.cpp +	SYSTEM_LIBBZ2_SO