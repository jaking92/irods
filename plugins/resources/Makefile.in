
include ../../iRODS/config/platform.mk
include ../../iRODS/config/config.mk

GCC = g++ -DRODS_SERVER -DZIP_EXEC_PATH=\"$(ZIP_EXEC_PATH)\" -DUNZIP_EXEC_PATH=\"$(UNZIP_EXEC_PATH)\"

ifeq ($(EIRODS_BUILD_COVERAGE), 1)
GCC += -fprofile-arcs -ftest-coverage -lgcov
endif

INC = -I ../../iRODS/lib/core/include/ -I ../../iRODS/lib/api/include/ -I../../iRODS/lib/md5/include \
        -I../../iRODS/server/core/include/ -I../../iRODS/server/icat/include/ -I../../iRODS/server/re/include/ \
        -I../../iRODS/server/drivers/include/ -I$(LIBARCHIVE_DIR)/libarchive/ -I$(BOOST_DIR)
all:
	${GCC} ${INC} -Dlinux_platform -fPIC -shared -o libroundrobin.so      libroundrobin.cpp 
	${GCC} ${INC} -Dlinux_platform -fPIC -shared -o libunixfilesystem.so  libunixfilesystem.cpp 
	${GCC} ${INC} -Dlinux_platform -fPIC -shared -o libpassthru.so        libpassthru.cpp 
<<<<<<< HEAD
#	${GCC} ${INC} -Dlinux_platform -fPIC -shared -o librepl.so            librepl.cpp 
#	${GCC} ${INC} -Dlinux_platform -fPIC -shared -o libnonblocking.so     libnonblocking.cpp 
=======
	${GCC} ${INC} -Dlinux_platform -fPIC -shared -o libnonblocking.so     libnonblocking.cpp 
>>>>>>> ba0f9f69
	${GCC} ${INC} -Dlinux_platform -fPIC -shared -o libstructfile.so      libstructfile.cpp \
	$(LIBARCHIVE_DIR)/.libs/libarchive.a \
	$(BOOST_DIR)/stage/lib/libboost_filesystem.a \
	$(BOOST_DIR)/stage/lib/libboost_system.a \
	SYSTEM_LIBZ_SO \
	SYSTEM_LIBBZ2_SO
	#${GCC} ${INC} -Dlinux_platform -fPIC -shared -o librepl.so            librepl.cpp <|MERGE_RESOLUTION|>--- conflicted
+++ resolved
@@ -15,12 +15,7 @@
 	${GCC} ${INC} -Dlinux_platform -fPIC -shared -o libroundrobin.so      libroundrobin.cpp 
 	${GCC} ${INC} -Dlinux_platform -fPIC -shared -o libunixfilesystem.so  libunixfilesystem.cpp 
 	${GCC} ${INC} -Dlinux_platform -fPIC -shared -o libpassthru.so        libpassthru.cpp 
-<<<<<<< HEAD
-#	${GCC} ${INC} -Dlinux_platform -fPIC -shared -o librepl.so            librepl.cpp 
-#	${GCC} ${INC} -Dlinux_platform -fPIC -shared -o libnonblocking.so     libnonblocking.cpp 
-=======
 	${GCC} ${INC} -Dlinux_platform -fPIC -shared -o libnonblocking.so     libnonblocking.cpp 
->>>>>>> ba0f9f69
 	${GCC} ${INC} -Dlinux_platform -fPIC -shared -o libstructfile.so      libstructfile.cpp \
 	$(LIBARCHIVE_DIR)/.libs/libarchive.a \
 	$(BOOST_DIR)/stage/lib/libboost_filesystem.a \
