


// =-=-=-=-=-=-=-
// irods includes
#include "msParam.h"
#include "reGlobalsExtern.h"
#include "generalAdmin.h"
#include "physPath.h"
#include "reIn2p3SysRule.h"

// =-=-=-=-=-=-=-
// eirods includes
#include "eirods_resource_plugin.h"
#include "eirods_file_object.h"
#include "eirods_physical_object.h"
#include "eirods_collection_object.h"
#include "eirods_string_tokenize.h"
#include "eirods_hierarchy_parser.h"
#include "eirods_resource_redirect.h"
#include "eirods_stacktrace.h"

// =-=-=-=-=-=-=-
// stl includes
#include <iostream>
#include <sstream>
#include <vector>
#include <string>

// =-=-=-=-=-=-=-
// boost includes
#include <boost/lexical_cast.hpp>
#include <boost/function.hpp>
#include <boost/any.hpp>

/// =-=-=-=-=-=-=-
/// @brief Check the general parameters passed in to most plugin functions
template< typename DEST_TYPE >
inline eirods::error univ_mss_check_param(
    eirods::resource_plugin_context& _ctx ) { 
    // =-=-=-=-=-=-=-
    // ask the context if it is valid
    eirods::error ret = _ctx.valid< DEST_TYPE >();
    if( !ret.ok() ) {
        return PASSMSG( "resource context is invalid", ret );

    }
   
    return SUCCESS();

} // univ_mss_check_param


extern "C" {

#define NB_READ_TOUT_SEC        60      /* 60 sec timeout */
#define NB_WRITE_TOUT_SEC       60      /* 60 sec timeout */

    // =-=-=-=-=-=-=-
    /// @brief token to index the script property
    const std::string SCRIPT_PROP( "script" );

    /// =-=-=-=-=-=-=-
    /// @brief interface for POSIX create
    eirods::error univ_mss_file_create( 
        eirods::resource_plugin_context& _ctx ) { 
        return ERROR( SYS_NOT_SUPPORTED, __FUNCTION__ );
   
    } // univ_mss_file_create

    // =-=-=-=-=-=-=-
    // interface for POSIX Open
    eirods::error univ_mss_file_open( 
        eirods::resource_plugin_context& _ctx ) { 
        return ERROR( SYS_NOT_SUPPORTED, __FUNCTION__ );
 
    } // univ_mss_file_open

    /// =-=-=-=-=-=-=-
    /// @brief interface for POSIX Read
    eirods::error univ_mss_file_read(
        eirods::resource_plugin_context& _ctx,
        void*                               _buf, 
        int                                 _len ) {
        return ERROR( SYS_NOT_SUPPORTED, __FUNCTION__ );
 
    } // univ_mss_file_read

    /// =-=-=-=-=-=-=-
    /// @brief interface for POSIX Write
    eirods::error univ_mss_file_write( 
        eirods::resource_plugin_context& _ctx,
        void*                               _buf, 
        int                                 _len ) {
        return ERROR( SYS_NOT_SUPPORTED, __FUNCTION__ );
 
    } // univ_mss_file_write

    /// =-=-=-=-=-=-=-
    /// @brief interface for POSIX Close
    eirods::error univ_mss_file_close(
        eirods::resource_plugin_context& _ctx ) { 
        return ERROR( SYS_NOT_SUPPORTED, __FUNCTION__ );
 
    } // univ_mss_file_close

    /// =-=-=-=-=-=-=-
    /// @brief interface for POSIX Unlink
    eirods::error univ_mss_file_unlink(
        eirods::resource_plugin_context& _ctx ) { 
        // =-=-=-=-=-=-=-
        // check context
        eirods::error err = univ_mss_check_param< eirods::data_object& >( _ctx );
        if( !err.ok() ) {
            std::stringstream msg;
            msg << __FUNCTION__;
            msg << " - invalid context";
            return PASSMSG( msg.str(), err );

        }
 
        // =-=-=-=-=-=-=-
        // get the script property
        std::string script;
        err = _ctx.prop_map().get< std::string >( SCRIPT_PROP, script );
        if( !err.ok() ) {
            return PASSMSG( __FUNCTION__, err );
        }
        
        // =-=-=-=-=-=-=-
        // snag a ref to the fco
        eirods::data_object& fco = dynamic_cast< eirods::data_object& >( _ctx.fco() );
        std::string filename = fco.physical_path();

        int status;
        execCmd_t execCmdInp;
        char cmdArgv[HUGE_NAME_LEN] = "";
        execCmdOut_t *execCmdOut = NULL;
        
        bzero (&execCmdInp, sizeof (execCmdInp));
        rstrcpy(execCmdInp.cmd, script.c_str(), LONG_NAME_LEN);
        strcat(cmdArgv, "rm");
        strcat(cmdArgv, " '");
        strcat(cmdArgv, filename.c_str());
        strcat(cmdArgv, "'");
        rstrcpy(execCmdInp.cmdArgv, cmdArgv, HUGE_NAME_LEN);
        rstrcpy(execCmdInp.execAddr, "localhost", LONG_NAME_LEN);
        status = _rsExecCmd( _ctx.comm(), &execCmdInp, &execCmdOut);

        if (status < 0) {
            status = UNIV_MSS_UNLINK_ERR - errno;
            std::stringstream msg;
            msg << "univ_mss_file_unlink - failed for [";
            msg << filename;
            msg << "]";
            return ERROR( status, msg.str() );
        }

        return CODE(status);

    } // univ_mss_file_unlink

    /// =-=-=-=-=-=-=-
    /// @brief interface for POSIX Stat
    eirods::error univ_mss_file_stat(
        eirods::resource_plugin_context& _ctx,
        struct stat*                     _statbuf ) {
        // =-=-=-=-=-=-=-
        // check context
        eirods::error err = univ_mss_check_param< eirods::data_object& >( _ctx );
        if( !err.ok() ) {
            std::stringstream msg;
            msg << __FUNCTION__;
            msg << " - invalid context";
            return PASSMSG( msg.str(), err );

        }
 
        // =-=-=-=-=-=-=-
        // get the script property
        std::string script;
        err = _ctx.prop_map().get< std::string >( SCRIPT_PROP, script );
        if( !err.ok() ) {
            return PASSMSG( __FUNCTION__, err );
        }
        
        // =-=-=-=-=-=-=-
        // snag a ref to the fco
        eirods::data_object& fco = dynamic_cast< eirods::data_object& >( _ctx.fco() );
        std::string filename = fco.physical_path();


        int i, status;
        execCmd_t execCmdInp;
        char cmdArgv[HUGE_NAME_LEN] = "";
        char splchain1[13][MAX_NAME_LEN], splchain2[4][MAX_NAME_LEN], splchain3[3][MAX_NAME_LEN];
        char *outputStr;
        const char *delim1 = ":\n";
        const char *delim2 = "-";
        const char *delim3 = ".";
        execCmdOut_t *execCmdOut = NULL;
        struct tm mytm;
        time_t myTime;
        
        bzero (&execCmdInp, sizeof (execCmdInp));
        rstrcpy(execCmdInp.cmd, script.c_str(), LONG_NAME_LEN);
        strcat(cmdArgv, "stat");
        strcat(cmdArgv, " '");
        strcat(cmdArgv, filename.c_str());
        strcat(cmdArgv, "' ");
        rstrcpy(execCmdInp.cmdArgv, cmdArgv, HUGE_NAME_LEN);
        rstrcpy(execCmdInp.execAddr, "localhost", LONG_NAME_LEN);
        status = _rsExecCmd( _ctx.comm(), &execCmdInp, &execCmdOut );
        
        if (status == 0 && NULL != execCmdOut ) { // JMC cppcheck - nullptr
            if ( execCmdOut->stdoutBuf.buf != NULL) {
                outputStr = (char*)execCmdOut->stdoutBuf.buf;
                memset(&splchain1, 0, sizeof(splchain1));
                strSplit(outputStr, delim1, splchain1);
                _statbuf->st_dev = atoi(splchain1[0]);
                _statbuf->st_ino = atoi(splchain1[1]);
                _statbuf->st_mode = atoi(splchain1[2]);
                _statbuf->st_nlink = atoi(splchain1[3]);
                _statbuf->st_uid = atoi(splchain1[4]);
                _statbuf->st_gid = atoi(splchain1[5]);
                _statbuf->st_rdev = atoi(splchain1[6]);
                _statbuf->st_size = atoll(splchain1[7]);
                _statbuf->st_blksize = atoi(splchain1[8]);
                _statbuf->st_blocks = atoi(splchain1[9]);
                for (i = 0; i < 3; i++) {
                    memset(&splchain2, 0, sizeof(splchain2));
                    memset(&splchain3, 0, sizeof(splchain3));
                    strSplit(splchain1[10+i], delim2, splchain2);
                    mytm.tm_year = atoi(splchain2[0]) - 1900;
                    mytm.tm_mon = atoi(splchain2[1]) - 1;
                    mytm.tm_mday = atoi(splchain2[2]);
                    strSplit(splchain2[3], delim3, splchain3);
                    mytm.tm_hour = atoi(splchain3[0]);
                    mytm.tm_min = atoi(splchain3[1]);
                    mytm.tm_sec = atoi(splchain3[2]);
                    myTime = mktime(&mytm);
                    switch (i) {
                        case 0:
                            _statbuf->st_atime = myTime;
                            break;
                        case 1:
                            _statbuf->st_mtime = myTime;
                            break;
                        case 2:
                            _statbuf->st_ctime = myTime;
                            break;
                    }
                }
            }
        } 
        else {
            status = UNIV_MSS_STAT_ERR - errno;
            std::stringstream msg;
            msg << "univ_mss_file_stat - failed for [";
            msg << filename;
            msg << "]";
            return ERROR( status, msg.str() ); 

        }
     
        return CODE(status);

    } // univ_mss_file_stat

    /// =-=-=-=-=-=-=-
    /// @brief interface for POSIX Fstat
    eirods::error univ_mss_file_fstat(
        eirods::resource_plugin_context& _ctx,
        struct stat*                        _statbuf ) {
        return ERROR( SYS_NOT_SUPPORTED, __FUNCTION__ );
 
    } // univ_mss_file_fstat

    /// =-=-=-=-=-=-=-
    /// @brief interface for POSIX lseek
    eirods::error univ_mss_file_lseek(
<<<<<<< HEAD
        eirods::resource_plugin_context& _ctx,
        size_t                              _offset, 
=======
        eirods::resource_operation_context* _ctx,
        long long                           _offset, 
>>>>>>> 9f780b7d
        int                                 _whence ) {
        return ERROR( SYS_NOT_SUPPORTED, __FUNCTION__ );
 
    } // univ_mss_file_lseek

    /// =-=-=-=-=-=-=-
    /// @brief interface for POSIX fsync
    eirods::error univ_mss_file_fsync(
        eirods::resource_plugin_context& _ctx ) { 
        return ERROR( SYS_NOT_SUPPORTED, __FUNCTION__ );
 
    } // univ_mss_file_fsync

    /// =-=-=-=-=-=-=-
    /// @brief interface for POSIX chmod
    eirods::error univ_mss_file_chmod(
        eirods::resource_plugin_context& _ctx ) { 
        // =-=-=-=-=-=-=-
        // check context
        eirods::error err = univ_mss_check_param< eirods::data_object& >( _ctx );
        if( !err.ok() ) {
            std::stringstream msg;
            msg << __FUNCTION__;
            msg << " - invalid context";
            return PASSMSG( msg.str(), err );

        }
 
        // =-=-=-=-=-=-=-
        // get the script property
        std::string script;
        err = _ctx.prop_map().get< std::string >( SCRIPT_PROP, script );
        if( !err.ok() ) {
            return PASSMSG( __FUNCTION__, err );
        }
        
        // =-=-=-=-=-=-=-
        // snag a ref to the fco
        eirods::data_object& fco = dynamic_cast< eirods::data_object& >( _ctx.fco() );
        std::string filename = fco.physical_path();

        int mode = fco.mode(); 
        int status = 0;
        execCmd_t execCmdInp;
        char cmdArgv[HUGE_NAME_LEN] = "";
        char strmode[4];
        execCmdOut_t *execCmdOut = NULL;  
        
        if ( mode != getDefDirMode() ) {
            mode = getDefFileMode();
        }
        
        bzero (&execCmdInp, sizeof (execCmdInp));
        rstrcpy(execCmdInp.cmd, script.c_str(), LONG_NAME_LEN);
        strcat(cmdArgv, "chmod");
        strcat(cmdArgv, " '");
        strcat(cmdArgv, filename.c_str());
        strcat(cmdArgv, "' ");
        sprintf (strmode, "%o", mode);
        strcat(cmdArgv, strmode);
        rstrcpy(execCmdInp.cmdArgv, cmdArgv, HUGE_NAME_LEN);
        rstrcpy(execCmdInp.execAddr, "localhost", LONG_NAME_LEN);
        status = _rsExecCmd( _ctx.comm(), &execCmdInp, &execCmdOut);
        
        if (status < 0) {
            status = UNIV_MSS_CHMOD_ERR - errno;
            std::stringstream msg;
            msg << "univ_mss_file_chmod - failed for [";
            msg << filename;
            msg << "]";
            return ERROR( status, msg.str() ); 

        }
        
        return CODE(status);

    } // univ_mss_file_chmod

    /// =-=-=-=-=-=-=-
    /// @brief interface for POSIX mkdir
    eirods::error univ_mss_file_mkdir(
        eirods::resource_plugin_context& _ctx ) { 
        // =-=-=-=-=-=-=-
        // check context
        eirods::error err = univ_mss_check_param< eirods::collection_object& >( _ctx );
        if( !err.ok() ) {
            std::stringstream msg;
            msg << __FUNCTION__;
            msg << " - invalid context";
            return PASSMSG( msg.str(), err );

        }
 
        // =-=-=-=-=-=-=-
        // get the script property
        std::string script;
        err = _ctx.prop_map().get< std::string >( SCRIPT_PROP, script );
        if( !err.ok() ) {
            return PASSMSG( __FUNCTION__, err );
        }
        
        // =-=-=-=-=-=-=-
        // snag a ref to the fco
        eirods::collection_object& fco = dynamic_cast< eirods::collection_object& >( _ctx.fco() );
        std::string dirname = fco.physical_path();

        int status = 0;
        execCmd_t execCmdInp;
        char cmdArgv[HUGE_NAME_LEN] = "";
        execCmdOut_t *execCmdOut = NULL;  

        bzero (&execCmdInp, sizeof (execCmdInp));
        rstrcpy( execCmdInp.cmd, script.c_str(), LONG_NAME_LEN );
        strcat(cmdArgv, "mkdir");
        strcat(cmdArgv, " '");
        strcat(cmdArgv, dirname.c_str() );
        strcat(cmdArgv, "'");
        rstrcpy(execCmdInp.cmdArgv, cmdArgv, HUGE_NAME_LEN);
        rstrcpy(execCmdInp.execAddr, "localhost", LONG_NAME_LEN);
        status = _rsExecCmd( _ctx.comm(), &execCmdInp, &execCmdOut );
        if (status < 0) {
            status = UNIV_MSS_MKDIR_ERR - errno;
            std::stringstream msg;
            msg << "univ_mss_file_mkdir - mkdir failed for [";
            msg << dirname;
            msg << "]";
            return ERROR( status, msg.str() ); 
        }
        
        int mode = getDefDirMode(); 
        fco.mode( mode );
        err = univ_mss_file_chmod( _ctx );
         
        return err;

    } // univ_mss_file_mkdir

    /// =-=-=-=-=-=-=-
    /// @brief interface for POSIX rmdir
    eirods::error univ_mss_file_rmdir(
        eirods::resource_plugin_context& _ctx ) { 
        return ERROR( SYS_NOT_SUPPORTED, __FUNCTION__ );

    } // univ_mss_file_rmdir

    /// =-=-=-=-=-=-=-
    /// @brief interface for POSIX opendir
    eirods::error univ_mss_file_opendir(
        eirods::resource_plugin_context& _ctx ) { 
        return ERROR( SYS_NOT_SUPPORTED, __FUNCTION__ );

    } // univ_mss_file_opendir

    // =-=-=-=-=-=-=-
    /// @brief interface for POSIX closedir
    eirods::error univ_mss_file_closedir(
        eirods::resource_plugin_context& _ctx ) { 
        return ERROR( SYS_NOT_SUPPORTED, __FUNCTION__ );

    } // univ_mss_file_closedir

    /// =-=-=-=-=-=-=-
    /// @brief interface for POSIX readdir
    eirods::error univ_mss_file_readdir(
        eirods::resource_plugin_context& _ctx,
        struct rodsDirent**                 _dirent_ptr ) {
        return ERROR( SYS_NOT_SUPPORTED, __FUNCTION__ );

    } // univ_mss_file_readdir

    /// =-=-=-=-=-=-=-
    /// @brief interface for POSIX rename
    eirods::error univ_mss_file_rename(
        eirods::resource_plugin_context& _ctx,
        const char*                         _new_file_name ) {
        // =-=-=-=-=-=-=-
        // check context
        eirods::error err = univ_mss_check_param< eirods::file_object& >( _ctx );
        if( !err.ok() ) {
            std::stringstream msg;
            msg << __FUNCTION__;
            msg << " - invalid context";
            return PASSMSG( msg.str(), err );

        }
 
        // =-=-=-=-=-=-=-
        // get the script property
        std::string script;
        err = _ctx.prop_map().get< std::string >( SCRIPT_PROP, script );
        if( !err.ok() ) {
            return PASSMSG( __FUNCTION__, err );
        }
        
        // =-=-=-=-=-=-=-
        // snag a ref to the fco
        eirods::file_object& fco = dynamic_cast< eirods::file_object& >( _ctx.fco() );
        std::string filename = fco.physical_path();

        // =-=-=-=-=-=-=-
        // first create the directory name
        char  dirname[MAX_NAME_LEN] = "";
        const char* lastpart = strrchr( _new_file_name, '/');
        int   lenDir   = strlen( _new_file_name ) - strlen( lastpart );
        strncpy( dirname, _new_file_name, lenDir );
        
        // =-=-=-=-=-=-=-
        // create a context to call the mkdir operation
        eirods::collection_object coll_obj( dirname, fco.resc_hier(), fco.mode(), 0 );
        eirods::resource_plugin_context context( 
            _ctx.prop_map(), 
            coll_obj, "", 
            _ctx.comm(), 
            _ctx.child_map() );
                                                 
        // =-=-=-=-=-=-=-
        // create the directory on the MSS
        int status = 0;
        err = univ_mss_file_mkdir( context );

        execCmd_t execCmdInp;
        char cmdArgv[HUGE_NAME_LEN] = "";
        execCmdOut_t *execCmdOut = NULL;
        
        bzero (&execCmdInp, sizeof (execCmdInp));
        rstrcpy(execCmdInp.cmd, script.c_str(), LONG_NAME_LEN);
        strcat(cmdArgv, "mv");
        strcat(cmdArgv, " '");
        strcat(cmdArgv, filename.c_str());
        strcat(cmdArgv, "' '");
        strcat(cmdArgv, _new_file_name );
        strcat(cmdArgv, "'");
        rstrcpy(execCmdInp.cmdArgv, cmdArgv, HUGE_NAME_LEN);
        rstrcpy(execCmdInp.execAddr, "localhost", LONG_NAME_LEN);
        status = _rsExecCmd( _ctx.comm(), &execCmdInp, &execCmdOut);

        if (status < 0) {
            status = UNIV_MSS_RENAME_ERR - errno;
            std::stringstream msg;
            msg << "univ_mss_file_rename - failed for [";
            msg << filename;
            msg << "]";
            return ERROR( status, msg.str() ); 

        }

        return CODE(status);

    } // univ_mss_file_rename

    /// =-=-=-=-=-=-=-
    /// @brief interface to determine free space on a device given a path
    eirods::error univ_mss_file_getfs_freespace(
        eirods::resource_plugin_context& _ctx ) { 
        return ERROR( SYS_NOT_SUPPORTED, __FUNCTION__ );

    } // univ_mss_file_getfs_freespace

    /// =-=-=-=-=-=-=-
    /// @brief This routine is for testing the TEST_STAGE_FILE_TYPE.
    ///        Just copy the file from filename to cacheFilename. optionalInfo info
    ///        is not used.
    eirods::error univ_mss_file_stage_to_cache(
        eirods::resource_plugin_context& _ctx,
        const char*                         _cache_file_name ) { 
        // =-=-=-=-=-=-=-
        // check context
        eirods::error err = univ_mss_check_param< eirods::file_object& >( _ctx );
        if( !err.ok() ) {
            std::stringstream msg;
            msg << __FUNCTION__;
            msg << " - invalid context";
            return PASSMSG( msg.str(), err );

        }

        // =-=-=-=-=-=-=-
        // snag a ref to the fco
        eirods::file_object& fco = dynamic_cast< eirods::file_object& >( _ctx.fco() );
        std::string filename = fco.physical_path();

        // =-=-=-=-=-=-=-
        // get the script property
        std::string script;
        err = _ctx.prop_map().get< std::string >( SCRIPT_PROP, script );
        if( !err.ok() ) {
            return PASSMSG( __FUNCTION__, err );
        }

        int status = 0;
        execCmd_t execCmdInp;
        char cmdArgv[HUGE_NAME_LEN] = "";
        execCmdOut_t *execCmdOut = NULL;
        bzero (&execCmdInp, sizeof (execCmdInp));

        rstrcpy(execCmdInp.cmd, script.c_str(), LONG_NAME_LEN);
        strcat(cmdArgv, "stageToCache");
        strcat(cmdArgv, " '");
        strcat(cmdArgv, filename.c_str() );
        strcat(cmdArgv, "' '");
        strcat(cmdArgv, _cache_file_name );
        strcat(cmdArgv, "'");
        rstrcpy(execCmdInp.cmdArgv, cmdArgv, HUGE_NAME_LEN);
        rstrcpy(execCmdInp.execAddr, "localhost", LONG_NAME_LEN);
        status = _rsExecCmd( _ctx.comm(), &execCmdInp, &execCmdOut);
        
        if (status < 0) {
            status = UNIV_MSS_STAGETOCACHE_ERR - errno; 
            std::stringstream msg;
            msg << "univ_mss_file_stage_to_cache: staging from [";
            msg << _cache_file_name;
            msg << "] to [";
            msg << filename;
            msg << "] failed.";
            return ERROR( status, msg.str() );
        }
        
        return CODE(status);
	
    } // univ_mss_file_stage_to_cache

    /// =-=-=-=-=-=-=-
    /// @brief This routine is for testing the TEST_STAGE_FILE_TYPE.
    ///        Just copy the file from cacheFilename to filename. optionalInfo info
    ///        is not used.
    eirods::error univ_mss_file_sync_to_arch(
        eirods::resource_plugin_context& _ctx, 
        const char*                         _cache_file_name ) { 
        // =-=-=-=-=-=-=-
        // check context
        eirods::error err = univ_mss_check_param< eirods::file_object& >( _ctx );
        if( !err.ok() ) {
            std::stringstream msg;
            msg << __FUNCTION__;
            msg << " - invalid context";
            return PASSMSG( msg.str(), err );

        }

        // =-=-=-=-=-=-=-
        // snag a ref to the fco
        eirods::file_object& fco = dynamic_cast< eirods::file_object& >( _ctx.fco() );
        std::string filename = fco.physical_path();

        // =-=-=-=-=-=-=-
        // first create the directory name
        char  dirname[MAX_NAME_LEN] = "";
        const char* lastpart = strrchr( filename.c_str(), '/');
        int   lenDir   = strlen( filename.c_str() ) - strlen( lastpart );
        strncpy( dirname, filename.c_str(), lenDir );
        
        // =-=-=-=-=-=-=-
        // create a context to call the mkdir operation
        eirods::collection_object coll_obj( dirname, fco.resc_hier(), fco.mode(), 0 );
        eirods::resource_plugin_context context( 
            _ctx.prop_map(), 
            coll_obj, "",
            _ctx.comm(), 
            _ctx.child_map() );

        // =-=-=-=-=-=-=-
        // create the directory on the MSS
        int status = 0;
        err = univ_mss_file_mkdir( context );
        
        execCmdOut_t* execCmdOut = NULL;
        char  cmdArgv[HUGE_NAME_LEN] = "";
    
        execCmd_t execCmdInp;
        bzero (&execCmdInp, sizeof (execCmdInp));

        // =-=-=-=-=-=-=-
        // get the script property
        std::string script;
        err = _ctx.prop_map().get< std::string >( SCRIPT_PROP, script );
        if( !err.ok() ) {
            return PASSMSG( __FUNCTION__, err );
        }

        rstrcpy( execCmdInp.cmd, script.c_str(), LONG_NAME_LEN );
        strcat(cmdArgv, "syncToArch");
        strcat(cmdArgv, " ");
        strcat(cmdArgv, _cache_file_name);
        strcat(cmdArgv, " ");
        strcat(cmdArgv, filename.c_str() );
        strcat(cmdArgv, "");

        rstrcpy(execCmdInp.cmdArgv, cmdArgv, HUGE_NAME_LEN);
        rstrcpy(execCmdInp.execAddr, "localhost", LONG_NAME_LEN);
        status = _rsExecCmd( _ctx.comm(), &execCmdInp, &execCmdOut );
        if ( status == 0 ) {
            err = univ_mss_file_chmod( _ctx );
            if( !err.ok() ) {
                PASSMSG( "univ_mss_file_sync_to_arch - failed.", err );
            }
        } else {
            status = UNIV_MSS_SYNCTOARCH_ERR - errno;
            std::stringstream msg;
            msg << "univ_mss_file_sync_to_arch: copy of [";
            msg << _cache_file_name;
            msg << "] to [";
            msg << filename;
            msg << "] failed.";
            msg << "   stdout buff [";
            msg << execCmdOut->stdoutBuf.buf;
            msg << "]   stderr buff [";
            msg << execCmdOut->stderrBuf.buf;
            msg << "]  status [";
            msg << execCmdOut->status << "]";
            return ERROR( status, msg.str() );       
        }

        return CODE( status );

    } // univ_mss_file_sync_to_arch

    /// =-=-=-=-=-=-=-
    /// @brief interface to notify of a file registration
    eirods::error univ_mss_file_registered(
        eirods::resource_plugin_context& _ctx) {
        // Check the operation parameters and update the physical path
        eirods::error ret = univ_mss_check_param< eirods::file_object& >(_ctx);
        if(!ret.ok()) {
            std::stringstream msg;
            msg << "Invalid parameters or physical path.";
            return PASSMSG(msg.str(), ret);
        }
        // NOOP
        return SUCCESS();
    } // univ_mss_file_registered
    
    /// =-=-=-=-=-=-=-
    /// @brief interface to notify of a file unregistration
    eirods::error univ_mss_file_unregistered(
        eirods::resource_plugin_context& _ctx) {
        // Check the operation parameters and update the physical path
        eirods::error ret = univ_mss_check_param< eirods::file_object& >(_ctx);
        if(!ret.ok()) {
            std::stringstream msg;
            msg << "Invalid parameters or physical path.";
            return PASSMSG(msg.str(), ret);
        }
        // NOOP
        return SUCCESS();
    } // univ_mss_file_unregistered
    
    /// =-=-=-=-=-=-=-
    /// @brief interface to notify of a file modification
    eirods::error univ_mss_file_modified(
        eirods::resource_plugin_context& _ctx) {
        // Check the operation parameters and update the physical path
        eirods::error ret = univ_mss_check_param< eirods::file_object& >(_ctx);
        if(!ret.ok()) {
            std::stringstream msg;
            msg << "Invalid parameters or physical path.";
            return PASSMSG(msg.str(), ret);
        }
        // NOOP
        return SUCCESS();
    } // univ_mss_file_modified

    // =-=-=-=-=-=-=-
    // redirect_get - code to determine redirection for get operation
    eirods::error univ_mss_file_redirect_create( 
        eirods::plugin_property_map& _prop_map,
        eirods::file_object&         _file_obj,
        const std::string&           _resc_name, 
        const std::string&           _curr_host, 
        float&                       _out_vote ) {
        // =-=-=-=-=-=-=-
        // determine if the resource is down 
        int resc_status = 0;
        eirods::error get_ret = _prop_map.get< int >( eirods::RESOURCE_STATUS, resc_status );
        if( !get_ret.ok() ) {
            return PASSMSG( "univ_mss_file_redirect_create - failed to get 'status' property", get_ret );
        }

        // =-=-=-=-=-=-=-
        // if the status is down, vote no.
        if( INT_RESC_STATUS_DOWN == resc_status ) {
            _out_vote = 0.0;
            return SUCCESS(); 
        }

        // =-=-=-=-=-=-=-
        // get the resource host for comparison to curr host
        std::string host_name;
        get_ret = _prop_map.get< std::string >( eirods::RESOURCE_LOCATION, host_name );
        if( !get_ret.ok() ) {
            return PASSMSG( "univ_mss_file_redirect_create - failed to get 'location' property", get_ret );
        }
        
        // =-=-=-=-=-=-=-
        // vote higher if we are on the same host
        if( _curr_host == host_name ) {
            _out_vote = 1.0;
        } else {
            _out_vote = 0.5;
        }

        return SUCCESS();

    } // univ_mss_file_redirect_create

    // =-=-=-=-=-=-=-
    // redirect_get - code to determine redirection for get operation
    eirods::error univ_mss_file_redirect_open( 
        eirods::plugin_property_map& _prop_map,
        eirods::file_object&         _file_obj,
        const std::string&           _resc_name, 
        const std::string&           _curr_host, 
        float&                       _out_vote ) {
        // =-=-=-=-=-=-=-
        // determine if the resource is down 
        int resc_status = 0;
        eirods::error get_ret = _prop_map.get< int >( eirods::RESOURCE_STATUS, resc_status );
        if( !get_ret.ok() ) {
            return PASSMSG( "univ_mss_file_redirect_open - failed to get 'status' property", get_ret );
        }

        // =-=-=-=-=-=-=-
        // if the status is down, vote no.
        if( INT_RESC_STATUS_DOWN == resc_status ) {
            _out_vote = 0.0;
            return SUCCESS(); 
        }

        // =-=-=-=-=-=-=-
        // get the resource host for comparison to curr host
        std::string host_name;
        get_ret = _prop_map.get< std::string >( eirods::RESOURCE_LOCATION, host_name );
        if( !get_ret.ok() ) {
            return PASSMSG( "univ_mss_file_redirect_open - failed to get 'location' property", get_ret );
        }
        
        // =-=-=-=-=-=-=-
        // set a flag to test if were at the curr host, if so we vote higher
        bool curr_host = ( _curr_host == host_name );

        // =-=-=-=-=-=-=-
        // make some flags to clairify decision making
        bool need_repl = ( _file_obj.repl_requested() > -1 );

        // =-=-=-=-=-=-=-
        // set up variables for iteration
        bool          found     = false;
        eirods::error final_ret = SUCCESS();
        std::vector< eirods::physical_object > objs = _file_obj.replicas();
        std::vector< eirods::physical_object >::iterator itr = objs.begin();
        
        // =-=-=-=-=-=-=-
        // initially set vote to 0.0
        _out_vote = 0.0;

        // =-=-=-=-=-=-=-
        // check to see if the replica is in this resource, if one is requested
        for( ; itr != objs.end(); ++itr ) {
            // =-=-=-=-=-=-=-
            // run the hier string through the parser and get the last
            // entry.
            std::string last_resc;
            eirods::hierarchy_parser parser;
            parser.set_string( itr->resc_hier() );
            parser.last_resc( last_resc ); 
          
            // =-=-=-=-=-=-=-
            // more flags to simplify decision making
            bool repl_us = ( _file_obj.repl_requested() == itr->repl_num() ); 
            bool resc_us = ( _resc_name == last_resc );

            // =-=-=-=-=-=-=-
            // success - correct resource and dont need a specific
            //           replication, or the repl nums match
            if( resc_us ) {
                if( !need_repl || ( need_repl && repl_us ) ) {
                    found = true;
                    if( curr_host ) {
                        _out_vote = 1.0;
                    } else {
                        _out_vote = 0.5;
                    }
                    break; 
                }

            } // if resc_us

        } // for itr
                             
        return SUCCESS();

    } // redirect_get

    // =-=-=-=-=-=-=-
    // used to allow the resource to determine which host
    // should provide the requested operation
    eirods::error univ_mss_file_redirect( 
        eirods::resource_plugin_context& _ctx,
        const std::string*                  _opr,
        const std::string*                  _curr_host,
        eirods::hierarchy_parser*           _out_parser,
        float*                              _out_vote ) {
        // =-=-=-=-=-=-=-
        // check the context validity
        eirods::error ret = _ctx.valid< eirods::file_object& >(); 
        if(!ret.ok()) {
            std::stringstream msg;
            msg << __FUNCTION__ << " - resource context is invalid";
            return PASSMSG( msg.str(), ret );
        }
 
        // =-=-=-=-=-=-=-
        // check incoming parameters
        if( !_opr ) {
            return ERROR( -1, "univ_mss_file_redirect- null operation" );
        }
        if( !_curr_host ) {
            return ERROR( -1, "univ_mss_file_redirect- null operation" );
        }
        if( !_out_parser ) {
            return ERROR( -1, "univ_mss_file_redirect- null outgoing hier parser" );
        }
        if( !_out_vote ) {
            return ERROR( -1, "univ_mss_file_redirect- null outgoing vote" );
        }
        
        // =-=-=-=-=-=-=-
        // cast down the chain to our understood object type
        eirods::file_object& file_obj = dynamic_cast< eirods::file_object& >( _ctx.fco() );

        // =-=-=-=-=-=-=-
        // get the name of this resource
        std::string resc_name;
        ret = _ctx.prop_map().get< std::string >( eirods::RESOURCE_NAME, resc_name );
        if( !ret.ok() ) {
            std::stringstream msg;
            msg << "univ_mss_file_redirect- failed in get property for name";
            return ERROR( -1, msg.str() );
        }

        // =-=-=-=-=-=-=-
        // add ourselves to the hierarchy parser by default
        _out_parser->add_child( resc_name );

        // =-=-=-=-=-=-=-
        // test the operation to determine which choices to make
        if( eirods::EIRODS_OPEN_OPERATION == (*_opr) ) {
            // =-=-=-=-=-=-=-
            // call redirect determination for 'get' operation
            return univ_mss_file_redirect_open( _ctx.prop_map(), file_obj, resc_name, (*_curr_host), (*_out_vote)  );

        } else if( eirods::EIRODS_CREATE_OPERATION == (*_opr) ) {
            // =-=-=-=-=-=-=-
            // call redirect determination for 'create' operation
            return univ_mss_file_redirect_create( _ctx.prop_map(), file_obj, resc_name, (*_curr_host), (*_out_vote)  );
        }
      
        // =-=-=-=-=-=-=-
        // must have been passed a bad operation 
        std::stringstream msg;
        msg << "univ_mss_file_redirect- operation not supported [";
        msg << (*_opr) << "]";
        return ERROR( -1, msg.str() );

    } // univ_mss_file_redirect

    // =-=-=-=-=-=-=-
    // 3. create derived class to handle universal mss resources
    //    context string will hold the script to be called.
    class univ_mss_resource : public eirods::resource {
    public:
        univ_mss_resource( const std::string& _inst_name, 
                           const std::string& _context ) : 
            eirods::resource( _inst_name, _context ) {
            
            // =-=-=-=-=-=-=-
            // check the context string for inappropriate path behavior
            if( context_.find( "/" ) != std::string::npos ) {
                std::stringstream msg;
                msg << "univmss resource :: the path [";
                msg << context_;
                msg << "] should be a single file name which should reside in iRODS/server/bin/cmd/";
                rodsLog( LOG_ERROR, "[%s]", msg.str().c_str() );
            }

            // =-=-=-=-=-=-=-
            // assign context string as the univ mss script to call
            properties_.set< std::string >( SCRIPT_PROP, context_ );
        }

        // =-=-=-=-=-=-
        // override from plugin_base
        eirods::error need_post_disconnect_maintenance_operation( bool& _flg ) {
            _flg = false;
            return SUCCESS();
        }

        // =-=-=-=-=-=-
        // override from plugin_base
        eirods::error post_disconnect_maintenance_operation( eirods::pdmo_type& _pdmo ) {
            return ERROR( -1, "nop" );
        }

    }; // class univ_mss_resource

    // =-=-=-=-=-=-=-
    // 4. create the plugin factory function which will return a dynamically
    //    instantiated object of the previously defined derived resource.  use
    //    the add_operation member to associate a 'call name' to the interfaces
    //    defined above.  for resource plugins these call names are standardized
    //    as used by the eirods facing interface defined in 
    //    server/drivers/src/fileDriver.c
    eirods::resource* plugin_factory( const std::string& _inst_name, 
                                      const std::string& _context  ) {
        // =-=-=-=-=-=-=-
        // 4a. create univ_mss_resource object
        univ_mss_resource* resc = new univ_mss_resource( _inst_name, _context );

        // =-=-=-=-=-=-=-
        // 4b. map function names to operations.  this map will be used to load
        //     the symbols from the shared object in the delay_load stage of 
        //     plugin loading.
        resc->add_operation( eirods::RESOURCE_OP_CREATE,            "univ_mss_file_create" );
        resc->add_operation( eirods::RESOURCE_OP_OPEN,              "univ_mss_file_open" );
        resc->add_operation( eirods::RESOURCE_OP_READ,              "univ_mss_file_read" );
        resc->add_operation( eirods::RESOURCE_OP_WRITE,             "univ_mss_file_write" );
        resc->add_operation( eirods::RESOURCE_OP_CLOSE,             "univ_mss_file_close" );
        resc->add_operation( eirods::RESOURCE_OP_UNLINK,            "univ_mss_file_unlink" );
        resc->add_operation( eirods::RESOURCE_OP_STAT,              "univ_mss_file_stat" );
        resc->add_operation( eirods::RESOURCE_OP_FSTAT,             "univ_mss_file_fstat" );
        resc->add_operation( eirods::RESOURCE_OP_FSYNC,             "univ_mss_file_fsync" );
        resc->add_operation( eirods::RESOURCE_OP_MKDIR,             "univ_mss_file_mkdir" );
        resc->add_operation( eirods::RESOURCE_OP_OPENDIR,           "univ_mss_file_opendir" );
        resc->add_operation( eirods::RESOURCE_OP_READDIR,           "univ_mss_file_readdir" );
        resc->add_operation( eirods::RESOURCE_OP_RENAME,            "univ_mss_file_rename" );
        resc->add_operation( eirods::RESOURCE_OP_FREESPACE,         "univ_mss_file_getfs_freespace" );
        resc->add_operation( eirods::RESOURCE_OP_LSEEK,             "univ_mss_file_lseek" );
        resc->add_operation( eirods::RESOURCE_OP_RMDIR,             "univ_mss_file_rmdir" );
        resc->add_operation( eirods::RESOURCE_OP_CLOSEDIR,          "univ_mss_file_closedir" );
        resc->add_operation( eirods::RESOURCE_OP_STAGETOCACHE,      "univ_mss_file_stage_to_cache" );
        resc->add_operation( eirods::RESOURCE_OP_SYNCTOARCH,        "univ_mss_file_sync_to_arch" );
        resc->add_operation( eirods::RESOURCE_OP_REGISTERED,        "univ_mss_file_registered" );
        resc->add_operation( eirods::RESOURCE_OP_UNREGISTERED,      "univ_mss_file_unregistered" );
        resc->add_operation( eirods::RESOURCE_OP_MODIFIED,          "univ_mss_file_modified" );
        resc->add_operation( eirods::RESOURCE_OP_RESOLVE_RESC_HIER, "univ_mss_file_redirect" );

        // =-=-=-=-=-=-=-
        // set some properties necessary for backporting to iRODS legacy code
        resc->set_property< int >( eirods::RESOURCE_CHECK_PATH_PERM, 2 );//DO_CHK_PATH_PERM );
        resc->set_property< int >( eirods::RESOURCE_CREATE_PATH,     1 );//CREATE_PATH );
        
        // =-=-=-=-=-=-=-
        // 4c. return the pointer through the generic interface of an
        //     eirods::resource pointer
        return dynamic_cast<eirods::resource*>( resc );
        
    } // plugin_factory

}; // extern "C" 


<|MERGE_RESOLUTION|>--- conflicted
+++ resolved
@@ -279,13 +279,8 @@
     /// =-=-=-=-=-=-=-
     /// @brief interface for POSIX lseek
     eirods::error univ_mss_file_lseek(
-<<<<<<< HEAD
-        eirods::resource_plugin_context& _ctx,
-        size_t                              _offset, 
-=======
         eirods::resource_operation_context* _ctx,
         long long                           _offset, 
->>>>>>> 9f780b7d
         int                                 _whence ) {
         return ERROR( SYS_NOT_SUPPORTED, __FUNCTION__ );
  
