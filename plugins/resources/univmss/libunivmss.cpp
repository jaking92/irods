--- conflicted
+++ resolved
@@ -1054,12 +1054,7 @@
         resc->add_operation( eirods::RESOURCE_OP_REGISTERED,   "univ_mss_file_registered_plugin" );
         resc->add_operation( eirods::RESOURCE_OP_UNREGISTERED, "univ_mss_file_unregistered_plugin" );
         resc->add_operation( eirods::RESOURCE_OP_MODIFIED,     "univ_mss_file_modified_plugin" );
-        
-<<<<<<< HEAD
-        resc->add_operation( "redirect",     "univ_mss_file_redirect_plugin" );
-=======
         resc->add_operation( eirods::RESOURCE_OP_RESOLVE_RESC_HIER,     "univ_mss_redirect" );
->>>>>>> 523f3755
 
         // =-=-=-=-=-=-=-
         // set some properties necessary for backporting to iRODS legacy code
