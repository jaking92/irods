


// =-=-=-=-=-=-=-
// irods includes
#include "msParam.h"
#include "reGlobalsExtern.h"
#include "generalAdmin.h"

// =-=-=-=-=-=-=-
// eirods includes
#include "eirods_resource_plugin.h"
#include "eirods_file_object.h"
#include "eirods_physical_object.h"
#include "eirods_collection_object.h"
#include "eirods_string_tokenize.h"
#include "eirods_hierarchy_parser.h"
#include "eirods_resource_redirect.h"
#include "eirods_stacktrace.h"

// =-=-=-=-=-=-=-
// stl includes
#include <iostream>
#include <sstream>
#include <vector>
#include <string>

// =-=-=-=-=-=-=-
// boost includes
#include <boost/lexical_cast.hpp>
#include <boost/function.hpp>
#include <boost/any.hpp>

/// =-=-=-=-=-=-=-
/// @brief Check the general parameters passed in to most plugin functions
template< typename DEST_TYPE >
inline eirods::error round_robin_check_params(
    eirods::resource_plugin_context& _ctx ) { 
    // =-=-=-=-=-=-=-
    // ask the context if it is valid
    eirods::error ret = _ctx.valid< DEST_TYPE >();
    if( !ret.ok() ) {
        return PASSMSG( "resource context is invalid", ret );

    }
   
    return SUCCESS();

} // round_robin_check_params

/// =-=-=-=-=-=-=-
/// @brief get the next resource shared pointer given this resources name
///        as well as the object's hierarchy string 
eirods::error get_next_child_in_hier( 
                  const std::string&          _name, 
                  const std::string&          _hier, 
                  eirods::resource_child_map& _cmap, 
                  eirods::resource_ptr&       _resc ) {

    // =-=-=-=-=-=-=-
    // create a parser and parse the string
    eirods::hierarchy_parser parse;
    eirods::error err = parse.set_string( _hier );
    if( !err.ok() ) {
        return PASSMSG( "get_next_child_in_hier - failed in set_string", err );
    }

    // =-=-=-=-=-=-=-
    // get the next resource in the series
    std::string next;
    err = parse.next( _name, next );
    if( !err.ok() ) {
        return PASSMSG( "get_next_child_in_hier - failed in next", err );
    }

    // =-=-=-=-=-=-=-
    // get the next resource from the child map
    if( !_cmap.has_entry( next ) ) {
        std::stringstream msg;
        msg << "get_next_child_in_hier - child map missing entry [";
        msg << next << "]";
        return ERROR( -1, msg.str() );
    }

    // =-=-=-=-=-=-=-
    // assign resource
    _resc = _cmap[ next ].second;

    return SUCCESS();

} // get_next_child_in_hier

// =-=-=-=-=-=-=-
/// @brief get the resource for the child in the hierarchy
///        to pass on the call
template< typename DEST_TYPE >
eirods::error round_robin_get_resc_for_call( 
    eirods::resource_plugin_context& _ctx,
    eirods::resource_ptr&            _resc ) {
    // =-=-=-=-=-=-=-
    // check incoming parameters 
    eirods::error err = round_robin_check_params< DEST_TYPE >( _ctx );
    if( !err.ok() ) {
        return PASSMSG( "round_robin_get_resc_for_call - bad resource context", err );
    }

    // =-=-=-=-=-=-=-
    // get the object's name
    std::string name;
    err = _ctx.prop_map().get< std::string >( eirods::RESOURCE_NAME, name );
    if( !err.ok() ) {
        return PASSMSG( "round_robin_get_resc_for_call - failed to get property 'name'.", err );
    }

    // =-=-=-=-=-=-=-
    // get the object's hier string
    DEST_TYPE& obj = dynamic_cast< DEST_TYPE& >( _ctx.fco() );
    std::string hier = obj.resc_hier( );
  
    // =-=-=-=-=-=-=-
    // get the next child pointer given our name and the hier string
    err = get_next_child_in_hier( name, hier, _ctx.child_map(), _resc );
    if( !err.ok() ) {
        return PASSMSG( "round_robin_get_resc_for_call - get_next_child_in_hier failed.", err );
    }

    return SUCCESS();

} // round_robin_get_resc_for_call

extern "C" {

#define NB_READ_TOUT_SEC        60      /* 60 sec timeout */
#define NB_WRITE_TOUT_SEC       60      /* 60 sec timeout */

    /// @brief token to index the next child property
    const std::string NEXT_CHILD_PROP( "next_child" );

    /// =-=-=-=-=-=-=-
    /// @brief build a sorted list of children based on hints in the context
    ///        string for them and their positoin in the child map
    // NOTE :: this assumes the order in the icat dictates the order of the RR.
    //         the user can override that behavior with applying an index to the
    //         child.  should the resc id wrap, this should still work as it 
    //         should behave like a circular queue. 
    eirods::error build_sorted_child_vector( 
            eirods::resource_child_map& _cmap, 
            std::vector< std::string >& _child_vector ) {
        // =-=-=-=-=-=-=-
        // vector holding all of the children
        size_t list_size = _cmap.size();
        _child_vector.resize( list_size );

        // =-=-=-=-=-=-=-
        // iterate over the children and look for indicies on the
        // childrens context strings.  use those to build the initial 
        // list. 
        eirods::resource_child_map::iterator itr;
        for( itr  = _cmap.begin();
             itr != _cmap.end();
             ++itr ) {

            std::string           ctx  = itr->second.first;
            eirods::resource_ptr& resc = itr->second.second;
            if( !ctx.empty() ) {
                try {
                    // =-=-=-=-=-=-=-
                    // cast std::string to int index
                    int idx = boost::lexical_cast<int>( ctx );
                    if( idx < 0 || idx >= list_size ) {
                        eirods::log( ERROR( -1, "build_sorted_child_vector - index < 0" ) );
                        continue;
                    }

                    // =-=-=-=-=-=-=-
                    // make sure the map at this spot is already empty, could have
                    // duplicate indicies on children
                    if( !_child_vector[ idx ].empty() ) {
                        std::stringstream msg;
                        msg << "build_sorted_child_vector - child map list is not empty ";
                        msg << "for index " << idx << " colliding with [";
                        msg << _child_vector[ idx ] << "]";
                        eirods::log( ERROR( -1, msg.str() ) );
                        continue;
                    }

                    // =-=-=-=-=-=-=-
                    // snag child resource name
                    std::string name;
                    eirods::error ret = resc->get_property< std::string >( eirods::RESOURCE_NAME, name );
                    if( !ret.ok() ) {
                        eirods::log( ERROR( -1, "build_sorted_child_vector - get property for resource name failed." ));
                        continue;
                    }

                    // =-=-=-=-=-=-=-
                    // finally add child to the list
                    _child_vector[ idx ] = name;

                } catch (boost::bad_lexical_cast const&) {
                    eirods::log( ERROR( -1, "build_sorted_child_vector - lexical cast failed" ));
                }

            } // if ctx != empty

        } // for itr
 

        // =-=-=-=-=-=-=-
        // iterate over the children again and add in any in the holes 
        // left from the first pass
        for( itr  = _cmap.begin();
             itr != _cmap.end();
             ++itr ) {

            std::string           ctx  = itr->second.first;
            eirods::resource_ptr& resc = itr->second.second;

            // =-=-=-=-=-=-=-
            // skip any resource whose context is not empty
            // as they should have places already
            if( !ctx.empty() ) {
                continue;
            }

            // =-=-=-=-=-=-=-
            // iterate over the _child_vector and find a hole to 
            // fill in with this resource name
            bool   filled_flg = false;
            size_t idx        = 0;
            std::vector< std::string >::iterator vitr;
            for( vitr  = _child_vector.begin();
                 vitr != _child_vector.end();
                 ++vitr ) {
                if( vitr->empty() ) {
                    // =-=-=-=-=-=-=-
                    // snag child resource name
                    std::string name;
                    eirods::error ret = resc->get_property< std::string >( eirods::RESOURCE_NAME, name );
                    if( !ret.ok() ) {
                        eirods::log( ERROR( -1, "build_sorted_child_vector - get property for resource name failed." ));
                        idx++;
                        continue;
                    }
               
                    (*vitr) = name;
                    filled_flg = true;
                    break;
                
                } else {
                    idx++;
                }

            } // for vitr

            // =-=-=-=-=-=-=-
            // check to ensure that the resc found its way into the list
            if( false == filled_flg ) {
                eirods::log( ERROR( -1, "build_sorted_child_vector - failed to find an entry in the resc list" ));
            }

        } // for itr


        return SUCCESS();

    } // build_sorted_child_vector

    /// =-=-=-=-=-=-=-
    /// @brief given the property map the properties next_child and child_vector,
    ///        select the next property in the vector to be tapped as the RR resc
    eirods::error update_next_child_resource( 
        eirods::plugin_property_map& _prop_map ) {
        // =-=-=-=-=-=-=-
        // extract next_child, may be empty for new RR node
        std::string next_child; 
        _prop_map.get< std::string >( NEXT_CHILD_PROP, next_child );

        // =-=-=-=-=-=-=-
        // extract child_vector
        std::vector< std::string > child_vector; 
        eirods::error get_err = _prop_map.get( "child_vector", child_vector );
        if( !get_err.ok() ) {
            std::stringstream msg;
            msg << "update_next_child_resource - failed to get child vector";
            return ERROR( -1, msg.str() );
        }

        // =-=-=-=-=-=-=-
        // if the next_child string is empty then the next in the round robin
        // selection is the first non empty resource in the vector
        if( next_child.empty() ) {
            // =-=-=-=-=-=-=-
            // scan the child vector for the first non empty position
            for( size_t i = 0; i < child_vector.size(); ++i ) {
                if( child_vector[ i ].empty() ) {
                    std::stringstream msg;
                    msg << "update_next_child_resource - chlid vector at ";
                    msg << " posittion " << i; 
                    eirods::log( ERROR( -1, msg.str() ) );

                } else {
                    next_child = child_vector[ i ];
                    break;
                }

            } // for i

        } else {
            // =-=-=-=-=-=-=-
            // scan the child vector for the context string
            // and select the next position in the series
            for( size_t i = 0; i < child_vector.size(); ++i ) {
                if( next_child == child_vector[ i ] ) {
                    size_t idx = ( (i+1) >= child_vector.size() ) ? 0 : i+1;
                    next_child = child_vector[ idx ];
                    break;
                }

           } // for i

        } // else

        // =-=-=-=-=-=-=-
        // if next_child is empty, something went terribly awry
        if( next_child.empty() ) {
            std::stringstream msg;
            msg << "update_next_child_resource - next_child is empty.";
            return ERROR( -1, msg.str() );
        }

        // =-=-=-=-=-=-=-
        // assign the next_child to the property map
        _prop_map.set< std::string >( NEXT_CHILD_PROP, next_child );

        return SUCCESS();

    } // update_next_child_resource
    
    // =-=-=-=-=-=-=-
    /// @brief Start Up Operation - iterate over children and map into the 
    ///        list from which to pick the next resource for the creation operation
    eirods::error round_robin_start_operation( 
        eirods::plugin_property_map& _prop_map,
        eirods::resource_child_map&  _cmap ) {
        // =-=-=-=-=-=-=-
        // trap case where no children are available
        if( _cmap.empty() ) {
            return ERROR( -1, "round_robin_start_operation - no children specified" );
        }

        // =-=-=-=-=-=-=-
        // build the initial list of children
        std::vector< std::string > child_vector;
        eirods::error err = build_sorted_child_vector( _cmap, child_vector );
        if( !err.ok() ) {
            return PASSMSG( "round_robin_start_operation - failed.", err );
        }
      
        // =-=-=-=-=-=-=-
        // report children to log 
        for( size_t i = 0; i < child_vector.size(); ++i ) {
            rodsLog( LOG_NOTICE, "round_robin_start_operation :: RR Child [%s] at [%d]", 
                     child_vector[i].c_str(), i );    
        }

        // =-=-=-=-=-=-=-
        // add the child list to the property map
        err = _prop_map.set< std::vector< std::string > >( "child_vector", child_vector );
        if( !err.ok() ) {
            return PASSMSG( "round_robin_start_operation - failed.", err );
        }

        // =-=-=-=-=-=-=-
        // if the next_child property is empty then we need to populate it
        // to the first resource in the child vector
        std::string next_child;
        err = _prop_map.get< std::string >( NEXT_CHILD_PROP, next_child );
        if( err.ok() && next_child.empty() && child_vector.size() > 0 ) {
            _prop_map.set< std::string >( NEXT_CHILD_PROP, child_vector[ 0 ] );
        }

        return SUCCESS();

    } // round_robin_start_operation

    /// =-=-=-=-=-=-=-
    /// @brief interface for POSIX create
    eirods::error round_robin_file_create( 
        eirods::resource_plugin_context& _ctx ) { 
        // =-=-=-=-=-=-=-
        // get the child resc to call
        eirods::resource_ptr resc; 
        eirods::error err = round_robin_get_resc_for_call< eirods::file_object >( _ctx, resc );
        if( !err.ok() ) {
            std::stringstream msg;
            msg <<  __FUNCTION__;
            msg << " - failed.";
            return PASSMSG( msg.str(), err );
        }

        // =-=-=-=-=-=-=-
        // call create on the child 
        return resc->call( _ctx.comm(), eirods::RESOURCE_OP_CREATE, _ctx.fco() );
   
    } // round_robin_file_create

    // =-=-=-=-=-=-=-
    // interface for POSIX Open
    eirods::error round_robin_file_open( 
        eirods::resource_plugin_context& _ctx ) { 
        // =-=-=-=-=-=-=-
        // get the child resc to call
        eirods::resource_ptr resc; 
        eirods::error err = round_robin_get_resc_for_call< eirods::file_object >( _ctx, resc );
        if( !err.ok() ) {
            std::stringstream msg;
            msg <<  __FUNCTION__;
            msg << " - failed.";
            return PASSMSG( msg.str(), err );
        }

        // =-=-=-=-=-=-=-
        // call open operation on the child 
        return resc->call( _ctx.comm(), eirods::RESOURCE_OP_OPEN, _ctx.fco() );
 
    } // round_robin_file_open

    /// =-=-=-=-=-=-=-
    /// @brief interface for POSIX Read
    eirods::error round_robin_file_read(
        eirods::resource_plugin_context& _ctx,
        void*                               _buf, 
        int                                 _len ) {
        // =-=-=-=-=-=-=-
        // get the child resc to call
        eirods::resource_ptr resc; 
        eirods::error err = round_robin_get_resc_for_call< eirods::file_object >( _ctx, resc );
        if( !err.ok() ) {
            std::stringstream msg;
            msg <<  __FUNCTION__;
            msg << " - failed.";
            return PASSMSG( msg.str(), err );
        }

        // =-=-=-=-=-=-=-
        // call read on the child 
        return resc->call< void*, int >( _ctx.comm(), eirods::RESOURCE_OP_READ, _ctx.fco(), _buf, _len );
 
    } // round_robin_file_read

    /// =-=-=-=-=-=-=-
    /// @brief interface for POSIX Write
    eirods::error round_robin_file_write( 
        eirods::resource_plugin_context& _ctx,
        void*                               _buf, 
        int                                 _len ) {
        // =-=-=-=-=-=-=-
        // get the child resc to call
        eirods::resource_ptr resc; 
        eirods::error err = round_robin_get_resc_for_call< eirods::file_object >( _ctx, resc );
        if( !err.ok() ) {
            std::stringstream msg;
            msg <<  __FUNCTION__;
            msg << " - failed.";
            return PASSMSG( msg.str(), err );
        }

        // =-=-=-=-=-=-=-
        // call write on the child 
        return resc->call< void*, int >( _ctx.comm(), eirods::RESOURCE_OP_WRITE, _ctx.fco(), _buf, _len );
 
    } // round_robin_file_write

    /// =-=-=-=-=-=-=-
    /// @brief interface for POSIX Close
    eirods::error round_robin_file_close(
        eirods::resource_plugin_context& _ctx ) { 
        // =-=-=-=-=-=-=-
        // get the child resc to call
        eirods::resource_ptr resc; 
        eirods::error err = round_robin_get_resc_for_call< eirods::file_object >( _ctx, resc );
        if( !err.ok() ) {
            std::stringstream msg;
            msg <<  __FUNCTION__;
            msg << " - failed.";
            return PASSMSG( msg.str(), err );
        }

        // =-=-=-=-=-=-=-
        // call close on the child 
        return resc->call( _ctx.comm(), eirods::RESOURCE_OP_CLOSE, _ctx.fco() );
 
    } // round_robin_file_close

    /// =-=-=-=-=-=-=-
    /// @brief interface for POSIX Unlink
    eirods::error round_robin_file_unlink(
        eirods::resource_plugin_context& _ctx ) { 
        // =-=-=-=-=-=-=-
        // get the child resc to call
        eirods::resource_ptr resc; 
        eirods::error err = round_robin_get_resc_for_call< eirods::data_object >( _ctx, resc );
        if( !err.ok() ) {
            std::stringstream msg;
            msg <<  __FUNCTION__;
            msg << " - failed.";
            return PASSMSG( msg.str(), err );
        }

        // =-=-=-=-=-=-=-
        // call unlink on the child 
        return resc->call( _ctx.comm(), eirods::RESOURCE_OP_UNLINK, _ctx.fco() );
 
    } // round_robin_file_unlink

    /// =-=-=-=-=-=-=-
    /// @brief interface for POSIX Stat
    eirods::error round_robin_file_stat(
        eirods::resource_plugin_context& _ctx,
        struct stat*                     _statbuf ) {
        // =-=-=-=-=-=-=-
        // get the child resc to call
        eirods::resource_ptr resc; 
        eirods::error err = round_robin_get_resc_for_call< eirods::data_object >( _ctx, resc );
        if( !err.ok() ) {
            std::stringstream msg;
            msg <<  __FUNCTION__;
            msg << " - failed.";
            return PASSMSG( msg.str(), err );
        }

        // =-=-=-=-=-=-=-
        // call stat on the child 
        return resc->call< struct stat* >( _ctx.comm(), eirods::RESOURCE_OP_STAT, _ctx.fco(), _statbuf );
 
    } // round_robin_file_stat

    /// =-=-=-=-=-=-=-
    /// @brief interface for POSIX Fstat
    eirods::error round_robin_file_fstat(
        eirods::resource_plugin_context& _ctx,
        struct stat*                        _statbuf ) {
        // =-=-=-=-=-=-=-
        // get the child resc to call
        eirods::resource_ptr resc; 
        eirods::error err = round_robin_get_resc_for_call< eirods::file_object >( _ctx, resc );
        if( !err.ok() ) {
            std::stringstream msg;
            msg <<  __FUNCTION__;
            msg << " - failed.";
            return PASSMSG( msg.str(), err );
        }

        // =-=-=-=-=-=-=-
        // call fstat on the child 
        return resc->call< struct stat* >( _ctx.comm(), eirods::RESOURCE_OP_FSTAT, _ctx.fco(), _statbuf );
 
    } // round_robin_file_fstat

    /// =-=-=-=-=-=-=-
    /// @brief interface for POSIX lseek
    eirods::error round_robin_file_lseek(
<<<<<<< HEAD
        eirods::resource_plugin_context& _ctx,
        size_t                              _offset, 
=======
        eirods::resource_operation_context* _ctx,
        long long                           _offset, 
>>>>>>> 9f780b7d
        int                                 _whence ) {
        // =-=-=-=-=-=-=-
        // get the child resc to call
        eirods::resource_ptr resc; 
        eirods::error err = round_robin_get_resc_for_call< eirods::file_object >( _ctx, resc );
        if( !err.ok() ) {
            std::stringstream msg;
            msg <<  __FUNCTION__;
            msg << " - failed.";
            return PASSMSG( msg.str(), err );
        }

        // =-=-=-=-=-=-=-
        // call lseek on the child 
<<<<<<< HEAD
        return resc->call< size_t, int >( _ctx.comm(), eirods::RESOURCE_OP_LSEEK, _ctx.fco(), _offset, _whence );
=======
        return resc->call< long long, int >( _ctx->comm(), eirods::RESOURCE_OP_LSEEK, _ctx->fco(), _offset, _whence );
>>>>>>> 9f780b7d
 
    } // round_robin_file_lseek

    /// =-=-=-=-=-=-=-
    /// @brief interface for POSIX fsync
    eirods::error round_robin_file_fsync(
        eirods::resource_plugin_context& _ctx ) { 
        // =-=-=-=-=-=-=-
        // get the child resc to call
        eirods::resource_ptr resc; 
        eirods::error err = round_robin_get_resc_for_call< eirods::file_object >( _ctx, resc );
        if( !err.ok() ) {
            std::stringstream msg;
            msg <<  __FUNCTION__;
            msg << " - failed.";
            return PASSMSG( msg.str(), err );
        }

        // =-=-=-=-=-=-=-
        // call fsync on the child 
        return resc->call( _ctx.comm(), eirods::RESOURCE_OP_FSYNC, _ctx.fco() );
 
    } // round_robin_file_fsync

    /// =-=-=-=-=-=-=-
    /// @brief interface for POSIX mkdir
    eirods::error round_robin_file_mkdir(
        eirods::resource_plugin_context& _ctx ) { 
        // =-=-=-=-=-=-=-
        // get the child resc to call
        eirods::resource_ptr resc; 
        eirods::error err = round_robin_get_resc_for_call< eirods::collection_object >( _ctx, resc );
        if( !err.ok() ) {
            std::stringstream msg;
            msg <<  __FUNCTION__;
            msg << " - failed.";
            return PASSMSG( msg.str(), err );
        }

        // =-=-=-=-=-=-=-
        // call mkdir on the child 
        return resc->call( _ctx.comm(), eirods::RESOURCE_OP_MKDIR, _ctx.fco() );

    } // round_robin_file_mkdir

    /// =-=-=-=-=-=-=-
    /// @brief interface for POSIX rmdir
    eirods::error round_robin_file_rmdir(
        eirods::resource_plugin_context& _ctx ) { 
        // =-=-=-=-=-=-=-
        // get the child resc to call
        eirods::resource_ptr resc; 
        eirods::error err = round_robin_get_resc_for_call< eirods::collection_object >( _ctx, resc );
        if( !err.ok() ) {
            std::stringstream msg;
            msg <<  __FUNCTION__;
            msg << " - failed.";
            return PASSMSG( msg.str(), err );
        }

        // =-=-=-=-=-=-=-
        // call rmdir on the child 
        return resc->call( _ctx.comm(), eirods::RESOURCE_OP_RMDIR, _ctx.fco() );

    } // round_robin_file_rmdir

    /// =-=-=-=-=-=-=-
    /// @brief interface for POSIX opendir
    eirods::error round_robin_file_opendir(
        eirods::resource_plugin_context& _ctx ) { 
        // =-=-=-=-=-=-=-
        // get the child resc to call
        eirods::resource_ptr resc; 
        eirods::error err = round_robin_get_resc_for_call< eirods::collection_object >( _ctx, resc );
        if( !err.ok() ) {
            std::stringstream msg;
            msg <<  __FUNCTION__;
            msg << " - failed.";
            return PASSMSG( msg.str(), err );
        }

        // =-=-=-=-=-=-=-
        // call opendir on the child 
        return resc->call( _ctx.comm(), eirods::RESOURCE_OP_OPENDIR, _ctx.fco() );

    } // round_robin_file_opendir

    // =-=-=-=-=-=-=-
    /// @brief interface for POSIX closedir
    eirods::error round_robin_file_closedir(
        eirods::resource_plugin_context& _ctx ) { 
        // =-=-=-=-=-=-=-
        // get the child resc to call
        eirods::resource_ptr resc; 
        eirods::error err = round_robin_get_resc_for_call< eirods::collection_object >( _ctx, resc );
        if( !err.ok() ) {
            std::stringstream msg;
            msg <<  __FUNCTION__;
            msg << " - failed.";
            return PASSMSG( msg.str(), err );
        }

        // =-=-=-=-=-=-=-
        // call closedir on the child 
        return resc->call( _ctx.comm(), eirods::RESOURCE_OP_CLOSEDIR, _ctx.fco() );

    } // round_robin_file_closedir

    /// =-=-=-=-=-=-=-
    /// @brief interface for POSIX readdir
    eirods::error round_robin_file_readdir(
        eirods::resource_plugin_context& _ctx,
        struct rodsDirent**                 _dirent_ptr ) {
        // =-=-=-=-=-=-=-
        // get the child resc to call
        eirods::resource_ptr resc; 
        eirods::error err = round_robin_get_resc_for_call< eirods::collection_object >( _ctx, resc );
        if( !err.ok() ) {
            std::stringstream msg;
            msg <<  __FUNCTION__;
            msg << " - failed.";
            return PASSMSG( msg.str(), err );
        }

        // =-=-=-=-=-=-=-
        // call readdir on the child 
        return resc->call< struct rodsDirent** >( _ctx.comm(), eirods::RESOURCE_OP_READDIR, _ctx.fco(), _dirent_ptr );

    } // round_robin_file_readdir

    /// =-=-=-=-=-=-=-
    /// @brief interface for POSIX rename
    eirods::error round_robin_file_rename(
        eirods::resource_plugin_context& _ctx,
        const char*                         _new_file_name ) {
        // =-=-=-=-=-=-=-
        // get the child resc to call
        eirods::resource_ptr resc; 
        eirods::error err = round_robin_get_resc_for_call< eirods::file_object >( _ctx, resc );
        if( !err.ok() ) {
            std::stringstream msg;
            msg <<  __FUNCTION__;
            msg << " - failed.";
            return PASSMSG( msg.str(), err );
        }

        // =-=-=-=-=-=-=-
        // call rename on the child 
        return resc->call< const char* >( _ctx.comm(), eirods::RESOURCE_OP_RENAME, _ctx.fco(), _new_file_name );

    } // round_robin_file_rename

    /// =-=-=-=-=-=-=-
    /// @brief interface to determine free space on a device given a path
    eirods::error round_robin_file_getfs_freespace(
        eirods::resource_plugin_context& _ctx ) { 
        // =-=-=-=-=-=-=-
        // get the child resc to call
        eirods::resource_ptr resc; 
        eirods::error err = round_robin_get_resc_for_call< eirods::file_object >( _ctx, resc );
        if( !err.ok() ) {
            std::stringstream msg;
            msg <<  __FUNCTION__;
            msg << " - failed.";
            return PASSMSG( msg.str(), err );
        }

        // =-=-=-=-=-=-=-
        // call freespace on the child 
        return resc->call( _ctx.comm(), eirods::RESOURCE_OP_FREESPACE, _ctx.fco() );

    } // round_robin_file_getfs_freespace

    /// =-=-=-=-=-=-=-
    /// @brief This routine is for testing the TEST_STAGE_FILE_TYPE.
    ///        Just copy the file from filename to cacheFilename. optionalInfo info
    ///        is not used.
    eirods::error round_robin_file_stage_to_cache(
        eirods::resource_plugin_context& _ctx,
        const char*                         _cache_file_name ) { 
        // =-=-=-=-=-=-=-
        // get the child resc to call
        eirods::resource_ptr resc; 
        eirods::error err = round_robin_get_resc_for_call< eirods::file_object >( _ctx, resc );
        if( !err.ok() ) {
            std::stringstream msg;
            msg <<  __FUNCTION__;
            msg << " - failed.";
            return PASSMSG( msg.str(), err );
        }

        // =-=-=-=-=-=-=-
        // call stage on the child 
        return resc->call< const char* >( _ctx.comm(), eirods::RESOURCE_OP_STAGE, _ctx.fco(), _cache_file_name );

    } // round_robin_file_stage_to_cache

    /// =-=-=-=-=-=-=-
    /// @brief This routine is for testing the TEST_STAGE_FILE_TYPE.
    ///        Just copy the file from cacheFilename to filename. optionalInfo info
    ///        is not used.
    eirods::error round_robin_file_sync_to_arch(
        eirods::resource_plugin_context& _ctx, 
        const char*                         _cache_file_name ) { 
        // =-=-=-=-=-=-=-
        // get the child resc to call
        eirods::resource_ptr resc; 
        eirods::error err = round_robin_get_resc_for_call< eirods::file_object >( _ctx, resc );
        if( !err.ok() ) {
            std::stringstream msg;
            msg <<  __FUNCTION__;
            msg << " - failed.";
            return PASSMSG( msg.str(), err );
        }

        // =-=-=-=-=-=-=-
        // call synctoarch on the child 
        return resc->call< const char* >( _ctx.comm(), eirods::RESOURCE_OP_SYNCTOARCH, _ctx.fco(), _cache_file_name );

    } // round_robin_file_sync_to_arch

    /// =-=-=-=-=-=-=-
    /// @brief interface to notify of a file registration
    eirods::error round_robin_file_registered(
        eirods::resource_plugin_context& _ctx ) {
        // =-=-=-=-=-=-=-
        // get the child resc to call
        eirods::resource_ptr resc; 
        eirods::error err = round_robin_get_resc_for_call< eirods::file_object >( _ctx, resc );
        if( !err.ok() ) {
            std::stringstream msg;
            msg <<  __FUNCTION__;
            msg << " - failed.";
            return PASSMSG( msg.str(), err );
        }

        // =-=-=-=-=-=-=-
        // call rename on the child 
        return resc->call( _ctx.comm(), eirods::RESOURCE_OP_REGISTERED, _ctx.fco() );

    } // round_robin_file_registered
 
    /// =-=-=-=-=-=-=-
    /// @brief interface to notify of a file unregistration
    eirods::error round_robin_file_unregistered(
        eirods::resource_plugin_context& _ctx ) {
        // =-=-=-=-=-=-=-
        // get the child resc to call
        eirods::resource_ptr resc; 
        eirods::error err = round_robin_get_resc_for_call< eirods::file_object >( _ctx, resc );
        if( !err.ok() ) {
            std::stringstream msg;
            msg <<  __FUNCTION__;
            msg << " - failed.";
            return PASSMSG( msg.str(), err );
        }

        // =-=-=-=-=-=-=-
        // call rename on the child 
        return resc->call( _ctx.comm(), eirods::RESOURCE_OP_UNREGISTERED, _ctx.fco() );

    } // round_robin_file_unregistered

    /// =-=-=-=-=-=-=-
    /// @brief interface to notify of a file modification
    eirods::error round_robin_file_modified(
        eirods::resource_plugin_context& _ctx ) {
        // =-=-=-=-=-=-=-
        // get the child resc to call
        eirods::resource_ptr resc; 
        eirods::error err = round_robin_get_resc_for_call< eirods::file_object >( _ctx, resc );
        if( !err.ok() ) {
            std::stringstream msg;
            msg <<  __FUNCTION__;
            msg << " - failed.";
            return PASSMSG( msg.str(), err );
        }

        // =-=-=-=-=-=-=-
        // call rename on the child 
        return resc->call( _ctx.comm(), eirods::RESOURCE_OP_MODIFIED, _ctx.fco() );

    } // round_robin_file_modified

    /// =-=-=-=-=-=-=-
    /// @brief used to allow the resource to determine which host
    ///        should provide the requested operation
    eirods::error round_robin_redirect(
        eirods::resource_plugin_context& _ctx, 
        const std::string*                  _opr,
        const std::string*                  _curr_host,
        eirods::hierarchy_parser*           _out_parser,
        float*                              _out_vote ) {
        // =-=-=-=-=-=-=-
        // check incoming parameters
        eirods::error err = round_robin_check_params< eirods::file_object >( _ctx );
        if( !err.ok() ) {
            return PASSMSG( "round_robin_redirect - bad resource context", err );
        }
        if( !_opr ) {
            return ERROR( SYS_INVALID_INPUT_PARAM, "round_robin_redirect - null operation" );
        }
        if( !_curr_host ) {
            return ERROR( SYS_INVALID_INPUT_PARAM, "round_robin_redirect - null host" );
        }
        if( !_out_parser ) {
            return ERROR( SYS_INVALID_INPUT_PARAM, "round_robin_redirect - null outgoing hier parser" );
        }
        if( !_out_vote ) {
            return ERROR( SYS_INVALID_INPUT_PARAM, "round_robin_redirect - null outgoing vote" );
        }
        
        // =-=-=-=-=-=-=-
        // get the object's hier string
        eirods::file_object& file_obj = dynamic_cast< eirods::file_object& >( _ctx.fco() );
        std::string hier = file_obj.resc_hier( );
 
        // =-=-=-=-=-=-=-
        // get the object's hier string
        std::string name;
        err = _ctx.prop_map().get< std::string >( eirods::RESOURCE_NAME, name );
        if( !err.ok() ) {
            return PASSMSG( "round_robin_redirect - failed to get property 'name'.", err );
        }

        // =-=-=-=-=-=-=-
        // add ourselves into the hierarch before calling child resources
        _out_parser->add_child( name );
     
        // =-=-=-=-=-=-=-
        // test the operation to determine which choices to make
        if( eirods::EIRODS_OPEN_OPERATION == (*_opr) ) {
            // =-=-=-=-=-=-=-
            // get the next child pointer in the hierarchy, given our name and the hier string
            eirods::resource_ptr resc; 
            err = get_next_child_in_hier( name, hier, _ctx.child_map(), resc );
            if( !err.ok() ) {
                return PASSMSG( "round_robin_redirect - get_next_child_in_hier failed.", err );
            }

            // =-=-=-=-=-=-=-
            // forward the redirect call to the child for assertion of the whole operation,
            // there may be more than a leaf beneath us
            return resc->call< const std::string*, const std::string*, eirods::hierarchy_parser*, float* >( 
                               _ctx.comm(), eirods::RESOURCE_OP_RESOLVE_RESC_HIER, _ctx.fco(), _opr, _curr_host, _out_parser, _out_vote );

        } else if( eirods::EIRODS_CREATE_OPERATION == (*_opr) ) {
            // =-=-=-=-=-=-=-
            // get the next_child property 
            std::string next_child;
            eirods::error err = _ctx.prop_map().get< std::string >( NEXT_CHILD_PROP, next_child ); 
            if( !err.ok() ) {
                return PASSMSG( "round_robin_redirect - get property for 'next_child' failed.", err );
            
            }

            // =-=-=-=-=-=-=-
            // get the next_child resource 
            if( !_ctx.child_map().has_entry( next_child ) ) {
                std::stringstream msg;
                msg << "round_robin_redirect - child map has no child by name [";
                msg << next_child << "]";
                return PASSMSG( msg.str(), err );
                    
            } 

            // =-=-=-=-=-=-=-
            // request our child resource to redirect
            eirods::resource_ptr resc = _ctx.child_map()[ next_child ].second;

            // =-=-=-=-=-=-=-
            // forward the 'put' redirect to the appropriate child
            err = resc->call< const std::string*, const std::string*, eirods::hierarchy_parser*, float* >( 
                               _ctx.comm(), eirods::RESOURCE_OP_RESOLVE_RESC_HIER, _ctx.fco(), _opr, _curr_host, _out_parser, _out_vote );
            if( !err.ok() ) {
                return PASSMSG( "round_robin_redirect - forward of put redirect failed", err );
            
            }
            std::string new_hier;
            _out_parser->str( new_hier );
            
            // =-=-=-=-=-=-=-
            // update the next_child appropriately as the above succeeded
            err = update_next_child_resource( _ctx.prop_map() );
            if( !err.ok() ) {
                return PASSMSG( "round_robin_redirect - update_next_child_resource failed", err );

            }

            return SUCCESS();
        }
      
        // =-=-=-=-=-=-=-
        // must have been passed a bad operation 
        std::stringstream msg;
        msg << "round_robin_redirect - operation not supported [";
        msg << (*_opr) << "]";
        return ERROR( -1, msg.str() );

    } // round_robin_redirect

    // =-=-=-=-=-=-=-
    // 3. create derived class to handle unix file system resources
    //    necessary to do custom parsing of the context string to place
    //    any useful values into the property map for reference in later
    //    operations.  semicolon is the preferred delimiter
    class roundrobin_resource : public eirods::resource {

        class roundrobin_pdmo {
             eirods::plugin_property_map& properties_;
            public:
            // =-=-=-=-=-=-=-
            // public - ctor
            roundrobin_pdmo( eirods::plugin_property_map& _prop_map ) : 
                properties_( _prop_map ) {
            }

            roundrobin_pdmo( const roundrobin_pdmo& _rhs ) : 
                properties_( _rhs.properties_ ) {
            }

            roundrobin_pdmo& operator=( const roundrobin_pdmo& _rhs ) {
                properties_ = _rhs.properties_;
                return *this;
            }

            // =-=-=-=-=-=-=-
            // public - ctor
            eirods::error operator()( rcComm_t* _comm ) {
                std::string name;
                properties_.get< std::string >( eirods::RESOURCE_NAME, name );
                
                std::string next_child;
                properties_.get< std::string >( NEXT_CHILD_PROP, next_child );
                generalAdminInp_t inp;
                inp.arg0 = const_cast<char*>( "modify" );
                inp.arg1 = const_cast<char*>( "resource" ); 
                inp.arg2 = const_cast<char*>( name.c_str() );
                inp.arg3 = const_cast<char*>( "context" );
                inp.arg4 = const_cast<char*>( next_child.c_str() );
                inp.arg5 = 0;
                inp.arg6 = 0;
                inp.arg7 = 0;
                inp.arg8 = 0;
                inp.arg9 = 0;

                int status = rcGeneralAdmin( _comm, &inp ); 
                if( status < 0 ) {
                    return ERROR( status, "roundrobin_pdmo - rsGeneralAdmin failed." );
                }

               return SUCCESS();

           } // operator=

        }; // class roundrobin_pdmo

    public:
        roundrobin_resource( const std::string& _inst_name, 
                             const std::string& _context ) : 
            eirods::resource( _inst_name, _context ) {
            // =-=-=-=-=-=-=-
            // assign context string as the next_child string
            // in the property map.  this is used to keep track
            // of the last used child in the vector
            properties_.set< std::string >( NEXT_CHILD_PROP, context_ );
            rodsLog( LOG_NOTICE, "roundrobin_resource :: next_child [%s]", context_.c_str() );

            set_start_operation( "round_robin_start_operation" );
        }

        // =-=-=-=-=-=-
        // override from plugin_base
        eirods::error need_post_disconnect_maintenance_operation( bool& _flg ) {
            std::string next_child;
            properties_.get< std::string >( NEXT_CHILD_PROP, next_child );
            if( !next_child.empty() ) {
                _flg = ( next_child != context_ );
            } else {
                _flg = false;
            }

            return SUCCESS();
        }

        // =-=-=-=-=-=-
        // override from plugin_base
        eirods::error post_disconnect_maintenance_operation( eirods::pdmo_type& _pdmo ) {
            _pdmo = roundrobin_pdmo( properties_ );
            return SUCCESS();
        }

    }; // class 

    // =-=-=-=-=-=-=-
    // 4. create the plugin factory function which will return a dynamically
    //    instantiated object of the previously defined derived resource.  use
    //    the add_operation member to associate a 'call name' to the interfaces
    //    defined above.  for resource plugins these call names are standardized
    //    as used by the eirods facing interface defined in 
    //    server/drivers/src/fileDriver.c
    eirods::resource* plugin_factory( const std::string& _inst_name, 
                                      const std::string& _context  ) {
        // =-=-=-=-=-=-=-
        // 4a. create unixfilesystem_resource
        roundrobin_resource* resc = new roundrobin_resource( _inst_name, _context );

        // =-=-=-=-=-=-=-
        // 4b. map function names to operations.  this map will be used to load
        //     the symbols from the shared object in the delay_load stage of 
        //     plugin loading.
        resc->add_operation( eirods::RESOURCE_OP_CREATE,       "round_robin_file_create" );
        resc->add_operation( eirods::RESOURCE_OP_OPEN,         "round_robin_file_open" );
        resc->add_operation( eirods::RESOURCE_OP_READ,         "round_robin_file_read" );
        resc->add_operation( eirods::RESOURCE_OP_WRITE,        "round_robin_file_write" );
        resc->add_operation( eirods::RESOURCE_OP_CLOSE,        "round_robin_file_close" );
        resc->add_operation( eirods::RESOURCE_OP_UNLINK,       "round_robin_file_unlink" );
        resc->add_operation( eirods::RESOURCE_OP_STAT,         "round_robin_file_stat" );
        resc->add_operation( eirods::RESOURCE_OP_FSTAT,        "round_robin_file_fstat" );
        resc->add_operation( eirods::RESOURCE_OP_FSYNC,        "round_robin_file_fsync" );
        resc->add_operation( eirods::RESOURCE_OP_MKDIR,        "round_robin_file_mkdir" );
        resc->add_operation( eirods::RESOURCE_OP_OPENDIR,      "round_robin_file_opendir" );
        resc->add_operation( eirods::RESOURCE_OP_READDIR,      "round_robin_file_readdir" );
        resc->add_operation( eirods::RESOURCE_OP_RENAME,       "round_robin_file_rename" );
        resc->add_operation( eirods::RESOURCE_OP_FREESPACE,    "round_robin_file_getfs_freespace" );
        resc->add_operation( eirods::RESOURCE_OP_LSEEK,        "round_robin_file_lseek" );
        resc->add_operation( eirods::RESOURCE_OP_RMDIR,        "round_robin_file_rmdir" );
        resc->add_operation( eirods::RESOURCE_OP_CLOSEDIR,     "round_robin_file_closedir" );
        resc->add_operation( eirods::RESOURCE_OP_STAGETOCACHE, "round_robin_file_stage_to_cache" );
        resc->add_operation( eirods::RESOURCE_OP_SYNCTOARCH,   "round_robin_file_sync_to_arch" );
        resc->add_operation( eirods::RESOURCE_OP_REGISTERED,   "round_robin_file_registered" );
        resc->add_operation( eirods::RESOURCE_OP_UNREGISTERED, "round_robin_file_unregistered" );
        resc->add_operation( eirods::RESOURCE_OP_MODIFIED,     "round_robin_file_modified" );
        
        resc->add_operation( eirods::RESOURCE_OP_RESOLVE_RESC_HIER,     "round_robin_redirect" );

        // =-=-=-=-=-=-=-
        // set some properties necessary for backporting to iRODS legacy code
        resc->set_property< int >( eirods::RESOURCE_CHECK_PATH_PERM, 2 );//DO_CHK_PATH_PERM );
        resc->set_property< int >( eirods::RESOURCE_CREATE_PATH,     1 );//CREATE_PATH );
        
        // =-=-=-=-=-=-=-
        // 4c. return the pointer through the generic interface of an
        //     eirods::resource pointer
        return dynamic_cast<eirods::resource*>( resc );
        
    } // plugin_factory

}; // extern "C" 


<|MERGE_RESOLUTION|>--- conflicted
+++ resolved
@@ -561,13 +561,8 @@
     /// =-=-=-=-=-=-=-
     /// @brief interface for POSIX lseek
     eirods::error round_robin_file_lseek(
-<<<<<<< HEAD
-        eirods::resource_plugin_context& _ctx,
-        size_t                              _offset, 
-=======
         eirods::resource_operation_context* _ctx,
         long long                           _offset, 
->>>>>>> 9f780b7d
         int                                 _whence ) {
         // =-=-=-=-=-=-=-
         // get the child resc to call
@@ -582,11 +577,7 @@
 
         // =-=-=-=-=-=-=-
         // call lseek on the child 
-<<<<<<< HEAD
-        return resc->call< size_t, int >( _ctx.comm(), eirods::RESOURCE_OP_LSEEK, _ctx.fco(), _offset, _whence );
-=======
         return resc->call< long long, int >( _ctx->comm(), eirods::RESOURCE_OP_LSEEK, _ctx->fco(), _offset, _whence );
->>>>>>> 9f780b7d
  
     } // round_robin_file_lseek
 
