/* -*- mode: c++; fill-column: 132; c-basic-offset: 4; indent-tabs-mode: nil -*- */


// =-=-=-=-=-=-=-
// eirods includes
#include "eirods_resource_plugin.h"
#include "eirods_file_object.h"
#include "eirods_collection_object.h"
#include "eirods_structured_object.h"
#include "eirods_string_tokenize.h"
#include "eirods_resource_manager.h"

// =-=-=-=-=-=-=-
// stl includes
#include <iostream>
#include <sstream>
#include <vector>
#include <string>
#include <sstream>
#include <fstream>

// =-=-=-=-=-=-=-
// boost includes
#include "boost/filesystem/operations.hpp"
#include "boost/filesystem/path.hpp"

// =-=-=-=-=-=-=-
// system includes
#include "archive.h"
#include "archive_entry.h"

// =-=-=-=-=-=-=-
// structures and defines
typedef struct structFileDesc {
    int inuseFlag;
    rsComm_t *rsComm;
    specColl_t *specColl;
    rescInfo_t *rescInfo;
    int openCnt;
    char dataType[NAME_LEN]; // JMC - backport 4634
} structFileDesc_t;

#define CACHE_DIR_STR "cacheDir"

typedef struct tarSubFileDesc {
    int inuseFlag;
    int structFileInx;
    int fd;                         /* the fd of the opened cached subFile */
    char cacheFilePath[MAX_NAME_LEN];   /* the phy path name of the cached
                                         * subFile */
} tarSubFileDesc_t;

#define NUM_TAR_SUB_FILE_DESC 20

// =-=-=-=-=-=-=-
// irods includes
#include "rsGlobalExtern.h"
#include "modColl.h"
#include "apiHeaderAll.h"
#include "objMetaOpr.h"
#include "dataObjOpr.h"
#include "collection.h"
#include "specColl.h"
#include "resource.h"
#include "miscServerFunct.h"
#include "physPath.h"
#include "fileOpen.h"


// =-=-=-=-=-=-=-=-
// file descriptor tables which hold references to struct files
// which are currently in flight
const int NUM_STRUCT_FILE_DESC = 16;
structFileDesc_t PluginStructFileDesc[ NUM_STRUCT_FILE_DESC  ];
tarSubFileDesc_t PluginTarSubFileDesc[ NUM_TAR_SUB_FILE_DESC ];

// =-=-=-=-=-=-=-=-
// manager of resource plugins which are resolved and cached
extern eirods::resource_manager resc_mgr;

extern "C" {

    // =-=-=-=-=-=-=-
    // start operation used to allocate the FileDesc tables
    void tarfilesystem_resource_start() {
        memset( PluginStructFileDesc, 0, sizeof(structFileDesc_t) * NUM_STRUCT_FILE_DESC  );
        memset( PluginTarSubFileDesc, 0, sizeof(tarSubFileDesc_t) * NUM_TAR_SUB_FILE_DESC );
    }

    // =-=-=-=-=-=-=-
    // stop operation used to free the FileDesc tables
    void tarfilesystem_resource_stop() {
        memset( PluginStructFileDesc, 0, sizeof(structFileDesc_t) * NUM_STRUCT_FILE_DESC  );
        memset( PluginTarSubFileDesc, 0, sizeof(tarSubFileDesc_t) * NUM_TAR_SUB_FILE_DESC );
    }

    // =-=-=-=-=-=-=-
    // 2. Define operations which will be called by the file*
    //    calls declared in server/driver/include/fileDriver.h
    // =-=-=-=-=-=-=-

    // =-=-=-=-=-=-=-
    // NOTE :: to access properties in the _prop_map do the 
    //      :: following :
    //      :: double my_var = 0.0;
    //      :: eirods::error ret = _prop_map.get< double >( "my_key", my_var ); 
    // =-=-=-=-=-=-=-
        
    // =-=-=-=-=-=-=-
    // helper function to check incoming parameters
    inline eirods::error tar_check_params( 
        eirods::resource_plugin_context& _ctx ) { 
        // =-=-=-=-=-=-=-
        // ask the context if it is valid
        eirods::error ret = _ctx.valid< eirods::structured_object >();
        if( !ret.ok() ) {
            return PASSMSG( "resource context is invalid", ret );

        }
       
        return SUCCESS();
         
    } // tar_check_params

    // =-=-=-=-=-=-=-
    // call archive file extraction for struct file 
    eirods::error extract_file( int _index ) {
        // =-=-=-=-=-=-=-
        // check struct desc table in use flag
        if( PluginStructFileDesc[ _index ].inuseFlag <= 0 ) {
            std::stringstream msg;
            msg << "extract_file - struct file index: ";
            msg << _index;
            msg << " is not in use";
            return ERROR( SYS_STRUCT_FILE_DESC_ERR, msg.str() );
        }

        // =-=-=-=-=-=-=-
        // check struct desc table in use flag
        specColl_t* spec_coll = PluginStructFileDesc[ _index ].specColl;
        if( spec_coll == NULL                  || 
            strlen( spec_coll->cacheDir ) == 0 ||
            strlen( spec_coll->phyPath  ) == 0) {
            std::stringstream msg;
            msg << "extract_file - bad special collection for index: ";
            msg << _index;
            return ERROR( SYS_STRUCT_FILE_DESC_ERR, msg.str() );

        }

        // =-=-=-=-=-=-=-
        // select which attributes we want to restore
        int flags = ARCHIVE_EXTRACT_TIME;
        //flags |= ARCHIVE_EXTRACT_PERM;
        //flags |= ARCHIVE_EXTRACT_ACL;
        //flags |= ARCHIVE_EXTRACT_FFLAGS;

        // =-=-=-=-=-=-=-
        // initialize archive struct and set flags for format etc
        struct archive* arch = archive_read_new();
        archive_read_support_compression_all( arch );
        archive_read_support_format_all( arch );
        archive_read_support_filter_all( arch );

        // =-=-=-=-=-=-=-
        // open the archive and and prepare to read
        if( archive_read_open_filename( arch, spec_coll->phyPath, 16384 ) != ARCHIVE_OK ) {
            std::stringstream msg;
            msg << "extract_file - failed to open archive [";
            msg << spec_coll->phyPath;
            msg << "]";
            return ERROR( -1, msg.str() );
        }
 
        // =-=-=-=-=-=-=-
        // build a cache directory string
        std::string cache_dir( spec_coll->cacheDir );
        if( cache_dir[ cache_dir.size() - 1 ] != '/' ) {
            cache_dir += "/";
        }

        // =-=-=-=-=-=-=-
        // iterate over entries in the archive and write them do disk
        struct archive_entry* entry;
        while( ARCHIVE_OK == archive_read_next_header( arch, &entry ) ) {
            // =-=-=-=-=-=-=-
            // redirect the path to the cache directory
            std::string path = cache_dir + std::string( archive_entry_pathname( entry ) );
            archive_entry_set_pathname( entry, path.c_str() );

            // =-=-=-=-=-=-=-
            // read data from entry and write it to disk
            if( ARCHIVE_OK != archive_read_extract( arch, entry, flags ) ){
                std::stringstream msg;
                msg << "extract_file - failed to write [";
                msg << path;
                msg << "]"; 
                rodsLog( LOG_NOTICE, msg.str().c_str() ); 
            } 

        } // while

        // =-=-=-=-=-=-=-
        // release the archive back into the wild
        archive_read_free( arch );

        return SUCCESS();

    } // extract_file
    
    // =-=-=-=-=-=-=-
    // recursively create a cache directory for a spec coll via irods api 
    eirods::error make_tar_cache_dir( int _index, std::string _host ) {
        // =-=-=-=-=-=-=-
        // extract and test comm pointer
        rsComm_t* rs_comm = PluginStructFileDesc[ _index ].rsComm;
        if( !rs_comm ) {
            std::stringstream msg;
            msg << "make_tar_cache_dir - null rsComm pointer for index: ";
            msg << _index;
            return ERROR( SYS_INTERNAL_NULL_INPUT_ERR, msg.str() );
        }
        
        // =-=-=-=-=-=-=-
        // extract and test special collection pointer
        specColl_t* spec_coll = PluginStructFileDesc[ _index ].specColl;
        if( !spec_coll ) {
            std::stringstream msg;
            msg << "make_tar_cache_dir - null specColl pointer for index: ";
            msg << _index;
            return ERROR( SYS_INTERNAL_NULL_INPUT_ERR, msg.str() );
        }

        // =-=-=-=-=-=-=-
        // construct a mkdir structure
        fileMkdirInp_t fileMkdirInp;
        memset( &fileMkdirInp, 0, sizeof( fileMkdirInp ) );
        fileMkdirInp.fileType = UNIX_FILE_TYPE;   // the only type for cache
        fileMkdirInp.mode     = DEFAULT_DIR_MODE;
        strncpy( fileMkdirInp.addr.hostAddr, const_cast<char*>( _host.c_str() ), NAME_LEN ); 
        strncpy( fileMkdirInp.rescHier, spec_coll->rescHier, MAX_NAME_LEN);
        
        // =-=-=-=-=-=-=-
        // loop over a series of indicies for the directory suffix and
        // try to make the directory until it succeeds
        int dir_index = 0;
        while( true ) {
            // =-=-=-=-=-=-=-
            // build the cache directory name
            snprintf( fileMkdirInp.dirName, MAX_NAME_LEN, "%s.%s%d",
                      spec_coll->phyPath,    CACHE_DIR_STR, dir_index );

            // =-=-=-=-=-=-=-
            // system api call to create a directory
            int status = rsFileMkdir( rs_comm, &fileMkdirInp );
            if( status >= 0 ) {
                break;

            } else {
                if( getErrno( status ) == EEXIST ) {
                    dir_index ++;
                    continue;

                } else {
                    return ERROR( status, "make_tar_cache_dir - failed to create cache directory" );

                } // else

            } // else

        } // while
        
        // =-=-=-=-=-=-=-
        // copy successful cache dir out of mkdir struct
        strncpy( spec_coll->cacheDir, fileMkdirInp.dirName, MAX_NAME_LEN );

        // =-=-=-=-=-=-=-
        // Win!
        return SUCCESS();

    } // make_tar_cache_dir
        
    // =-=-=-=-=-=-=-
    // extract the tar file into a cache dir
    eirods::error stage_tar_struct_file( int _index, std::string _host ) {
        int status = -1;

        // =-=-=-=-=-=-=-
        // extract the special collection from the struct file table
        specColl_t* spec_coll = PluginStructFileDesc[_index].specColl;
        if( spec_coll == NULL ) {
            return ERROR( SYS_INTERNAL_NULL_INPUT_ERR, "stage_tar_struct_file - null spec coll" );
        }

        rsComm_t* comm = PluginStructFileDesc[ _index ].rsComm;
        if( comm == NULL ) {
            return ERROR( SYS_INTERNAL_NULL_INPUT_ERR, "stage_tar_struct_file - null comm" );
        }


        // =-=-=-=-=-=-=-
        // check to see if we have a cache dir and make one if not
        if( strlen( spec_coll->cacheDir ) == 0 ) {
            // =-=-=-=-=-=-=-
            // no cache. stage one. make the CacheDir first
            eirods::error mk_err = make_tar_cache_dir( _index, _host );
            if( !mk_err.ok() ) {
                return PASSMSG( "failed to create cachedir", mk_err );
            }

            // =-=-=-=-=-=-=-
            // expand tar file into cache dir
            eirods::error extract_err = extract_file( _index );
            if( !extract_err.ok() ) {
                std::stringstream msg;
                msg << "stage_tar_struct_file - extract_file failed for [";
                msg << spec_coll->objPath;
                msg << "] in cache directory [";
                msg << spec_coll->cacheDir << "]";

                /* XXXX may need to remove the cacheDir too */
                return PASSMSG( msg.str(), extract_err ); 

            } // if !ok

            // =-=-=-=-=-=-=-
            // register the CacheDir 
            status = modCollInfo2( comm, spec_coll, 0 );
            if( status < 0 ) {
                return ERROR( status, "stage_tar_struct_file - modCollInfo2 failed." ); 
            }

            // =-=-=-=-=-=-=-
            // if the left over cache dir has a symlink in it, remove the
            // directory ( addresses Wisc Security Issue r4906 )
            if( hasSymlinkInDir( spec_coll->cacheDir ) ) {
                rodsLog( LOG_ERROR, "extractTarFile: cacheDir %s has symlink in it",
                spec_coll->cacheDir ); 

                /* remove cache */
                fileRmdirInp_t fileRmdirInp;
                memset( &fileRmdirInp, 0, sizeof( fileRmdirInp ) );
                rstrcpy( fileRmdirInp.dirName,       spec_coll->cacheDir,                MAX_NAME_LEN );
                rstrcpy( fileRmdirInp.addr.hostAddr, const_cast<char*>( _host.c_str() ), NAME_LEN );
                rstrcpy( fileRmdirInp.rescHier,      spec_coll->rescHier,                MAX_NAME_LEN );
                fileRmdirInp.flags = RMDIR_RECUR;
                int status = rsFileRmdir( comm, &fileRmdirInp );
                if (status < 0) {
                    std::stringstream msg;
                    msg << "stage_tar_struct_file - rmdir error for [";
                    msg << spec_coll->cacheDir << "]";
                    return ERROR( status, msg.str() );
                }

            } // if hasSymlinkInDir

        } // if empty cachedir  

        return SUCCESS();

    } // stage_tar_struct_file
  
    // =-=-=-=-=-=-=-
    // find the next free PluginStructFileDesc slot, mark it in use and return the index
    int alloc_struct_file_desc() {
        for( int i = 1; i < NUM_STRUCT_FILE_DESC; i++ ) {
            if (PluginStructFileDesc[i].inuseFlag == FD_FREE) {
                PluginStructFileDesc[i].inuseFlag = FD_INUSE;
                return (i);
            };
        } // for i

        return (SYS_OUT_OF_FILE_DESC);

    } // alloc_struct_file_desc

    int free_struct_file_desc( int _idx ) {
        if( _idx  < 0 || _idx  >= NUM_STRUCT_FILE_DESC ) {
            rodsLog( LOG_NOTICE,
                     "free_struct_file_desc: index %d out of range", _idx );
            return (SYS_FILE_DESC_OUT_OF_RANGE);
        }

        memset( &PluginStructFileDesc[ _idx ], 0, sizeof( structFileDesc_t ) );

        return (0);
    
    } // free_struct_file_desc

    // =-=-=-=-=-=-=-
    //  
    int match_struct_file_desc( specColl_t* _spec_coll ) {

        for( int i = 1; i < NUM_STRUCT_FILE_DESC; i++) {
            if( PluginStructFileDesc[i].inuseFlag == FD_INUSE &&
                PluginStructFileDesc[i].specColl  != NULL     &&
                strcmp( PluginStructFileDesc[i].specColl->collection, _spec_coll->collection ) == 0 &&
                strcmp( PluginStructFileDesc[i].specColl->objPath,    _spec_coll->objPath    ) == 0 ) {
                return (i);
            };
        } // for

        return (SYS_OUT_OF_FILE_DESC);

    } // match_struct_file_desc

    // =-=-=-=-=-=-=-
    // local function to manage the open of a tar file 
    eirods::error tar_struct_file_open( 
                      rsComm_t*          _comm, 
                      specColl_t*        _spec_coll, 
                      int&               _struct_desc_index,
                      const std::string& _resc_hier,
                      std::string&       _resc_host ) {
        int status                  = 0;
        specCollCache_t* spec_cache = 0;

        // =-=-=-=-=-=-=-
        // trap null parameters
        if( 0 == _spec_coll ) {
            std::string msg( "tar_struct_file_open - null special collection parameter" );
            return ERROR( SYS_INTERNAL_NULL_INPUT_ERR, msg );
        }

        if( 0 == _comm ) {
            std::string msg( "tar_struct_file_open - null rsComm_t parameter" );
            return ERROR( SYS_INTERNAL_NULL_INPUT_ERR, msg );
        }

        // =-=-=-=-=-=-=-
        // look for opened PluginStructFileDesc
        _struct_desc_index = match_struct_file_desc( _spec_coll );
        if( _struct_desc_index > 0 ) {
            return SUCCESS();
        }
    
        // =-=-=-=-=-=-=-
        // alloc and trap bad alloc
        if( ( _struct_desc_index = alloc_struct_file_desc() ) < 0 ) {
            return ERROR( _struct_desc_index, "tar_struct_file_open - call to allocStructFileDesc failed." );
        }
                 
        // =-=-=-=-=-=-=-
        // [ mwan? :: Have to do this because  _spec_coll could come from a remote host ]
        // NOTE :: i dont see any remote server to server comms here
        if( ( status = getSpecCollCache( _comm,  _spec_coll->collection, 0, &spec_cache ) ) >= 0 ) {
            // =-=-=-=-=-=-=-
            // copy pointer to cached special collection
            PluginStructFileDesc[ _struct_desc_index ].specColl = &spec_cache->specColl;
            if( !PluginStructFileDesc[ _struct_desc_index ].specColl ) {
                
            }

            // =-=-=-=-=-=-=-
            // copy over physical path and resource name since getSpecCollCache 
            // does not give phyPath nor resource 
            if( strlen(  _spec_coll->phyPath ) > 0 ) { // JMC - backport 4517
                rstrcpy( spec_cache->specColl.phyPath,  _spec_coll->phyPath, MAX_NAME_LEN );
            }
            if( strlen( spec_cache->specColl.resource ) == 0 ) {
                rstrcpy( spec_cache->specColl.resource,  _spec_coll->resource, NAME_LEN );
            }
        } else {
            // =-=-=-=-=-=-=-
            // special collection is local to this server ??
            PluginStructFileDesc[ _struct_desc_index ].specColl =  _spec_coll;
        }

        // =-=-=-=-=-=-=-
        // cache pointer to comm struct
        PluginStructFileDesc[ _struct_desc_index ].rsComm = _comm;
        
        // =-=-=-=-=-=-=-
        // resolve resource by name
        eirods::resource_ptr resc;
        eirods::error resc_err = resc_mgr.resolve( _resc_hier, resc );
        if( !resc_err.ok() ) {
            std::stringstream msg;
            msg << "tar_struct_file_open - error returned from resolveResc for resource [";
            msg << _spec_coll->resource;
            msg << "], status: ";
            msg << resc_err.code();
            free_struct_file_desc( _struct_desc_index );
            return PASSMSG( msg.str(), resc_err );
        }

        // =-=-=-=-=-=-=-
        // extract the name of the host of the resource from the resource plugin
        rodsServerHost_t* rods_host = 0; 
        eirods::error get_err = resc->get_property< rodsServerHost_t* >( eirods::RESOURCE_HOST, rods_host );
        if( !get_err.ok() ) {
            return PASSMSG( "failed to call get_property", get_err );
        }
        
        if( !rods_host->hostName ) {
            return ERROR( -1, "null rods server host" );
        }
        
        _resc_host = rods_host->hostName->name;

        // =-=-=-=-=-=-=-
        // TODO :: need to deal with remote open here 

        // =-=-=-=-=-=-=-
        // stage the tar file so we can get at its tasty innards
        eirods::error stage_err = stage_tar_struct_file( _struct_desc_index, _resc_host );
        if( !stage_err.ok() ) {
            free_struct_file_desc( _struct_desc_index );
            return PASSMSG( "stage_tar_struct_file failed.", stage_err );
        }

        // =-=-=-=-=-=-=-
        // Win!
        return CODE( _struct_desc_index );

    } // tar_struct_file_open

    // =-=-=-=-=-=-=-
    // create the phy path to the cache dir
    eirods::error compose_cache_dir_physical_path( char*       _phy_path, 
                                                   specColl_t* _spec_coll, 
                                                   const char* _sub_file_path ) {
        // =-=-=-=-=-=-=- 
        // subFilePath is composed by appending path to the objPath which is
        // the logical path of the tar file. So we need to substitude the
        // objPath with cacheDir 
        int len = strlen( _spec_coll->collection );
        if( strncmp( _spec_coll->collection, _sub_file_path, len ) != 0 ) {
            std::stringstream msg;
            msg << "compose_cache_dir_physical_path - collection [";
            msg << _spec_coll->collection;
            msg << "] sub file path [";
            msg << _sub_file_path;
            msg << "] mismatch";
            return ERROR( SYS_STRUCT_FILE_PATH_ERR, msg.str() );
        }

        // =-=-=-=-=-=-=- 
        // compose the path
        snprintf( _phy_path, MAX_NAME_LEN, "%s%s", _spec_coll->cacheDir, _sub_file_path + len );
        
        // =-=-=-=-=-=-=- 
        // Win!
        return SUCCESS();

    } // compose_cache_dir_physical_path
    
    // =-=-=-=-=-=-=-
    // assign an new entry in the tar desc table
    int alloc_tar_sub_file_desc() {
        for( int i = 1; i < NUM_TAR_SUB_FILE_DESC; i++ ) {
            if (PluginTarSubFileDesc[i].inuseFlag == FD_FREE) {
                PluginTarSubFileDesc[i].inuseFlag = FD_INUSE;
                return (i);
            };
        }

        rodsLog (LOG_NOTICE,
                 "alloc_tar_sub_file_desc: out of PluginTarSubFileDesc");

        return (SYS_OUT_OF_FILE_DESC);

    } // alloc_tar_sub_file_desc

    // =-=-=-=-=-=-=-
    // free an entry in the tar desc table
    int free_tar_sub_file_desc( int _idx ) {
        if( _idx < 0 || _idx >= NUM_TAR_SUB_FILE_DESC ) {
            rodsLog (LOG_NOTICE,
                     "free_tar_sub_file_desc: index %d out of range", _idx );
            return (SYS_FILE_DESC_OUT_OF_RANGE);
        }

        memset( &PluginTarSubFileDesc[ _idx ], 0, sizeof( tarSubFileDesc_t ) );

        return (0);
    }

    // =-=-=-=-=-=-=-
    // interface for POSIX create
    eirods::error tar_file_create_plugin( 
        eirods::resource_plugin_context& _ctx ) { 
        // =-=-=-=-=-=-=-
        // check incoming parameters
        eirods::error chk_err = tar_check_params( _ctx );
        if( !chk_err.ok() ) {
            return PASSMSG( "tar_file_create_plugin", chk_err );
        }

        // =-=-=-=-=-=-=-
        // cast down the chain to our understood object type
        eirods::structured_object& fco = dynamic_cast< eirods::structured_object& >( _ctx.fco() );

        // =-=-=-=-=-=-=-
        // extract and check the special collection pointer
        specColl_t* spec_coll = fco.spec_coll();
        if( !spec_coll ) {
            return ERROR( -1, "tar_file_create_plugin - null spec_coll pointer in structure_object" );
        }

        // =-=-=-=-=-=-=-
        // extract and check the comm pointer
        rsComm_t* comm = fco.comm();
        if( !comm ) {
            return ERROR( -1, "tar_file_create_plugin - null comm pointer in structure_object" );
        }

        // =-=-=-=-=-=-=-
        // open and stage the tar file, get its index
        int struct_file_index = 0;
        std::string resc_host;
        eirods::error open_err = tar_struct_file_open( comm, spec_coll, struct_file_index, 
                                                        fco.resc_hier(), resc_host );
        if( !open_err.ok() ) {
            std::stringstream msg;
            msg << "tar_file_create_plugin - tar_struct_file_open error for [";
            msg << spec_coll->objPath; 
            return PASSMSG( msg.str(), open_err );
        }

        // =-=-=-=-=-=-=-
        // use the cached specColl. specColl may have changed 
        spec_coll = PluginStructFileDesc[ struct_file_index ].specColl;

        // =-=-=-=-=-=-=-
        // allocate yet another index into another table
        int sub_index = alloc_tar_sub_file_desc();
        if( sub_index < 0 ) {
            return ERROR( sub_index, "tar_file_create_plugin - alloc_tar_sub_file_desc failed." );
        }

        // =-=-=-=-=-=-=-
        // cache struct file index into sub file index
        PluginTarSubFileDesc[ sub_index ].structFileInx = struct_file_index;
        
        // =-=-=-=-=-=-=-
        // build a file create structure to pass off to the server api call
        fileCreateInp_t fileCreateInp;
        memset( &fileCreateInp, 0, sizeof( fileCreateInp ) );

        // =-=-=-=-=-=-=-
        // build a physical path name to the cache dir
        eirods::error comp_err = compose_cache_dir_physical_path( fileCreateInp.fileName, 
                                                                  spec_coll, 
                                                                  fco.sub_file_path().c_str() );
        if( !comp_err.ok() ) {
            return PASSMSG("compose_cache_dir_physical_path failed.", comp_err );
                         
        }

        fileCreateInp.mode       = fco.mode();
        fileCreateInp.flags      = fco.flags();
        fileCreateInp.fileType   = UNIX_FILE_TYPE;      /* the only type for cache */
        fileCreateInp.otherFlags = NO_CHK_PERM_FLAG; // JMC - backport 4768
        strncpy( fileCreateInp.addr.hostAddr, resc_host.c_str(), NAME_LEN );
        strncpy( fileCreateInp.resc_hier_, eirods::EIRODS_LOCAL_USE_ONLY_RESOURCE.c_str(), MAX_NAME_LEN );
        strncpy( fileCreateInp.objPath, fco.logical_path().c_str(), MAX_NAME_LEN);
        
        // =-=-=-=-=-=-=-
        // make the call to create a file
        int status = rsFileCreate( comm, &fileCreateInp );
        if( status < 0 ) {
            std::stringstream msg;
            msg << "tar_file_create_plugin - rsFileCreate failed for [";
            msg << fileCreateInp.fileName;
            msg << "], status = ";
            msg << status;
            return ERROR( status, msg.str() );
        } else {
            PluginTarSubFileDesc[ sub_index ].fd = status;
            PluginStructFileDesc[ struct_file_index ].openCnt++;
            fco.file_descriptor( sub_index );
            return CODE(  sub_index  );
        }

    } // tar_file_create_plugin

    // =-=-=-=-=-=-=-
    // interface for POSIX Open
    eirods::error tar_file_open_plugin( 
        eirods::resource_plugin_context& _ctx ) { 
        // =-=-=-=-=-=-=-
        // check incoming parameters
        eirods::error chk_err = tar_check_params( _ctx );
        if( !chk_err.ok() ) {
            return PASSMSG( "tar_file_open_plugin", chk_err );
        }

        // =-=-=-=-=-=-=-
        // cast down the chain to our understood object type
        eirods::structured_object& fco = dynamic_cast< eirods::structured_object& >( _ctx.fco() );

        // =-=-=-=-=-=-=-
        // extract and check the special collection pointer
        specColl_t* spec_coll = fco.spec_coll();
        if( !spec_coll ) {
            return ERROR( -1, "tar_file_open_plugin - null spec_coll pointer in structure_object" );
        }

        // =-=-=-=-=-=-=-
        // extract and check the comm pointer
        rsComm_t* comm = fco.comm();
        if( !comm ) {
            return ERROR( -1, "tar_file_open_plugin - null comm pointer in structure_object" );
        }

        // =-=-=-=-=-=-=-
        // open and stage the tar file, get its index
        int struct_file_index = 0;
        std::string resc_host;
        eirods::error open_err =  tar_struct_file_open( comm, spec_coll, struct_file_index, 
                                                        fco.resc_hier(), resc_host );
        if( !open_err.ok() ) {
            std::stringstream msg;
            msg << "tar_struct_file_open error for [";
            msg << spec_coll->objPath; 
            return PASSMSG( msg.str(), open_err );
        }

        // =-=-=-=-=-=-=-
        // use the cached specColl. specColl may have changed 
        spec_coll = PluginStructFileDesc[ struct_file_index ].specColl;

        // =-=-=-=-=-=-=-
        // allocate yet another index into another table
        int sub_index = alloc_tar_sub_file_desc();
        if( sub_index < 0 ) {
            return ERROR( sub_index, "tar_file_open_plugin - alloc_tar_sub_file_desc failed." );
        }

        // =-=-=-=-=-=-=-
        // cache struct file index into sub file index
        PluginTarSubFileDesc[ sub_index ].structFileInx = struct_file_index;
        
        // =-=-=-=-=-=-=-
        // build a file open structure to pass off to the server api call
        fileOpenInp_t fileOpenInp;
        memset( &fileOpenInp, 0, sizeof( fileOpenInp ) );

        // =-=-=-=-=-=-=-
        // build a physical path name to the cache dir
        eirods::error comp_err = compose_cache_dir_physical_path( fileOpenInp.fileName, spec_coll, fco.sub_file_path().c_str() );
        if( !comp_err.ok() ) {
            return PASSMSG( "compose_cache_dir_physical_path failed.", comp_err );
                         
        }

        fileOpenInp.mode       = fco.mode();
        fileOpenInp.flags      = fco.flags();
        fileOpenInp.fileType   = UNIX_FILE_TYPE;        /* the only type for cache */
        fileOpenInp.otherFlags = NO_CHK_PERM_FLAG; // JMC - backport 4768
        strncpy( fileOpenInp.addr.hostAddr, resc_host.c_str(), NAME_LEN );
        strncpy( fileOpenInp.resc_hier_, eirods::EIRODS_LOCAL_USE_ONLY_RESOURCE.c_str(), MAX_NAME_LEN );
        strncpy( fileOpenInp.objPath, fco.logical_path().c_str(), MAX_NAME_LEN );
        
        // =-=-=-=-=-=-=-
        // make the call to create a file
        int status = rsFileOpen( comm, &fileOpenInp );
        if( status < 0 ) {
            std::stringstream msg;
            msg << "tar_file_open_plugin - rsFileOpen failed for [";
            msg << fileOpenInp.fileName;
            msg << "], status = ";
            msg << status;
            return ERROR( status, msg.str() );
        } else {
            PluginTarSubFileDesc[ sub_index ].fd = status;
            PluginStructFileDesc[ struct_file_index ].openCnt++;
            fco.file_descriptor( sub_index );
            return CODE(  sub_index  );
        }

    } // tar_file_open_plugin

    // =-=-=-=-=-=-=-
    // interface for POSIX Read
    eirods::error tar_file_read_plugin( 
        eirods::resource_plugin_context& _ctx, 
        void*                               _buf, 
        int                                 _len ) {
        // =-=-=-=-=-=-=-
        // check incoming parameters
        eirods::error chk_err = tar_check_params( _ctx );
        if( !chk_err.ok() ) {
            return PASSMSG( "tar_file_read_plugin", chk_err );
        }
        
        // =-=-=-=-=-=-=-
        // cast down the chain to our understood object type
        eirods::structured_object& fco = dynamic_cast< eirods::structured_object& >( _ctx.fco() );

        // =-=-=-=-=-=-=-
        // check range on the sub file index
        if( fco.file_descriptor() < 1                      || 
            fco.file_descriptor() >= NUM_TAR_SUB_FILE_DESC ||
            PluginTarSubFileDesc[ fco.file_descriptor() ].inuseFlag == 0 ) {
            std::stringstream msg;
            msg << "tar_file_read_plugin - sub file index ";
            msg << fco.file_descriptor();
            msg << " is out of range.";
            return ERROR( SYS_STRUCT_FILE_DESC_ERR, msg.str() );
        }

        // =-=-=-=-=-=-=-
        // build a read structure and make the rs call
        fileReadInp_t fileReadInp;
        bytesBuf_t fileReadOutBBuf;
        memset (&fileReadInp, 0, sizeof (fileReadInp));
        memset (&fileReadOutBBuf, 0, sizeof (fileReadOutBBuf));
        fileReadInp.fileInx = PluginTarSubFileDesc[ fco.file_descriptor() ].fd;
        fileReadInp.len     = _len;
        fileReadOutBBuf.buf = _buf;

        // =-=-=-=-=-=-=-
        // make the call to read a file
        int status = rsFileRead( fco.comm(), &fileReadInp, &fileReadOutBBuf );
        return CODE(status);

    } // tar_file_read_plugin

    // =-=-=-=-=-=-=-
    // interface for POSIX Write
    eirods::error tar_file_write_plugin( 
        eirods::resource_plugin_context& _ctx,
        void*                               _buf, 
        int                                 _len ) {
        // =-=-=-=-=-=-=-
        // check incoming parameters
        eirods::error chk_err = tar_check_params( _ctx );
        if( !chk_err.ok() ) {
            return PASSMSG( "tar_file_write_plugin", chk_err );
        }
        
        // =-=-=-=-=-=-=-
        // cast down the chain to our understood object type
        eirods::structured_object& fco = dynamic_cast< eirods::structured_object& >( _ctx.fco() );

        // =-=-=-=-=-=-=-
        // check range on the sub file index
        if( fco.file_descriptor() < 1                      || 
            fco.file_descriptor() >= NUM_TAR_SUB_FILE_DESC ||
            PluginTarSubFileDesc[ fco.file_descriptor() ].inuseFlag == 0 ) {
            std::stringstream msg;
            msg << "tar_file_write_plugin - sub file index ";
            msg << fco.file_descriptor();
            msg << " is out of range.";
            return ERROR( SYS_STRUCT_FILE_DESC_ERR, msg.str() );
        }

        // =-=-=-=-=-=-=-
        // build a write structure and make the rs call
        fileWriteInp_t fileWriteInp;
        bytesBuf_t     fileWriteOutBBuf;
        memset( &fileWriteInp,     0, sizeof (fileWriteInp) );
        memset( &fileWriteOutBBuf, 0, sizeof (fileWriteOutBBuf) );
        fileWriteInp.len     = fileWriteOutBBuf.len = _len;
        fileWriteInp.fileInx = PluginTarSubFileDesc[ fco.file_descriptor() ].fd;
        fileWriteOutBBuf.buf = _buf;

        // =-=-=-=-=-=-=-
        // make the write api call
        int status = rsFileWrite( fco.comm(), &fileWriteInp, &fileWriteOutBBuf );
        if( status > 0 ) {
            // =-=-=-=-=-=-=-
            // cache has been written 
            int         struct_idx = PluginTarSubFileDesc[ fco.file_descriptor() ].structFileInx;
            specColl_t* spec_coll   = PluginStructFileDesc[ struct_idx ].specColl;
            if( spec_coll->cacheDirty == 0 ) {
                spec_coll->cacheDirty = 1;    
                int status1 = modCollInfo2( fco.comm(), spec_coll, 0 );
                if( status1 < 0 ) 
                    return CODE( status1 );
            }
        }

        return CODE( status );

    } // tar_file_write_plugin

    // =-=-=-=-=-=-=-
    // interface for POSIX Close
    eirods::error tar_file_close_plugin(  
        eirods::resource_plugin_context& _ctx ) {
        // =-=-=-=-=-=-=-
        // check incoming parameters
        eirods::error chk_err = tar_check_params( _ctx );
        if( !chk_err.ok() ) {
            return PASSMSG( "tar_file_close_plugin", chk_err );
        }
        
        // =-=-=-=-=-=-=-
        // cast down the chain to our understood object type
        eirods::structured_object& fco = dynamic_cast< eirods::structured_object& >( _ctx.fco() );

        // =-=-=-=-=-=-=-
        // check range on the sub file index
        if( fco.file_descriptor() < 1                      || 
            fco.file_descriptor() >= NUM_TAR_SUB_FILE_DESC ||
            PluginTarSubFileDesc[ fco.file_descriptor() ].inuseFlag == 0 ) {
            std::stringstream msg;
            msg << "tar_file_close_plugin - sub file index ";
            msg << fco.file_descriptor();
            msg << " is out of range.";
            return ERROR( SYS_STRUCT_FILE_DESC_ERR, msg.str() );
        }

        // =-=-=-=-=-=-=-
        // build a close structure and make the rs call
        fileCloseInp_t fileCloseInp;
        fileCloseInp.fileInx = PluginTarSubFileDesc[ fco.file_descriptor() ].fd;
        int status = rsFileClose( fco.comm(), &fileCloseInp );
        if( status < 0 ) {
            std::stringstream msg;
            msg << "tar_file_close_plugin - failed in rsFileClose for fd [ ";
            msg << fco.file_descriptor();
            msg << " ]";
            return ERROR( status, msg.str() );
        }

        // =-=-=-=-=-=-=-
        // close out the sub file allocation and free the space
        int struct_file_index = PluginTarSubFileDesc[ fco.file_descriptor() ].structFileInx;
        PluginStructFileDesc[ struct_file_index ].openCnt++;
        free_tar_sub_file_desc( fco.file_descriptor() );
        fco.file_descriptor( 0 );

        return CODE( status );

    } // tar_file_close_plugin

    // =-=-=-=-=-=-=-
    // interface for POSIX Unlink
    eirods::error tar_file_unlink_plugin( 
        eirods::resource_plugin_context& _ctx ) { 
        // =-=-=-=-=-=-=-
        // check incoming parameters
        eirods::error chk_err = tar_check_params( _ctx );
        if( !chk_err.ok() ) {
            return PASSMSG( "tar_file_unlink_plugin", chk_err );
        }

        // =-=-=-=-=-=-=-
        // cast down the chain to our understood object type
        eirods::structured_object& fco = dynamic_cast< eirods::structured_object& >( _ctx.fco() );

        // =-=-=-=-=-=-=-
        // extract and check the special collection pointer
        specColl_t* spec_coll = fco.spec_coll();
        if( !spec_coll ) {
            return ERROR( -1, "tar_file_unlink_plugin - null spec_coll pointer in structure_object" );
        }

        // =-=-=-=-=-=-=-
        // extract and check the comm pointer
        rsComm_t* comm = fco.comm();
        if( !comm ) {
            return ERROR( -1, "tar_file_unlink_plugin - null comm pointer in structure_object" );
        }

        // =-=-=-=-=-=-=-
        // open and stage the tar file, get its index
        int struct_file_index = 0;
        std::string resc_host;
        eirods::error open_err =  tar_struct_file_open( comm, spec_coll, struct_file_index, 
                                                        fco.resc_hier(), resc_host );
        if( !open_err.ok() ) {
            std::stringstream msg;
            msg << "tar_file_unlink_plugin - tar_struct_file_open error for [";
            msg << spec_coll->objPath; 
            return PASSMSG( msg.str(), open_err );
        }

        // =-=-=-=-=-=-=-
        // use the cached specColl. specColl may have changed 
        spec_coll = PluginStructFileDesc[ struct_file_index ].specColl;

        // =-=-=-=-=-=-=-
        // build a file unlink structure to pass off to the server api call
        fileUnlinkInp_t fileUnlinkInp;
        memset( &fileUnlinkInp, 0, sizeof( fileUnlinkInp ) );
        strncpy( fileUnlinkInp.rescHier, eirods::EIRODS_LOCAL_USE_ONLY_RESOURCE.c_str(), MAX_NAME_LEN );
        strncpy( fileUnlinkInp.objPath, fco.logical_path().c_str(), MAX_NAME_LEN );
        
        // =-=-=-=-=-=-=-
        // build a physical path name to the cache dir
        eirods::error comp_err = compose_cache_dir_physical_path( fileUnlinkInp.fileName, 
                                                                  spec_coll, 
                                                                  fco.sub_file_path().c_str() );
        if( !comp_err.ok() ) {
            return PASSMSG(
                         "tar_file_unlink_plugin - compose_cache_dir_physical_path failed.", comp_err );
        }

        fileUnlinkInp.fileType = UNIX_FILE_TYPE;        /* the only type for cache */
        strncpy( fileUnlinkInp.addr.hostAddr, resc_host.c_str(), NAME_LEN );

        // =-=-=-=-=-=-=-
        // make the call to unlink a file
        int status = rsFileUnlink( comm, &fileUnlinkInp );
        if( status >= 0 ) {
            specColl_t* specColl;
            /* cache has been written */
            specColl_t* loc_spec_coll = PluginStructFileDesc[ struct_file_index ].specColl;
            if (loc_spec_coll->cacheDirty == 0) {
                loc_spec_coll->cacheDirty = 1;
                int status1 = modCollInfo2 ( comm, loc_spec_coll, 0 );
                if( status1 < 0 ) 
                    return CODE( status1 );
            }
        }

        return SUCCESS();

    } // tar_file_unlink_plugin

    // =-=-=-=-=-=-=-
    // interface for POSIX Stat
    eirods::error tar_file_stat_plugin( 
        eirods::resource_plugin_context& _ctx,
        struct stat*                        _statbuf ) { 
        // =-=-=-=-=-=-=-
        // check incoming parameters
        eirods::error chk_err = tar_check_params( _ctx );
        if( !chk_err.ok() ) {
            return PASSMSG( "tar_file_stat_plugin", chk_err );
        }

        // =-=-=-=-=-=-=-
        // cast down the chain to our understood object type
        eirods::structured_object& fco = dynamic_cast< eirods::structured_object& >( _ctx.fco() );

        // =-=-=-=-=-=-=-
        // extract and check the special collection pointer
        specColl_t* spec_coll = fco.spec_coll();
        if( !spec_coll ) {
            return ERROR( -1, "tar_file_stat_plugin - null spec_coll pointer in structure_object" );
        }

        // =-=-=-=-=-=-=-
        // extract and check the comm pointer
        rsComm_t* comm = fco.comm();
        if( !comm ) {
            return ERROR( -1, "tar_file_stat_plugin - null comm pointer in structure_object" );
        }

        // =-=-=-=-=-=-=-
        // open and stage the tar file, get its index
        int struct_file_index = 0;
        std::string resc_host;
        eirods::error open_err =  tar_struct_file_open( comm, spec_coll, struct_file_index, 
                                                        fco.resc_hier(), resc_host );
        if( !open_err.ok() ) {
            std::stringstream msg;
            msg << "tar_file_stat_plugin - tar_struct_file_open error for [";
            msg << spec_coll->objPath; 
            return PASSMSG( msg.str(), open_err );
        }

        // =-=-=-=-=-=-=-
        // use the cached specColl. specColl may have changed 
        spec_coll = PluginStructFileDesc[ struct_file_index ].specColl;

    
        // =-=-=-=-=-=-=-
        // build a file stat structure to pass off to the server api call
        fileStatInp_t fileStatInp;
        memset( &fileStatInp, 0, sizeof ( fileStatInp ) );
        strncpy( fileStatInp.rescHier,
                 eirods::EIRODS_LOCAL_USE_ONLY_RESOURCE.c_str(), 
                 MAX_NAME_LEN );
        strncpy( fileStatInp.objPath, fco.logical_path().c_str(), MAX_NAME_LEN);
        
        // =-=-=-=-=-=-=-
        // build a physical path name to the cache dir
        eirods::error comp_err = compose_cache_dir_physical_path( fileStatInp.fileName, spec_coll, fco.sub_file_path().c_str() );
        if( !comp_err.ok() ) {
            return PASSMSG(
                         "tar_file_stat_plugin - compose_cache_dir_physical_path failed.", comp_err );
        }

        fileStatInp.fileType = UNIX_FILE_TYPE;  /* the only type for cache */
        strncpy( fileStatInp.addr.hostAddr, resc_host.c_str(), NAME_LEN );
        strncpy( fileStatInp.rescHier,
                 eirods::EIRODS_LOCAL_USE_ONLY_RESOURCE.c_str(), 
                 MAX_NAME_LEN );

        // =-=-=-=-=-=-=-
        // make the call to stat a file
        rodsStat_t* rods_stat;
        int status = rsFileStat( comm, &fileStatInp, &rods_stat );
        if( status >= 0 ) {
            rodsStatToStat( _statbuf, rods_stat );
        } else {
            return ERROR( status, "tar_file_stat_plugin - rsFileStat failed." );
        }

        return CODE( status );

    } // tar_file_stat_plugin

    // =-=-=-=-=-=-=-
    // interface for POSIX Fstat
    eirods::error tar_file_fstat_plugin( 
        eirods::resource_plugin_context& _ctx,
        struct stat*                        _statbuf ) {
        // =-=-=-=-=-=-=-
        // check incoming parameters
        eirods::error chk_err = tar_check_params( _ctx );
        if( !chk_err.ok() ) {
            return PASSMSG( "tar_file_fstat_plugin", chk_err );
        }
        
        // =-=-=-=-=-=-=-
        // cast down the chain to our understood object type
        eirods::structured_object& fco = dynamic_cast< eirods::structured_object& >( _ctx.fco() );

        // =-=-=-=-=-=-=-
        // check range on the sub file index
        if( fco.file_descriptor() < 1                      || 
            fco.file_descriptor() >= NUM_TAR_SUB_FILE_DESC ||
            PluginTarSubFileDesc[ fco.file_descriptor() ].inuseFlag == 0 ) {
            std::stringstream msg;
            msg << "tar_file_fstat_plugin - sub file index ";
            msg << fco.file_descriptor();
            msg << " is out of range.";
            return ERROR( SYS_STRUCT_FILE_DESC_ERR, msg.str() );
        }

        // =-=-=-=-=-=-=-
        // extract and check the comm pointer
        rsComm_t* comm = fco.comm();
        if( !comm ) {
            return ERROR( -1, "tar_file_fstat_plugin - null comm pointer in structure_object" );
        }

        // =-=-=-=-=-=-=-
        // build a fstat structure and make the rs call
        fileFstatInp_t fileFstatInp;
        memset( &fileFstatInp, 0, sizeof( fileFstatInp ) );
        fileFstatInp.fileInx = PluginTarSubFileDesc[ fco.file_descriptor() ].fd;
        
        rodsStat_t* rods_stat;
        int status = rsFileFstat( comm, &fileFstatInp, &rods_stat );
        if( status >= 0 ) {
            rodsStatToStat( _statbuf, rods_stat );
        } else {
            return ERROR( status, "tar_file_fstat_plugin - rsFileFstat failed." );
        }

        return CODE( status );

    } // tar_file_fstat_plugin

    // =-=-=-=-=-=-=-
    // interface for POSIX lseek
    eirods::error tar_file_lseek_plugin( 
<<<<<<< HEAD
        eirods::resource_plugin_context& _ctx, 
        size_t                              _offset, 
=======
        eirods::resource_operation_context* _ctx, 
        long long                           _offset, 
>>>>>>> 9f780b7d
        int                                 _whence ) {
        // =-=-=-=-=-=-=-
        // check incoming parameters
        eirods::error chk_err = tar_check_params( _ctx );
        if( !chk_err.ok() ) {
            return PASSMSG( "tar_file_lseek_plugin", chk_err );
        }
        
        // =-=-=-=-=-=-=-
        // cast down the chain to our understood object type
        eirods::structured_object& fco = dynamic_cast< eirods::structured_object& >( _ctx.fco() );

        // =-=-=-=-=-=-=-
        // check range on the sub file index
        if( fco.file_descriptor() < 1                      || 
            fco.file_descriptor() >= NUM_TAR_SUB_FILE_DESC ||
            PluginTarSubFileDesc[ fco.file_descriptor() ].inuseFlag == 0 ) {
            std::stringstream msg;
            msg << "tar_file_lseek_plugin - sub file index ";
            msg << fco.file_descriptor();
            msg << " is out of range.";
            return ERROR( SYS_STRUCT_FILE_DESC_ERR, msg.str() );
        }

        // =-=-=-=-=-=-=-
        // extract and check the comm pointer
        rsComm_t* comm = fco.comm();
        if( !comm ) {
            return ERROR( -1, "tar_file_lseek_plugin - null comm pointer in structure_object" );
        }

        // =-=-=-=-=-=-=-
        // build a lseek structure and make the rs call
        fileLseekInp_t fileLseekInp;
        memset( &fileLseekInp, 0, sizeof( fileLseekInp ) );
        fileLseekInp.fileInx = PluginTarSubFileDesc[ fco.file_descriptor() ].fd;
        fileLseekInp.offset  = _offset;
        fileLseekInp.whence  = _whence;
        
        fileLseekOut_t *fileLseekOut = NULL;
        int status = rsFileLseek( comm, &fileLseekInp, &fileLseekOut );

        if( status < 0 || NULL == fileLseekOut ) { // JMC cppcheck - nullptr
            return CODE( status );
        } else {
            rodsLong_t offset = fileLseekOut->offset;
            free( fileLseekOut );
            return CODE( offset );
        }

    } // tar_file_lseek_plugin

    // =-=-=-=-=-=-=-
    // interface for POSIX fsync
    eirods::error tar_file_fsync_plugin(
        eirods::resource_plugin_context& _ctx ) { 
        // =-=-=-=-=-=-=-
        // Not Implemented for this plugin
        return ERROR( SYS_NOT_SUPPORTED, "tar_file_fsync_plugin is not implemented." );

    } // tar_file_fsync_plugin

    // =-=-=-=-=-=-=-
    // interface for POSIX mkdir
    eirods::error tar_file_mkdir_plugin( 
        eirods::resource_plugin_context& _ctx ) { 
        // =-=-=-=-=-=-=-
        // check incoming parameters
        eirods::error chk_err = tar_check_params( _ctx );
        if( !chk_err.ok() ) {
            return PASSMSG( "tar_file_mkdir_plugin", chk_err );
        }

        // =-=-=-=-=-=-=-
        // cast down the chain to our understood object type
        eirods::structured_object& fco = dynamic_cast< eirods::structured_object& >( _ctx.fco() );

        // =-=-=-=-=-=-=-
        // extract and check the special collection pointer
        specColl_t* spec_coll = fco.spec_coll();
        if( !spec_coll ) {
            return ERROR( -1, "tar_file_mkdir_plugin - null spec_coll pointer in structure_object" );
        }

        // =-=-=-=-=-=-=-
        // extract and check the comm pointer
        rsComm_t* comm = fco.comm();
        if( !comm ) {
            return ERROR( -1, "tar_file_mkdir_plugin - null comm pointer in structure_object" );
        }

        // =-=-=-=-=-=-=-
        // open and stage the tar file, get its index
        int struct_file_index = 0;
        std::string resc_host;
        eirods::error open_err =  tar_struct_file_open( comm, spec_coll, struct_file_index, 
                                                        fco.resc_hier(), resc_host );
        if( !open_err.ok() ) {
            std::stringstream msg;
            msg << "tar_file_mkdir_plugin - tar_struct_file_open error for [";
            msg << spec_coll->objPath; 
            return PASSMSG( msg.str(), open_err );
        }

        // =-=-=-=-=-=-=-
        // use the cached specColl. specColl may have changed 
        spec_coll = PluginStructFileDesc[ struct_file_index ].specColl;

        // =-=-=-=-=-=-=-
        // build a file mkdir structure to pass off to the server api call
        fileMkdirInp_t fileMkdirInp;
        fileMkdirInp.fileType = UNIX_FILE_TYPE; /* the only type for cache */
        strncpy( fileMkdirInp.addr.hostAddr, resc_host.c_str(), NAME_LEN );
        strncpy( fileMkdirInp.rescHier, spec_coll->rescHier, MAX_NAME_LEN);
        fileMkdirInp.mode = fco.mode();

        // =-=-=-=-=-=-=-
        // build a physical path name to the cache dir
        eirods::error comp_err = compose_cache_dir_physical_path( fileMkdirInp.dirName, 
                                                                  spec_coll, 
                                                                  fco.sub_file_path().c_str() );
        if( !comp_err.ok() ) {
            return PASSMSG(
                         "tar_file_mkdir_plugin - compose_cache_dir_physical_path failed.", comp_err );
        }

        // =-=-=-=-=-=-=-
        // make the call to the mkdir api
        int status = rsFileMkdir( comm, &fileMkdirInp );
        if( status >= 0 ) {
            // use the specColl in PluginStructFileDesc 
            specColl_t* loc_spec_coll = PluginStructFileDesc[ struct_file_index ].specColl;
            // =-=-=-=-=-=-=-
            // cache has been written 
            if( loc_spec_coll->cacheDirty == 0 ) {
                loc_spec_coll->cacheDirty = 1;
                int status1 = modCollInfo2( comm, loc_spec_coll, 0 );
                if (status1 < 0) {
                    return ERROR( status1, "tar_file_mkdir_plugin - Failed to call modCollInfo2" );
                }
            }

        } // if status

        return CODE( status );

    } // tar_file_mkdir_plugin

    // =-=-=-=-=-=-=-
    // interface for POSIX mkdir
    eirods::error tar_file_rmdir_plugin( 
        eirods::resource_plugin_context& _ctx ) { 
        // =-=-=-=-=-=-=-
        // check incoming parameters
        eirods::error chk_err = tar_check_params( _ctx );
        if( !chk_err.ok() ) {
            return PASSMSG( "tar_file_rmdir_plugin", chk_err );
        }

        // =-=-=-=-=-=-=-
        // cast down the chain to our understood object type
        eirods::structured_object& fco = dynamic_cast< eirods::structured_object& >( _ctx.fco() );

        // =-=-=-=-=-=-=-
        // extract and check the special collection pointer
        specColl_t* spec_coll = fco.spec_coll();
        if( !spec_coll ) {
            return ERROR( -1, "tar_file_rmdir_plugin - null spec_coll pointer in structure_object" );
        }

        // =-=-=-=-=-=-=-
        // extract and check the comm pointer
        rsComm_t* comm = fco.comm();
        if( !comm ) {
            return ERROR( -1, "tar_file_rmdir_plugin - null comm pointer in structure_object" );
        }

        // =-=-=-=-=-=-=-
        // open and stage the tar file, get its index
        int struct_file_index = 0;
        std::string resc_host;
        eirods::error open_err =  tar_struct_file_open( comm, spec_coll, struct_file_index, 
                                                        fco.resc_hier(), resc_host );
        if( !open_err.ok() ) {
            std::stringstream msg;
            msg << "tar_file_rmdir_plugin - tar_struct_file_open error for [";
            msg << spec_coll->objPath; 
            return PASSMSG( msg.str(), open_err );
        }

        // =-=-=-=-=-=-=-
        // use the cached specColl. specColl may have changed 
        spec_coll = PluginStructFileDesc[ struct_file_index ].specColl;

        // =-=-=-=-=-=-=-
        // build a file mkdir structure to pass off to the server api call
        fileRmdirInp_t fileRmdirInp;
        fileRmdirInp.fileType = UNIX_FILE_TYPE; /* the only type for cache */
        strncpy( fileRmdirInp.addr.hostAddr, resc_host.c_str(), NAME_LEN );
        strncpy( fileRmdirInp.rescHier, spec_coll->rescHier, MAX_NAME_LEN );
        
        // =-=-=-=-=-=-=-
        // build a physical path name to the cache dir
        eirods::error comp_err = compose_cache_dir_physical_path( fileRmdirInp.dirName, 
                                                                  spec_coll, 
                                                                  fco.sub_file_path().c_str() );
        if( !comp_err.ok() ) {
            return PASSMSG(
                         "tar_file_rmdir_plugin - compose_cache_dir_physical_path failed.", comp_err );
        }

        // =-=-=-=-=-=-=-
        // make the call to the mkdir api
        int status = rsFileRmdir( comm, &fileRmdirInp );
        if( status >= 0 ) {
            // use the specColl in PluginStructFileDesc 
            specColl_t* loc_spec_coll = PluginStructFileDesc[ struct_file_index ].specColl;
            // =-=-=-=-=-=-=-
            // cache has been written 
            if( loc_spec_coll->cacheDirty == 0 ) {
                loc_spec_coll->cacheDirty = 1;
                int status1 = modCollInfo2( comm, loc_spec_coll, 0 );
                if (status1 < 0) {
                    return ERROR( status1, "tar_file_rmdir_plugin - Failed to call modCollInfo2" );
                }
            }

        } // if status

        return CODE( status );

    } // tar_file_rmdir_plugin

    // =-=-=-=-=-=-=-
    // interface for POSIX opendir
    eirods::error tar_file_opendir_plugin( 
        eirods::resource_plugin_context& _ctx ) { 
        // =-=-=-=-=-=-=-
        // check incoming parameters
        eirods::error chk_err = tar_check_params( _ctx );
        if( !chk_err.ok() ) {
            return PASSMSG( "tar_file_opendir_plugin", chk_err );
        }

        // =-=-=-=-=-=-=-
        // cast down the chain to our understood object type
        eirods::structured_object& fco = dynamic_cast< eirods::structured_object& >( _ctx.fco() );

        // =-=-=-=-=-=-=-
        // extract and check the special collection pointer
        specColl_t* spec_coll = fco.spec_coll();
        if( !spec_coll ) {
            return ERROR( -1, "tar_file_opendir_plugin - null spec_coll pointer in structure_object" );
        }

        // =-=-=-=-=-=-=-
        // extract and check the comm pointer
        rsComm_t* comm = fco.comm();
        if( !comm ) {
            return ERROR( -1, "tar_file_opendir_plugin - null comm pointer in structure_object" );
        }

        // =-=-=-=-=-=-=-
        // open and stage the tar file, get its index
        int struct_file_index = 0;
        std::string resc_host;
        eirods::error open_err =  tar_struct_file_open( comm, spec_coll, struct_file_index, 
                                                        fco.resc_hier(), resc_host );
        if( !open_err.ok() ) {
            std::stringstream msg;
            msg << "tar_file_opendir_plugin - tar_struct_file_open error for [";
            msg << spec_coll->objPath; 
            eirods::error ret = PASSMSG( msg.str(), open_err );
            eirods::log( ret );
            return ret;
        }

        // =-=-=-=-=-=-=-
        // use the cached specColl. specColl may have changed 
        spec_coll = PluginStructFileDesc[ struct_file_index ].specColl;
        if( !spec_coll ) {
            return ERROR( -1, "tar_file_opendir_plugin - null spec_coll pointer in PluginStructFileDesc" );
        }

        // =-=-=-=-=-=-=-
        // allocate yet another index into another table
        int sub_index = alloc_tar_sub_file_desc();
        if( sub_index < 0 ) {
            return ERROR( sub_index, "tar_file_opendir_plugin - alloc_tar_sub_file_desc failed." );
        }

        // =-=-=-=-=-=-=-
        // build a file open structure to pass off to the server api call
        fileOpendirInp_t fileOpendirInp;
        memset( &fileOpendirInp, 0, sizeof( fileOpendirInp ) );
        fileOpendirInp.fileType = UNIX_FILE_TYPE;       // the only type for cache
        strncpy( fileOpendirInp.addr.hostAddr, resc_host.c_str(),                 NAME_LEN );
        strncpy( fileOpendirInp.objPath,       fco.logical_path().c_str(), MAX_NAME_LEN );
        strncpy( fileOpendirInp.resc_hier_,    fco.resc_hier().c_str(),    MAX_NAME_LEN );
        
        // =-=-=-=-=-=-=-
        // build a physical path name to the cache dir
        eirods::error comp_err = compose_cache_dir_physical_path( fileOpendirInp.dirName, 
                                                                  spec_coll, 
                                                                  fco.sub_file_path().c_str() );
        if( !comp_err.ok() ) {
            return PASSMSG(
                         "tarFileRmdirPlugin - compose_cache_dir_physical_path failed.", comp_err );
        }
        
        // =-=-=-=-=-=-=-
        // make the api call to open a directory 
        int status = rsFileOpendir( comm, &fileOpendirInp );
        if( status < 0 ) {
            std::stringstream msg;
            msg << "tar_file_opendir_plugin - error returned from rsFileOpendir for: [";
            msg << fileOpendirInp.dirName;
            msg << "], status: ";
            msg << status;
            eirods::error ret = ERROR( status, msg.str() );
            eirods::log( ret );
            return ret;
        } else {
            PluginTarSubFileDesc[ sub_index ].fd = status;
            PluginStructFileDesc[ struct_file_index ].openCnt++;
            fco.file_descriptor( sub_index );

            return CODE( sub_index );
        }

    } // tar_file_opendir_plugin

    // =-=-=-=-=-=-=-
    // interface for POSIX closedir
    eirods::error tar_file_closedir_plugin( 
        eirods::resource_plugin_context& _ctx ) { 
        // =-=-=-=-=-=-=-
        // check incoming parameters
        eirods::error chk_err = tar_check_params( _ctx );
        if( !chk_err.ok() ) {
            return PASSMSG( "tar_file_closedir_plugin", chk_err );
        }

        // =-=-=-=-=-=-=-
        // extract the fco
        eirods::structured_object& fco = dynamic_cast< eirods::structured_object& >( _ctx.fco() );

        // =-=-=-=-=-=-=-
        // check range on the sub file index
        if( fco.file_descriptor() < 1                      || 
            fco.file_descriptor() >= NUM_TAR_SUB_FILE_DESC ||
            PluginTarSubFileDesc[ fco.file_descriptor() ].inuseFlag == 0 ) {
            std::stringstream msg;
            msg << "tar_file_closedir_plugin - sub file index ";
            msg << fco.file_descriptor();
            msg << " is out of range.";
            return ERROR( SYS_STRUCT_FILE_DESC_ERR, msg.str() );
        }

        // =-=-=-=-=-=-=-
        // build a file close dir structure to pass off to the server api call
        fileClosedirInp_t fileClosedirInp;
        fileClosedirInp.fileInx = PluginTarSubFileDesc[ fco.file_descriptor() ].fd;
        int status = rsFileClosedir( _ctx.comm(), &fileClosedirInp );
        if( status < 0 ) {
            return ERROR( status, "tar_file_closedir_plugin - failed on call to rsFileClosedir" );
        }

        // =-=-=-=-=-=-=-
        // close out the sub file index and free the allocation
        int struct_file_index = PluginTarSubFileDesc[ fco.file_descriptor() ].structFileInx;
        PluginStructFileDesc[ struct_file_index ].openCnt++;
        free_tar_sub_file_desc( fco.file_descriptor() );
        fco.file_descriptor( 0 );

        return CODE( status );

    } // tar_file_closedir_plugin

    // =-=-=-=-=-=-=-
    // interface for POSIX readdir
    eirods::error tar_file_readdir_plugin( 
        eirods::resource_plugin_context& _ctx, 
        struct rodsDirent**              _dirent_ptr ) {
        // =-=-=-=-=-=-=-
        // check incoming parameters
        eirods::error chk_err = tar_check_params( _ctx );
        if( !chk_err.ok() ) {
            return PASSMSG( "tar_file_readdir_plugin", chk_err );
        }

        // =-=-=-=-=-=-=-
        // extract the fco
        eirods::structured_object& fco = dynamic_cast< eirods::structured_object& >( _ctx.fco() );

        // =-=-=-=-=-=-=-
        // check range on the sub file index
        if( fco.file_descriptor() < 1                      || 
            fco.file_descriptor() >= NUM_TAR_SUB_FILE_DESC ||
            PluginTarSubFileDesc[ fco.file_descriptor() ].inuseFlag == 0 ) {
            std::stringstream msg;
            msg << "tar_file_readdir_plugin - sub file index ";
            msg << fco.file_descriptor();
            msg << " is out of range.";
            return ERROR( SYS_STRUCT_FILE_DESC_ERR, msg.str() );
        }

        // =-=-=-=-=-=-=-
        // build a file read dir structure to pass off to the server api call
        fileReaddirInp_t fileReaddirInp; 
        fileReaddirInp.fileInx = PluginTarSubFileDesc[ fco.file_descriptor() ].fd;

        // =-=-=-=-=-=-=-
        // make the api call to read the directory
        int status = rsFileReaddir( _ctx.comm(), &fileReaddirInp, _dirent_ptr );
        if( status < -1 ) {
            return ERROR( status, "tar_file_readdir_plugin - failed in call to rsFileReaddir" );
        }

        return CODE( status );

    } // tar_file_readdir_plugin

    // =-=-=-=-=-=-=-
    // interface for POSIX rename
    eirods::error tar_file_rename_plugin( 
        eirods::resource_plugin_context& _ctx,
        const char*                         _new_file_name ) {
        // =-=-=-=-=-=-=-
        // check incoming parameters
        eirods::error chk_err = tar_check_params( _ctx );
        if( !chk_err.ok() ) {
            return PASSMSG( "tar_file_rename_plugin", chk_err );
        }

        // =-=-=-=-=-=-=-
        // cast down the chain to our understood object type
        eirods::structured_object& fco = dynamic_cast< eirods::structured_object& >( _ctx.fco() );

        // =-=-=-=-=-=-=-
        // extract and check the special collection pointer
        specColl_t* spec_coll = fco.spec_coll();
        if( !spec_coll ) {
            return ERROR( -1, "tar_file_rename_plugin - null spec_coll pointer in structure_object" );
        }

        // =-=-=-=-=-=-=-
        // extract and check the comm pointer
        rsComm_t* comm = fco.comm();
        if( !comm ) {
            return ERROR( -1, "tar_file_rename_plugin - null comm pointer in structure_object" );
        }

        // =-=-=-=-=-=-=-
        // open and stage the tar file, get its index
        int struct_file_index = 0;
        std::string resc_host;
        eirods::error open_err =  tar_struct_file_open( comm, spec_coll, struct_file_index, 
                                                        fco.resc_hier(), resc_host );
        if( !open_err.ok() ) {
            std::stringstream msg;
            msg << "tar_file_rename_plugin - tar_struct_file_open error for [";
            msg << spec_coll->objPath; 
            return PASSMSG( msg.str(), open_err );
        }

        // =-=-=-=-=-=-=-
        // use the cached specColl. specColl may have changed 
        spec_coll = PluginStructFileDesc[ struct_file_index ].specColl;
        
        // =-=-=-=-=-=-=-
        // build a file rename structure to pass off to the server api call
        fileRenameInp_t fileRenameInp;
        memset (&fileRenameInp, 0, sizeof (fileRenameInp));
        fileRenameInp.fileType = UNIX_FILE_TYPE;        /* the only type for cache */
        strncpy( fileRenameInp.addr.hostAddr, resc_host.c_str(), NAME_LEN );
        strncpy( fileRenameInp.rescHier,
                 eirods::EIRODS_LOCAL_USE_ONLY_RESOURCE.c_str(), 
                 MAX_NAME_LEN );
        strncpy( fileRenameInp.objPath, fco.logical_path().c_str(), MAX_NAME_LEN );
        
        // =-=-=-=-=-=-=-
        // build a physical path name to the cache dir
        eirods::error comp_err_old = compose_cache_dir_physical_path( fileRenameInp.oldFileName, 
                                                                      spec_coll, 
                                                                      fco.sub_file_path().c_str() );
        if( !comp_err_old.ok() ) {
            return PASSMSG(
                         "tar_file_rename_plugin - compose_cache_dir_physical_path failed for old file name.", 
                         comp_err_old );
        }

        eirods::error comp_err_new = compose_cache_dir_physical_path( fileRenameInp.newFileName, 
                                                                      spec_coll, 
                                                                      _new_file_name );
        if( !comp_err_new.ok() ) {
            return PASSMSG(
                         "tar_file_rename_plugin - compose_cache_dir_physical_path failed for new file name.", 
                         comp_err_new );
        }

        // =-=-=-=-=-=-=-
        // make the api call for rename
        int status = rsFileRename( comm, &fileRenameInp );
        if( status >= 0 ) {
            // use the specColl in PluginStructFileDesc 
            specColl_t* loc_spec_coll = PluginStructFileDesc[ struct_file_index ].specColl;
            // =-=-=-=-=-=-=-
            // cache has been written 
            if( loc_spec_coll->cacheDirty == 0 ) {
                loc_spec_coll->cacheDirty = 1;
                int status1 = modCollInfo2( comm, loc_spec_coll, 0 );
                if (status1 < 0) {
                    return ERROR( status1, "tar_file_rename_plugin - Failed to call modCollInfo2" );
                }
            }

        } // if status

        return CODE( status );

    } // tar_file_rename_plugin

    // =-=-=-=-=-=-=-
    // interface to extract a tar file
    eirods::error tar_file_extract_plugin( 
        eirods::resource_plugin_context& _ctx ) { 

        // =-=-=-=-=-=-=-
        // check incoming parameters
        eirods::error chk_err = tar_check_params( _ctx );
        if( !chk_err.ok() ) {
            return PASSMSG( "tar_file_extract_plugin", chk_err );
        }

        // =-=-=-=-=-=-=-
        // cast down the chain to our understood object type
        eirods::structured_object& fco = dynamic_cast< eirods::structured_object& >( _ctx.fco() );

        // =-=-=-=-=-=-=-
        // extract and check the special collection pointer
        specColl_t* spec_coll = fco.spec_coll();
        if( !spec_coll ) {
            return ERROR( -1, "tar_file_extract_plugin - null spec_coll pointer in structure_object" );
        }

        // =-=-=-=-=-=-=-
        // extract and check the comm pointer
        rsComm_t* comm = fco.comm();
        if( !comm ) {
            return ERROR( -1, "tar_file_extract_plugin - null comm pointer in structure_object" );
        }

        // =-=-=-=-=-=-=-
        // allocate a position in the struct table
        int struct_file_index = 0;
        if( ( struct_file_index = alloc_struct_file_desc() ) < 0 ) {
            return ERROR( struct_file_index, "tar_file_extract_plugin - failed to allocate struct file descriptor" );
        }

        // =-=-=-=-=-=-=-
        // populate the file descriptor table
        PluginStructFileDesc[ struct_file_index ].inuseFlag = 1;
        PluginStructFileDesc[ struct_file_index ].specColl  = spec_coll;
        PluginStructFileDesc[ struct_file_index ].rsComm    = comm;
        strncpy( PluginStructFileDesc[ struct_file_index ].dataType, 
                 fco.data_type().c_str(), NAME_LEN );

        // =-=-=-=-=-=-=-
        // extract the file
        eirods::error ext_err = extract_file( struct_file_index );
        if( !ext_err.ok() ) {
            // NOTE:: may need to remove the cacheDir too 
            std::stringstream msg;
            msg << "tar_file_extract_plugin - failed to extact structure file for [";
            msg << spec_coll->objPath;
            msg << "] in directory [";
            msg << spec_coll->cacheDir;
            msg << "] with errno of ";
            msg << errno;
            return PASSMSG( msg.str(), ext_err );
        }

        // =-=-=-=-=-=-=-
        // if the left over cache dir has a symlink in it, remove the
        // directory ( addresses Wisc Security Issue r4906 )
        if( hasSymlinkInDir( spec_coll->cacheDir ) ) {
            rodsLog( LOG_ERROR, "extractTarFile: cacheDir %s has symlink in it",
            spec_coll->cacheDir ); 

            rodsHostAddr_t* host_addr = 0;
            _ctx.prop_map().get< rodsHostAddr_t* >( eirods::RESOURCE_LOCATION, host_addr );    

            /* remove cache */
            fileRmdirInp_t fileRmdirInp;
            memset( &fileRmdirInp, 0, sizeof( fileRmdirInp ) );
            rstrcpy( fileRmdirInp.dirName,       spec_coll->cacheDir, MAX_NAME_LEN );
            rstrcpy( fileRmdirInp.addr.hostAddr, host_addr->hostAddr, NAME_LEN );
            rstrcpy( fileRmdirInp.rescHier,      spec_coll->rescHier, MAX_NAME_LEN );
            
            fileRmdirInp.flags = RMDIR_RECUR;
            int status = rsFileRmdir( comm, &fileRmdirInp );
            if (status < 0) {
                std::stringstream msg;
                msg << "tar_file_extract_plugin - rmdir error for [";
                msg << spec_coll->cacheDir << "]";
                return ERROR( status, msg.str() );
            }

        } // if hasSymlinkInDir

        return CODE( ext_err.code() );

    } // tar_file_extract_plugin
    
    // =-=-=-=-=-=-=-
    // helper function to write an archive entry
    eirods::error write_file_to_archive( const boost::filesystem::path _path,
                                         const std::string&            _cache_dir, 
                                         struct archive*               _archive ) {
        namespace fs = boost::filesystem;
        struct archive_entry* entry = archive_entry_new();

        // =-=-=-=-=-=-=-
        // strip arch path from file name for header entry
        std::string path_name  = _path.string();
        std::string strip_file = path_name.substr( _cache_dir.size()+1 ); // add one for the last '/'
        archive_entry_set_pathname( entry, strip_file.c_str() );
        
        // =-=-=-=-=-=-=-
        // ask for the file size
        archive_entry_set_size( entry, fs::file_size( _path ) );
        archive_entry_set_filetype( entry, AE_IFREG );

        // =-=-=-=-=-=-=-
        // set the permissions
        //fs::perms pp;
        //fs::permissions( _path, pp );
        archive_entry_set_perm( entry, 0600 );

        // =-=-=-=-=-=-=-
        // set the time for the file
        std::time_t tt = last_write_time( _path );
        archive_entry_set_mtime( entry, tt, 0 );

        // =-=-=-=-=-=-=-
        // write out the header to the archive
        if( archive_write_header( _archive, entry ) != ARCHIVE_OK ) {
            std::stringstream msg;
            msg << "write_file_to_archive - failed to write entry header for [";
            msg << path_name;
            msg << "] with error string [";
            msg << archive_error_string( _archive );
            msg << "]";
            return ERROR( -1, msg.str() );
        }

        // =-=-=-=-=-=-=-
        // JMC :: i didnt use ifstream as readsome() garbled the file
        //     :: some reason.  revisit this for windows
        // =-=-=-=-=-=-=-
        // open the file in question
        int fd = open( path_name.c_str(), O_RDONLY );
        if( -1 == fd )  {
            std::stringstream msg;
            msg << "write_file_to_archive - failed to open file for read [";
            msg << path_name;
            msg << "] with error [";
            msg << strerror( errno );
            msg << "]";
            return ERROR( -1, msg.str() );
        }

        // =-=-=-=-=-=-=-
        // read in the file and add it to the archive
        char buff[ 16384 ];
        int len = read( fd, buff, sizeof( buff ) );        
        while( len > 0 ) {
            archive_write_data( _archive, buff, len );
            len = read( fd, buff, sizeof( buff ) );        
        }

        // =-=-=-=-=-=-=-
        // clean up
        close( fd );
        archive_entry_free( entry );

        return SUCCESS();

    } // write_file_to_archive
  
    // =-=-=-=-=-=-=-
    // helper function for recursive directory scanning
    eirods::error build_directory_listing( const boost::filesystem::path&          _path, 
                                           std::vector< boost::filesystem::path >& _listing ) {
        // =-=-=-=-=-=-=-
        // namespace alias for brevity 
        namespace fs = boost::filesystem;
        eirods::error final_error = SUCCESS();

        // =-=-=-=-=-=-=-
        // begin iterating over the cache dir
        try {
            if( fs::is_directory( _path ) ) {
                // =-=-=-=-=-=-=-
                // iterate over the directory and archive it
                fs::directory_iterator end_iter;
                fs::directory_iterator dir_itr( _path );
                for ( ; dir_itr != end_iter; ++dir_itr ) {
                    // =-=-=-=-=-=-=-
                    // recurse on this new directory
                    eirods::error ret = build_directory_listing( dir_itr->path(), _listing );
                    if( !ret.ok() ) {
                        std::stringstream msg;
                        msg << "build_directory_listing - failed on [";
                        msg << dir_itr->path().string();
                        msg << "]";
                        final_error = PASSMSG( msg.str(), final_error );
                    }

                } // for dir_itr
            
            } else if( fs::is_regular_file( _path ) ) {
                // =-=-=-=-=-=-=-
                // add file path to the vector
                _listing.push_back( _path );

            } else {
                std::stringstream msg;
                msg << "build_directory_listing - unhandled entry [";
                msg << _path.filename();
                msg << "]"; 
                rodsLog( LOG_NOTICE, msg.str().c_str() );
            }

        } catch ( const std::exception & ex ) {
            std::stringstream msg;
            msg << "build_directory_listing - caught exception [";
            msg << ex.what();
            msg << "] for directory entry [";
            msg << _path.filename();
            msg << "]";
            return ERROR( -1, msg.str() );

        }

        return final_error; 
  
    } // build_directory_listing 
   
    // =-=-=-=-=-=-=-
    // create an archive from the cache directory 
    eirods::error bundle_cache_dir( int         _index, 
                                    std::string _data_type ) {
        // =-=-=-=-=-=-=-
        // namespace alias for brevity 
        namespace fs = boost::filesystem;

        // =-=-=-=-=-=-=-
        // check struct desc table in use flag
        if( PluginStructFileDesc[ _index ].inuseFlag <= 0 ) {
            std::stringstream msg;
            msg << "bundle_cache_dir - struct file index: ";
            msg << _index;
            msg << " is not in use";
            return ERROR( SYS_STRUCT_FILE_DESC_ERR, msg.str() );
        }

        // =-=-=-=-=-=-=-
        // check struct desc table in use flag
        specColl_t* spec_coll = PluginStructFileDesc[ _index ].specColl;
        if( spec_coll == NULL                   || 
            spec_coll->cacheDirty <= 0          ||
            strlen( spec_coll->cacheDir ) == 0  ||
            strlen( spec_coll->phyPath  ) == 0 ) {
            std::stringstream msg;
            msg << "bundle_cache_dir - bad special collection for index: ";
            msg << _index;
            return ERROR( SYS_STRUCT_FILE_DESC_ERR, msg.str() );

        }
  
        // =-=-=-=-=-=-=-
        // create a boost filesystem path for the cache directory
        fs::path full_path;//( fs::initial_path<fs::path>() );
        full_path = fs::system_complete( fs::path( spec_coll->cacheDir ) );

        // =-=-=-=-=-=-=-
        // check if the path is really there, just in case
        if( !fs::exists( full_path ) ) {
            std::stringstream msg;
            msg << "bundle_cache_dir - cache directory does not exist [";
            msg << spec_coll->cacheDir;
            msg << "]";
            return ERROR( -1, msg.str() );
        }

        // =-=-=-=-=-=-=-
        // make sure it is a directory, just in case
        if( !fs::is_directory( full_path ) ) {
            std::stringstream msg;
            msg << "bundle_cache_dir - cache directory is not actually a directory [";
            msg << spec_coll->cacheDir;
            msg << "]";
            return ERROR( -1, msg.str() );
        }
 
        // =-=-=-=-=-=-=-
        // build a listing of all of the files in all of the subdirs 
        // in the full_path
        std::vector< fs::path > listing;
        build_directory_listing( full_path, listing );
         
        // =-=-=-=-=-=-=-
        // create the archive
        struct archive* arch = archive_write_new();
        if( !arch ) {
            std::stringstream msg;
            msg << "bundle_cache_dir - failed to create archive struct for [";
            msg << spec_coll->cacheDir;
            msg << "] into archive file [";
            msg << spec_coll->phyPath;
            msg << "]";
            return ERROR( -1, msg.str() );
            
        }
   
        // =-=-=-=-=-=-=-
        // set the compression flags given data_type
        if( _data_type == ZIP_DT_STR ) {
            if( archive_write_add_filter_lzip( arch ) != ARCHIVE_OK ) {
                std::stringstream msg;
                msg << "bundle_cache_dir - failed to set compression to lzip for archive [";
                msg << spec_coll->phyPath;
                msg << "] with error string [";
                msg << archive_error_string( arch );
                msg << "]";
                return ERROR( -1, msg.str() );

            }
             
        } else if( _data_type == GZIP_TAR_DT_STR ) {
            if( archive_write_add_filter_gzip( arch ) != ARCHIVE_OK ) {
                std::stringstream msg;
                msg << "bundle_cache_dir - failed to set compression to gzip for archive [";
                msg << spec_coll->phyPath;
                msg << "] with error string [";
                msg << archive_error_string( arch );
                msg << "]";
                return ERROR( -1, msg.str() );

            }

        } else if( _data_type == BZIP2_TAR_DT_STR ) {
            if( archive_write_add_filter_bzip2( arch ) != ARCHIVE_OK ) {
                std::stringstream msg;
                msg << "bundle_cache_dir - failed to set compression to bzip2 for archive ["; 
                msg << spec_coll->phyPath;
                msg << "] with error string [";
                msg << archive_error_string( arch );
                msg << "]";
                return ERROR( -1, msg.str() );

            }
        
        } else {
            if( archive_write_set_compression_none( arch ) != ARCHIVE_OK ) {
                std::stringstream msg;
                msg << "bundle_cache_dir - failed to set compression to none for archive ["; 
                msg << spec_coll->phyPath;
                msg << "] with error string [";
                msg << archive_error_string( arch );
                msg << "]";
                return ERROR( -1, msg.str() );

            }
        
        }
        
        // =-=-=-=-=-=-=-
        // set the format of the tar archive
        archive_write_set_format_ustar( arch );

        // =-=-=-=-=-=-=-
        // open the spec coll physical path for archival
        if( archive_write_open_filename( arch, spec_coll->phyPath ) < ARCHIVE_OK ) {
            std::stringstream msg;
            msg << "bundle_cache_dir - failed to open archive file [";
            msg << spec_coll->phyPath;
            msg << "] with error string [";
            msg << archive_error_string( arch );
            msg << "]";
            return ERROR( -1, msg.str() );
        }

        // =-=-=-=-=-=-=-
        // iterate over the dir listing and archive the files
        std::string cache_dir( spec_coll->cacheDir );
        eirods::error arch_err = SUCCESS();
        for( size_t i = 0; i < listing.size(); ++i ) {
            // =-=-=-=-=-=-=-
            // strip off archive path from the filename
            eirods::error ret = write_file_to_archive( listing[ i ].string(), cache_dir, arch );

            if( !ret.ok() ) {
                std::stringstream msg;
                msg << "bundle_cache_dir - failed to archive file [";
                msg << listing[ i ].string();
                msg << "]";
                arch_err = PASSMSG( msg.str(), arch_err );
                eirods::log( PASSMSG( msg.str(), ret ) );
            } 

        } // for i

        // =-=-=-=-=-=-=-
        // close the archive and clean up
        archive_write_close( arch );
        archive_write_free( arch );
        
        // =-=-=-=-=-=-=-
        // handle errors
        if( !arch_err.ok() ) {
            std::stringstream msg;
            msg << "bundle_cache_dir - failed to archive [";
            msg << spec_coll->cacheDir;
            msg << "] into archive file [";
            msg << spec_coll->phyPath;
            msg << "]";
            return PASSMSG( msg.str(), arch_err );

        } else {
            return SUCCESS();

        }

    } // bundle_cache_dir

    // =-=-=-=-=-=-=-
    // interface for tar / zip up of cache dir which also updates
    // the icat with the new file size
    eirods::error sync_cache_dir_to_tar_file( int         _index, 
                                              int         _opr_type,
                                              std::string _host ) {
        specColl_t* spec_coll = PluginStructFileDesc[ _index ].specColl;
        rsComm_t*   comm      = PluginStructFileDesc[ _index ].rsComm;

        // =-=-=-=-=-=-=-
        // call bundle helper functions
        eirods::error bundle_err = bundle_cache_dir( _index, PluginStructFileDesc[ _index ].dataType );
        if( !bundle_err.ok() ) {
            return PASSMSG( "sync_cache_dir_to_tar_file - failed in bundle.", bundle_err );
        }

        // =-=-=-=-=-=-=-
        // create a file stat structure for the rs call
        fileStatInp_t file_stat_inp;
        memset( &file_stat_inp, 0, sizeof( file_stat_inp ) );
        rstrcpy( file_stat_inp.fileName, spec_coll->phyPath, MAX_NAME_LEN );
        strncpy( file_stat_inp.addr.hostAddr, _host.c_str(), NAME_LEN );
        strncpy( file_stat_inp.rescHier, eirods::EIRODS_LOCAL_USE_ONLY_RESOURCE.c_str(), MAX_NAME_LEN );
        strncpy( file_stat_inp.objPath, spec_coll->objPath, MAX_NAME_LEN );

        // =-=-=-=-=-=-=-
        // call file stat api to get the size of the new file
        rodsStat_t* file_stat_out = NULL;
        int status = rsFileStat( comm, &file_stat_inp, &file_stat_out );
        if( status < 0 || NULL ==  file_stat_out ) { 
            std::stringstream msg;
            msg << "sync_cache_dir_to_tar_file - failed on call to rsFileStat for [";
            msg << spec_coll->phyPath;
            msg << "] with status of ";
            msg << status;
            return ERROR( status, msg.str() );
              
        }

        // =-=-=-=-=-=-=-
        // update icat with the new size of the file
        if( ( _opr_type & NO_REG_COLL_INFO ) == 0 ) {
            // NOTE :: for bundle opr, done at datObjClose 
            status = regNewObjSize( comm, spec_coll->objPath, spec_coll->replNum, file_stat_out->st_size );

        }

        free( file_stat_out );

        return CODE( status );

    } // sync_cache_dir_to_tar_file

    // =-=-=-=-=-=-=-
    // interface for sync up of cache dir 
    eirods::error tar_file_sync_plugin(
        eirods::resource_plugin_context& _ctx ) { 
        // =-=-=-=-=-=-=-
        // check incoming parameters
        eirods::error chk_err = tar_check_params( _ctx );
        if( !chk_err.ok() ) {
            return PASSMSG( "tar_file_sync_plugin", chk_err );
        }

        // =-=-=-=-=-=-=-
        // cast down the chain to our understood object type
        eirods::structured_object& fco = dynamic_cast< eirods::structured_object& >( _ctx.fco() );

        // =-=-=-=-=-=-=-
        // extract and check the special collection pointer
        specColl_t* spec_coll = fco.spec_coll();
        if( !spec_coll ) {
            return ERROR( -1, "tar_file_sync_plugin - null spec_coll pointer in structure_object" );
        }

        // =-=-=-=-=-=-=-
        // extract and check the comm pointer
        rsComm_t* comm = fco.comm();
        if( !comm ) {
            return ERROR( -1, "tar_file_sync_plugin - null comm pointer in structure_object" );
        }
        
        // =-=-=-=-=-=-=-
        // open and stage the tar file, get its index
        int struct_file_index = 0;
        std::string resc_host;
        eirods::error open_err = tar_struct_file_open( comm, spec_coll, struct_file_index, 
                                                        fco.resc_hier(), resc_host );
        if( !open_err.ok() ) {
            std::stringstream msg;
            msg << "tar_file_sync_plugin - tar_struct_file_open error for [";
            msg << spec_coll->objPath; 
            return PASSMSG( msg.str(), open_err );
        }

        // =-=-=-=-=-=-=-
        // copy the data type requested by user for compression
        strncpy( PluginStructFileDesc[ struct_file_index ].dataType, fco.data_type().c_str(), NAME_LEN );

        // =-=-=-=-=-=-=-
        // use the cached specColl. specColl may have changed 
        spec_coll = PluginStructFileDesc[ struct_file_index ].specColl;

        // =-=-=-=-=-=-=-
        // we cant sync if the structured collection is currently in use
        if( PluginStructFileDesc[ struct_file_index ].openCnt > 0 ) {
            return ERROR( SYS_STRUCT_FILE_BUSY_ERR, "tar_file_sync_plugin - spec coll in use" );
        }
        
        // =-=-=-=-=-=-=-
        // delete operation
        if( ( fco.opr_type() & DELETE_STRUCT_FILE) != 0 ) {
            /* remove cache and the struct file */
            free_struct_file_desc( struct_file_index );
            return SUCCESS();
        }

        // =-=-=-=-=-=-=-
        // check if there is a specified cache directory,
        // if not then any other operation isn't possible
        if( strlen( spec_coll->cacheDir ) > 0 ) {
            if( spec_coll->cacheDirty > 0) {
                // =-=-=-=-=-=-=-
                // write the tar file and register no dirty 
                eirods::error sync_err = sync_cache_dir_to_tar_file( struct_file_index, 
                                                                     fco.opr_type(), 
                                                                     resc_host );
                if( !sync_err.ok() ) {
                    std::stringstream msg;
                    msg << "tar_file_sync_plugin - failed in sync_cache_dir_to_tar_file for [";
                    msg << spec_coll->cacheDir;
                    msg << "] with status of ";
                    msg << sync_err.code() << "]";

                    free_struct_file_desc ( struct_file_index );
                    return PASSMSG( msg.str(), sync_err );
                }

                spec_coll->cacheDirty = 0;
                if( ( fco.opr_type() & NO_REG_COLL_INFO ) == 0 ) {
                    int status = modCollInfo2( comm,  spec_coll, 0 );
                    if( status < 0 ) {
                        free_struct_file_desc( struct_file_index );
                        return ERROR( status, "tar_file_sync_plugin - failed in modCollInfo2" );
                    
                    } // if status
                
                }

            } // if cache is dirty

            // =-=-=-=-=-=-=-
            // remove cache dir if necessary
            if( ( fco.opr_type() & PURGE_STRUCT_FILE_CACHE ) != 0 ) {
                // =-=-=-=-=-=-=-
                // need to unregister the cache before removing it
                int status = modCollInfo2( comm,  spec_coll, 1 );
                if( status < 0 ) {
                    free_struct_file_desc( struct_file_index );
                    return ERROR( status, "tar_file_sync_plugin - failed in modCollInfo2" );
                }

                // =-=-=-=-=-=-=-
                // use the irods api to remove the directory
                fileRmdirInp_t rmdir_inp;
                memset( &rmdir_inp, 0, sizeof( rmdir_inp ) );
                rmdir_inp.flags    = RMDIR_RECUR;
                rmdir_inp.fileType = UNIX_FILE_TYPE;  
                rstrcpy( rmdir_inp.dirName,       spec_coll->cacheDir, MAX_NAME_LEN );
                strncpy( rmdir_inp.addr.hostAddr, resc_host.c_str(),   NAME_LEN );
                strncpy( rmdir_inp.rescHier,      spec_coll->rescHier, MAX_NAME_LEN );
                
                status = rsFileRmdir( comm, &rmdir_inp );
                if( status < 0 ) {
                    free_struct_file_desc( struct_file_index );
                    return ERROR( status, "tar_file_sync_plugin - failed in call to rsFileRmdir" );
                }

            } // if purge file cache
        
        } // if we have a cache dir

        free_struct_file_desc( struct_file_index );
        
        return SUCCESS();

    } // tar_file_sync_plugin

    // =-=-=-=-=-=-=-
    // interface for getting freespace of the fs
    eirods::error tar_file_getfsfreespace_plugin( 
        eirods::resource_plugin_context& _ctx ) { 
        return ERROR( SYS_NOT_SUPPORTED, "tar_file_getfsfreespace_plugin is not implemented" );

    } // tar_file_getfsfreespace_plugin

    /// =-=-=-=-=-=-=-
    /// @brief interface to notify of a file registration
    eirods::error tar_file_registered_plugin(
        eirods::resource_plugin_context& _ctx) {
        // NOOP
        return SUCCESS();
    }
    
    /// =-=-=-=-=-=-=-
    /// @brief interface to notify of a file unregistration
    eirods::error tar_file_unregistered_plugin(
        eirods::resource_plugin_context& _ctx) {
        // NOOP
        return SUCCESS();
    }
    
    /// =-=-=-=-=-=-=-
    /// @brief interface to notify of a file modification
    eirods::error tar_file_modified_plugin(
        eirods::resource_plugin_context& _ctx) {
        // NOOP
        return SUCCESS();
    }

    // =-=-=-=-=-=-=-
    // 3. create derived class to handle tar file system resources
    //    necessary to do custom parsing of the context string to place
    //    any useful values into the property map for reference in later
    //    operations.  semicolon is the preferred delimiter
    class tarfilesystem_resource : public eirods::resource {
    public:
        tarfilesystem_resource( const std::string& _inst_name, const std::string& _context ) :
            eirods::resource( _inst_name, _context ) {
        } // ctor

    }; // class tarfilesystem_resource
  
    // =-=-=-=-=-=-=-
    // 4. create the plugin factory function which will return a dynamically
    //    instantiated object of the previously defined derived resource.  use
    //    the add_operation member to associate a 'call name' to the interfaces
    //    defined above.  for resource plugins these call names are standardized
    //    as used by the eirods facing interface defined in 
    //    server/drivers/src/fileDriver.c
    eirods::resource* plugin_factory( const std::string& _inst_name, const std::string& _context  ) {

        // =-=-=-=-=-=-=-
        // 4a. create tarfilesystem_resource
        tarfilesystem_resource* resc = new tarfilesystem_resource( _inst_name, _context );

        // =-=-=-=-=-=-=-
        // 4b1. set start and stop operations for alloc / free of tables
        resc->set_start_operation( "tarfilesystem_resource_start" );
        resc->set_stop_operation ( "tarfilesystem_resource_stop"  );

        // =-=-=-=-=-=-=-
        // 4b2. map function names to operations.  this map will be used to load
        //     the symbols from the shared object in the delay_load stage of 
        //     plugin loading.
        resc->add_operation( eirods::RESOURCE_OP_CREATE,       "tar_file_create_plugin" );
        resc->add_operation( eirods::RESOURCE_OP_OPEN,         "tar_file_open_plugin" );
        resc->add_operation( eirods::RESOURCE_OP_READ,         "tar_file_read_plugin" );
        resc->add_operation( eirods::RESOURCE_OP_WRITE,        "tar_file_write_plugin" );
        resc->add_operation( eirods::RESOURCE_OP_CLOSE,        "tar_file_close_plugin" );
        resc->add_operation( eirods::RESOURCE_OP_UNLINK,       "tar_file_unlink_plugin" );
        resc->add_operation( eirods::RESOURCE_OP_STAT,         "tar_file_stat_plugin" );
        resc->add_operation( eirods::RESOURCE_OP_FSTAT,        "tar_file_fstat_plugin" );
        resc->add_operation( eirods::RESOURCE_OP_LSEEK,        "tar_file_lseek_plugin" );
        resc->add_operation( eirods::RESOURCE_OP_FSYNC,        "tar_file_fsync_plugin" );
        resc->add_operation( eirods::RESOURCE_OP_MKDIR,        "tar_file_mkdir_plugin" );
        resc->add_operation( eirods::RESOURCE_OP_RMDIR,        "tar_file_rmdir_plugin" );
        resc->add_operation( eirods::RESOURCE_OP_OPENDIR,      "tar_file_opendir_plugin" );
        resc->add_operation( eirods::RESOURCE_OP_CLOSEDIR,     "tar_file_closedir_plugin" );
        resc->add_operation( eirods::RESOURCE_OP_READDIR,      "tar_file_readdir_plugin" );
        resc->add_operation( eirods::RESOURCE_OP_RENAME,       "tar_file_rename_plugin" );
        resc->add_operation( eirods::RESOURCE_OP_FREESPACE,    "tar_file_getfsfreespace_plugin" );
        resc->add_operation( eirods::RESOURCE_OP_REGISTERED,   "tar_file_registered_plugin" );
        resc->add_operation( eirods::RESOURCE_OP_UNREGISTERED, "tar_file_unregistered_plugin" );
        resc->add_operation( eirods::RESOURCE_OP_MODIFIED,     "tar_file_modified_plugin" );
        
        // =-=-=-=-=-=-=-
        // struct file specific operations 
        resc->add_operation( "extract",      "tar_file_extract_plugin" );
        resc->add_operation( "sync",         "tar_file_sync_plugin" );

        // =-=-=-=-=-=-=-
        // 4c. return the pointer through the generic interface of an
        //     eirods::resource pointer
        return dynamic_cast<eirods::resource*>( resc );
        
    } // plugin_factory

}; // extern "C" 


<|MERGE_RESOLUTION|>--- conflicted
+++ resolved
@@ -1154,13 +1154,8 @@
     // =-=-=-=-=-=-=-
     // interface for POSIX lseek
     eirods::error tar_file_lseek_plugin( 
-<<<<<<< HEAD
-        eirods::resource_plugin_context& _ctx, 
-        size_t                              _offset, 
-=======
         eirods::resource_operation_context* _ctx, 
         long long                           _offset, 
->>>>>>> 9f780b7d
         int                                 _whence ) {
         // =-=-=-=-=-=-=-
         // check incoming parameters
