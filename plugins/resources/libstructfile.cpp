/* -*- mode: c++; fill-column: 132; c-basic-offset: 4; indent-tabs-mode: nil -*- */


// =-=-=-=-=-=-=-
// eirods includes
#include "eirods_resource_plugin.h"
#include "eirods_file_object.h"
#include "eirods_collection_object.h"
#include "eirods_structured_object.h"
#include "eirods_string_tokenize.h"

// =-=-=-=-=-=-=-
// stl includes
#include <iostream>
#include <sstream>
#include <vector>
#include <string>
#include <sstream>

// =-=-=-=-=-=-=-
// system includes
#ifndef TAR_EXEC_PATH
#include <libtar.h>

#ifdef HAVE_LIBZ
# include <zlib.h>
#endif

// JMC - #include <compat.h>
#endif	/* TAR_EXEC_PATH */
#ifndef windows_platform
#include <sys/wait.h>
#else
#include "Unix2Nt.h"
#endif

// =-=-=-=-=-=-=-
// structures and defines
typedef struct structFileDesc {
    int inuseFlag;
    rsComm_t *rsComm;
    specColl_t *specColl;
    rescInfo_t *rescInfo;
    int openCnt;
	char dataType[NAME_LEN]; // JMC - backport 4634
} structFileDesc_t;

#define CACHE_DIR_STR "cacheDir"

typedef struct tarSubFileDesc {
    int inuseFlag;
    int structFileInx;
    int fd;                         /* the fd of the opened cached subFile */
    char cacheFilePath[MAX_NAME_LEN];   /* the phy path name of the cached
                                         * subFile */
} tarSubFileDesc_t;

#define NUM_TAR_SUB_FILE_DESC 20


// =-=-=-=-=-=-=-
// irods includes
#include "tarSubStructFileDriver.h"
#include "rsGlobalExtern.h"
#include "modColl.h"
#include "apiHeaderAll.h"
#include "objMetaOpr.h"
#include "dataObjOpr.h"
#include "collection.h"
#include "specColl.h"
#include "resource.h"
#include "miscServerFunct.h"
#include "physPath.h"
#include "fileOpen.h"
#include "structFileDriver.h"
#include "tarSubStructFileDriver.h"


// =-=-=-=-=-=-=-=-
// file descriptor tables which hold references to struct files
// which are currently in flight
const int NUM_STRUCT_FILE_DESC = 16;
structFileDesc_t PluginStructFileDesc[ NUM_STRUCT_FILE_DESC  ];
tarSubFileDesc_t PluginTarSubFileDesc[ NUM_TAR_SUB_FILE_DESC ];

// =-=-=-=-=-=-=-=-
// manager of resource plugins which are resolved and cached
extern eirods::resource_manager resc_mgr;

extern "C" {

    // =-=-=-=-=-=-=-
    // start operation used to allocate the FileDesc tables
    void tarfilesystem_resource_start() {
        memset( PluginStructFileDesc, 0, sizeof(structFileDesc_t) * NUM_STRUCT_FILE_DESC  );
        memset( PluginTarSubFileDesc, 0, sizeof(tarSubFileDesc_t) * NUM_TAR_SUB_FILE_DESC );
    }

    // =-=-=-=-=-=-=-
    // stop operation used to free the FileDesc tables
    void tarfilesystem_resource_stop() {
        memset( PluginStructFileDesc, 0, sizeof(structFileDesc_t) * NUM_STRUCT_FILE_DESC  );
        memset( PluginTarSubFileDesc, 0, sizeof(tarSubFileDesc_t) * NUM_TAR_SUB_FILE_DESC );
    }

    // =-=-=-=-=-=-=-
    // Begin Tar Operations used by libtar
    // this set of codes irodsTarXYZ are used by libtar to perform file level
    // I/O in iRODS 
    
    // =-=-=-=-=-=-=-
    // FIXME :: Black Magic that desperately needs fixed
    int encode_irods_tar_fd_plugin(int upperInt, int lowerInt) {
        /* use the upper 5 of the 6 bits for upperInt */

        if (upperInt > 60) {	/* 0x7c */
            rodsLog (LOG_NOTICE,
<<<<<<< HEAD
                     "encodeIrodsTarfdPlugin: upperInt %d larger than 60", lowerInt);
=======
              "encode_irods_tar_fd_plugin: upperInt %d larger than 60", lowerInt);
>>>>>>> 6f01ceae
            return (SYS_STRUCT_FILE_DESC_ERR);
        }

        if ((lowerInt & 0xfc000000) != 0) {
            rodsLog (LOG_NOTICE,
<<<<<<< HEAD
                     "encodeIrodsTarfdPlugin: lowerInt %d too large", lowerInt);
=======
              "encode_irods_tar_fd_plugin: lowerInt %d too large", lowerInt);
>>>>>>> 6f01ceae
            return (SYS_STRUCT_FILE_DESC_ERR);
        }

        return (lowerInt | (upperInt << 26));
        
    } // encode_irods_tar_fd_plugin
    
    // =-=-=-=-=-=-=-
    // FIXME :: Black Magic that desperately needs fixed
    void decode_irods_tar_fd_plugin( int inpInt, int *upperInt, int *lowerInt ) {
        *lowerInt = inpInt & 0x03ffffff;
        *upperInt = (inpInt & 0x7c000000) >> 26;

    }

    int verify_struct_file_desc( int  _index, 
                                 char* _path, 
                                 specColl_t ** _spec_coll ) {
        if (PluginStructFileDesc[_index].inuseFlag <= 0) {
            rodsLog (LOG_NOTICE,
              "verify_struct_file_desc: _index %d not in use", _index);
            return (SYS_STRUCT_FILE_DESC_ERR);
        }
        if (PluginStructFileDesc[_index].specColl == NULL) {
            rodsLog (LOG_NOTICE,
              "verify_struct_file_desc: NULL specColl for _index %d", 
          _index);
            return (SYS_STRUCT_FILE_DESC_ERR);
        }
        if (strcmp (PluginStructFileDesc[_index].specColl->phyPath, _path)
          != 0) {
            rodsLog (LOG_NOTICE,
              "verify_struct_file_desc: phyPath %s in Inx %d does not match %s",
              PluginStructFileDesc[_index].specColl->phyPath, _index, 
          _path);
            return (SYS_STRUCT_FILE_DESC_ERR);
        }
        if ( _spec_coll  != NULL) {
        * _spec_coll  = PluginStructFileDesc[_index].specColl;
        }

        return 0;
    }

    // =-=-=-=-=-=-=-
    // function which libtar uses to perform an open of a file
    int irods_tar_open_operation( char * _pathname, int _oflags, int _mode ) {
        int struct_file_index = 0;
        int decoded_mode      = 0;
        specColl_t* spec_coll = NULL;

        // =-=-=-=-=-=-=-
        // the upper most 4 bits of mode is the struct_file_index */ 
        decode_irods_tar_fd_plugin( _mode, &struct_file_index, &decoded_mode ); 
        int status = verify_struct_file_desc( struct_file_index, _pathname, &spec_coll );
        if( status < 0 || NULL == spec_coll ) {
            return -1;	
        }

        // =-=-=-=-=-=-=-
        // get the resource in order to get the hostname to pass to the rs open call
        eirods::resource_ptr resc;
        eirods::error resc_err = resc_mgr.resolve( spec_coll->resource, resc );
        if( !resc_err.ok() ) {
            std::stringstream msg;
            msg << "irods_tar_open_operation - failed to resolve resource [";
            msg << spec_coll->resource;
            msg << "]";
            eirods::log( PASS( false, -1, msg.str(), resc_err ) );
            return -1;
        }

        // =-=-=-=-=-=-=-
        // request the irodshost property from the resource
        boost::shared_ptr< rodsServerHost_t > rods_host; 
        eirods::error get_err = resc->get_property< boost::shared_ptr< rodsServerHost_t > >( "host", rods_host );
        if( !get_err.ok() ) {
            std::stringstream msg;
            msg << "irods_tar_open_operation - failed to get host property from resource";
            eirods::log( PASS( false, -1, msg.str(), get_err ) );
            return -1;
        }
        
<<<<<<< HEAD
        if (l3descInx < 0) {
            rodsLog (LOG_NOTICE, 
                     "irodsTarOpen: rsFileOpen of %s in Resc %s error, status = %d",
                     fileOpenInp.fileName, rescInfo->rescName, l3descInx);
            return (-1);	/* libtar only accept -1 */
=======
        // =-=-=-=-=-=-=-
        // error trap hostname ptr
        if( !rods_host->hostName ) {
            std::stringstream msg;
            msg << "irods_tar_open_operation - rods_host->hostname is null";
            eirods::log( ERROR( false, -1, msg.str() ) );
            return -1;
        }
        
        std::string host_name = rods_host->hostName->name;

        // =-=-=-=-=-=-=-
        // build a file input struct
        fileOpenInp_t fileOpenInp;
        memset( &fileOpenInp, 0, sizeof( fileOpenInp ) );
        strncpy( fileOpenInp.addr.hostAddr,  host_name.c_str(), NAME_LEN );
        strncpy( fileOpenInp.fileName,       spec_coll->phyPath, MAX_NAME_LEN );
        fileOpenInp.mode  = decoded_mode;
        fileOpenInp.flags = _oflags;

        // =-=-=-=-=-=-=-
        // hit the open file api call
        int l3_desc_index = rsFileOpen( PluginStructFileDesc[ struct_file_index ].rsComm, &fileOpenInp );
        if( l3_desc_index < 0 ) {
            std::stringstream msg;
            msg << "irods_tar_open_operation - failed in rsFileOpen for [";
            msg << _pathname;
            msg << "] with status of [";
            msg << l3_desc_index;
            msg << "]";
            eirods::log( ERROR( false, -1, msg.str() ) );
            return -1;
>>>>>>> 6f01ceae
        }

        // =-=-=-=-=-=-=-
        // re-encode the file desc index
        int ret = encode_irods_tar_fd_plugin( struct_file_index, l3_desc_index );
        if( ret < 0 ) {
            std::stringstream msg;
            msg << "irods_tar_open_operation - failed in encode_irods_tar_fd_plugin";
            eirods::log( ERROR( false, -1, msg.str() ) );
            return -1;
        }

        return ret;

    } // irods_tar_open_operation

    // =-=-=-=-=-=-=-
    // function which libtar uses to perform a close of a file
    int irods_tar_close_operation( int fd ) {
        int struct_file_index = 0;
        int l3_desc_index     = 0;
        decode_irods_tar_fd_plugin( fd, &struct_file_index, &l3_desc_index );

        // =-=-=-=-=-=-=-
        // build a close structure
        fileCloseInp_t fileCloseInp;
        memset( &fileCloseInp, 0, sizeof( fileCloseInp ) );
        fileCloseInp.fileInx = l3_desc_index;
        
        // =-=-=-=-=-=-=-
        // make the call to the irods close api
        int status = rsFileClose( PluginStructFileDesc[ struct_file_index ].rsComm, &fileCloseInp );

        return status;

<<<<<<< HEAD
        decodeIrodsTarfdPlugin(fd, &structFileInx, &l3descInx);
        memset (&fileCloseInp, 0, sizeof (fileCloseInp));
        fileCloseInp.fileInx = l3descInx;
        status = rsFileClose (StructFileDesc[structFileInx].rsComm, 
                              &fileCloseInp);
=======
    } // irods_tar_close_operation
>>>>>>> 6f01ceae

    // =-=-=-=-=-=-=-
    // function which libtar uses to perform a read of a file
    int irods_tar_read_operation( int fd, char *buf, int len ) {
        int struct_file_index = 0;
        int l3_desc_index     = 0;
        decode_irods_tar_fd_plugin( fd, &struct_file_index, &l3_desc_index );

        // =-=-=-=-=-=-=-
        // build a read structure
        fileReadInp_t fileReadInp;
        memset( &fileReadInp, 0, sizeof( fileReadInp ) );
        fileReadInp.fileInx = l3_desc_index;
        fileReadInp.len     = len;
        
        // =-=-=-=-=-=-=-
        // build a buffer for reading into 
        bytesBuf_t readOutBBuf;
        memset( &readOutBBuf, 0, sizeof( readOutBBuf ) );
        readOutBBuf.buf = buf;
<<<<<<< HEAD
        status = rsFileRead (StructFileDesc[structFileInx].rsComm, 
                             &fileReadInp, &readOutBBuf);
=======
>>>>>>> 6f01ceae

        // =-=-=-=-=-=-=-
        // make the call to the irods read api
        int status = rsFileRead( PluginStructFileDesc[ struct_file_index ].rsComm, &fileReadInp, &readOutBBuf );

        return status;

    } // irods_tar_read_operation

    // =-=-=-=-=-=-=-
    // function which libtar uses to perform a write of a file
    int irods_tar_write_operation( int fd, char *buf, int len ) {
        int struct_file_index = 0;
        int l3_desc_index     = 0;
        decode_irods_tar_fd_plugin( fd, &struct_file_index, &l3_desc_index );
        
        // =-=-=-=-=-=-=-
        // build a write structure
        fileWriteInp_t fileWriteInp;
        memset( &fileWriteInp, 0, sizeof( fileWriteInp ) );
        fileWriteInp.fileInx = l3_desc_index;
        fileWriteInp.len     = len;

        // =-=-=-=-=-=-=-
        // build a buffer for writing into 
        bytesBuf_t writeInpBBuf;
        memset( &writeInpBBuf, 0, sizeof( writeInpBBuf ) );
        writeInpBBuf.buf = buf;
<<<<<<< HEAD
        status = rsFileWrite (StructFileDesc[structFileInx].rsComm, 
                              &fileWriteInp, &writeInpBBuf);
=======
>>>>>>> 6f01ceae

        // =-=-=-=-=-=-=-
        // make the call to the irods write api
        int status = rsFileWrite( PluginStructFileDesc[ struct_file_index ].rsComm, &fileWriteInp, &writeInpBBuf );

        return status;

    } // irods_tar_write_operation

<<<<<<< HEAD
    tartype_t irodstype = { (openfunc_t) irodsTarOpenPlugin, (closefunc_t) irodsTarClosePlugin,
                            (readfunc_t) irodsTarReadPlugin, (writefunc_t) irodsTarWritePlugin
=======
    // =-=-=-=-=-=-=-
    // structure which holds function pointers for tar posix operations
    tartype_t TarFcnPtrs = { (openfunc_t)  irods_tar_open_operation, 
                             (closefunc_t) irods_tar_close_operation,
                             (readfunc_t)  irods_tar_read_operation, 
                             (writefunc_t) irods_tar_write_operation 
>>>>>>> 6f01ceae
    };
     
    // End Tar Operations
    // =-=-=-=-=-=-=-



    // =-=-=-=-=-=-=-
    // 1. Define plugin Version Variable, used in plugin
    //    creation when the factory function is called.
    //    -- currently only 1.0 is supported.
    double EIRODS_PLUGIN_INTERFACE_VERSION=1.0;

    // =-=-=-=-=-=-=-
    // 2. Define operations which will be called by the file*
    //    calls declared in server/driver/include/fileDriver.h
    // =-=-=-=-=-=-=-

    // =-=-=-=-=-=-=-
    // NOTE :: to access properties in the _prop_map do the 
    //      :: following :
    //      :: double my_var = 0.0;
    //      :: eirods::error ret = _prop_map.get< double >( "my_key", my_var ); 
    // =-=-=-=-=-=-=-
	
    // =-=-=-=-=-=-=-
    // helper function to check incoming parameters
    inline eirods::error param_check( eirods::resource_property_map* 
                                      _prop_map,
                                      eirods::resource_child_map* 
                                      _cmap, 
                                      eirods::first_class_object* 
                                      _object ) {
        // =-=-=-=-=-=-=-
        // check incoming parameters
        bool status = true;
        std::string msg = "tarFileCreatePlugin - ";

        if( !_prop_map ) {
            status = false;
            msg += "null resource_property_map";
        }
        if( !_cmap ) {
            status = false;
            if( !status ) 
                msg += ", ";
            msg += "null resource_child_map";
        }
        if( !_object ) {
            status = false;
            if( !status ) 
                msg += ", ";
            msg += "null first_class_object";
        }

        if( status ) {
            return SUCCESS();
        } else {
            return ERROR( -1, msg );
        }

    } // param_check

    // =-=-=-=-=-=-=-
    // external program call to unzip and extract
    eirods::error extract_file_with_unzip( int _index ) {

        char *av[NAME_LEN];
        int status;
        int inx = 0;

        // =-=-=-=-=-=-=-
        // error check special collection
        specColl_t* spec_coll = PluginStructFileDesc[ _index ].specColl;
        if( PluginStructFileDesc[ _index ].inuseFlag <= 0 ) {
            std::stringstream msg;
            msg << "extract_file_with_unzip - index: ";
            msg << _index;
            msg << " is not in use.";
            return ERROR( SYS_STRUCT_FILE_DESC_ERR, msg.str() );
        }

        // =-=-=-=-=-=-=-
        // error check special collection
        if( spec_coll == NULL                 || 
            strlen( spec_coll->cacheDir ) == 0 || 
            strlen( spec_coll->phyPath  ) == 0 ) {
            std::stringstream msg;
            msg << "extract_file_with_unzip - bad special collection for index: ";
            msg << _index;
            return ERROR( SYS_STRUCT_FILE_DESC_ERR, msg.str() );
        }

        // =-=-=-=-=-=-=-
        // mwan? - cd to the cacheDir 
        // build executable string with parameters
        bzero (av, sizeof (av));
        av[inx] = (char*)UNZIP_EXEC_PATH;
        inx++;
        av[inx] = (char*)( "-q" );
        inx++;
        av[inx] = (char*)( "-d" );
        inx++;
        av[inx] = spec_coll->cacheDir;
        inx++;
        av[inx] = spec_coll->phyPath;
        
        // =-=-=-=-=-=-=-
        // make the call to the external program
        if( status = forkAndExec (av) >= 0 ) {
            return CODE( status );
        } else {
            return ERROR( status, "extract_file_with_unzip - forkAndExec failed." );
        }

    } // extract_file_with_unzip

    // =-=-=-=-=-=-=-
    // extract the contents of a tar file using libtar
    eirods::error extract_tar_file_with_lib( int _index ) {

        // =-=-=-=-=-=-=-
        // check struct desc table in use flag
        if( PluginStructFileDesc[ _index ].inuseFlag <= 0 ) {
            std::stringstream msg;
            msg << "extract_tar_file_with_lib - struct file index: ";
            msg << _index;
            msg << " is not in use";
            return ERROR( SYS_STRUCT_FILE_DESC_ERR, msg.str() );
        }

        // =-=-=-=-=-=-=-
        // check struct desc table in use flag
        specColl_t* spec_coll = PluginStructFileDesc[ _index ].specColl;
        if( spec_coll == NULL                  || 
            strlen( spec_coll->cacheDir ) == 0 ||
            strlen( spec_coll->phyPath  ) == 0) {
            std::stringstream msg;
            msg << "extract_tar_file_with_lib - bad special collection for index: ";
            msg << _index;
            return ERROR( SYS_STRUCT_FILE_DESC_ERR, msg.str() );

        }

        // =-=-=-=-=-=-=-
        // encode file mode?  default is 0600 Black Magic...
        int myMode = encode_irods_tar_fd_plugin( _index, getDefFileMode() );
        if( myMode < 0 ) {
<<<<<<< HEAD
            return ERROR( myMode, "extract_tar_file_with_lib - failed in encodeIrodsTarfdPlugin" );
=======
            return ERROR( false, myMode, "extract_tar_file_with_lib - failed in encode_irods_tar_fd_plugin" );
>>>>>>> 6f01ceae
        }

        // =-=-=-=-=-=-=-
        // make call to tar open
        TAR* tar_handle = 0;
        errno = 0; // CLEAR ERRNO
        int status = tar_open( &tar_handle, spec_coll->phyPath, &TarFcnPtrs, O_RDONLY, myMode, TAR_GNU );
        if( status < 0 ) {
<<<<<<< HEAD
            std::stringstream msg;
            msg << "extract_tar_file_with_lib - tar_open error for [";
            msg << spec_coll->phyPath;
            msg << "], errno = ";
            msg << errno;
            return ERROR( SYS_TAR_OPEN_ERR - errno, msg.str() );
=======
              std::stringstream msg;
              msg << "extract_tar_file_with_lib - tar_open error for [";
              msg << spec_coll->phyPath;
              msg << "]  strerror [";
              msg << strerror( errno );
              msg << "], errno [";
              msg << errno;
              msg << "] status [";
              msg << status;
              msg << "]";
            return ERROR( false, SYS_TAR_OPEN_ERR - errno, msg.str() );
>>>>>>> 6f01ceae
        }

        // =-=-=-=-=-=-=-
        // make call to extract
        status = tar_extract_all( tar_handle, spec_coll->cacheDir );
        if( status != 0 ) {
            std::stringstream msg;
            msg << "extract_tar_file_with_lib - tar_extract_all error for [";
            msg << spec_coll->phyPath;
            msg << "], errno = ";
            msg << errno;
            return ERROR( SYS_TAR_EXTRACT_ALL_ERR - errno, msg.str() );
        }

        // =-=-=-=-=-=-=-
        // make call to close
        status = tar_close( tar_handle );
        if( status != 0 ) {
            std::stringstream msg;
            msg << "extract_tar_file_with_lib - tar_close error for [";
            msg << spec_coll->phyPath; 
            msg << ", errno = ";
            msg << errno;
            return ERROR( SYS_TAR_CLOSE_ERR - errno, msg.str() );
        }

        return SUCCESS();

    } // extract_tar_file_with_lib

    // =-=-=-=-=-=-=-
    // call tar file extraction for struct file 
    eirods::error extract_tar_file( int _index, std::string _data_type ) {
        if( _data_type == ZIP_DT_STR ) {
            return extract_file_with_unzip( _index );
        } else {
            rodsLog( LOG_NOTICE, "extract_tar_file - call extract_tar_file_with_lib" );
            return extract_tar_file_with_lib( _index );
        } 

    } // extract_tar_file
    
    // =-=-=-=-=-=-=-
    //  
    eirods::error make_tar_cache_dir( int _index, std::string _host ) {

        // =-=-=-=-=-=-=-
        // extract and test comm pointer
        rsComm_t* rs_comm = PluginStructFileDesc[ _index ].rsComm;
        if( !rs_comm ) {
            std::stringstream msg;
            msg << "make_tar_cache_dir - null rsComm pointer for index: ";
            msg << _index;
            return ERROR( SYS_INTERNAL_NULL_INPUT_ERR, msg.str() );
        }
        
        // =-=-=-=-=-=-=-
        // extract and test special collection pointer
        specColl_t* spec_coll = PluginStructFileDesc[ _index ].specColl;
        if( !spec_coll ) {
            std::stringstream msg;
            msg << "make_tar_cache_dir - null specColl pointer for index: ";
            msg << _index;
            return ERROR( SYS_INTERNAL_NULL_INPUT_ERR, msg.str() );
        }

        // =-=-=-=-=-=-=-
<<<<<<< HEAD
        // extract and test rescInfo pointer
        rescInfo_t* resc_info = StructFileDesc[ _index ].rescInfo;
        if( !resc_info ) {
            std::stringstream msg;
            msg << "make_tar_cache_dir - null rescInfo pointer for index: ";
            msg << _index;
            return ERROR( SYS_INTERNAL_NULL_INPUT_ERR, msg.str() );
        }

        // =-=-=-=-=-=-=-
=======
>>>>>>> 6f01ceae
        // construct a mkdir structure
        fileMkdirInp_t fileMkdirInp;
        memset( &fileMkdirInp, 0, sizeof( fileMkdirInp ) );
        fileMkdirInp.fileType = UNIX_FILE_TYPE;	  // the only type for cache
        fileMkdirInp.mode     = DEFAULT_DIR_MODE;
        strncpy( fileMkdirInp.addr.hostAddr, const_cast<char*>( _host.c_str() ), NAME_LEN ); 

        // =-=-=-=-=-=-=-
        // loop over a series of indicies for the directory suffix and
        // try to make the directory until it succeeds
        int dir_index = 0;
        while( true ) {
            // =-=-=-=-=-=-=-
            // build the cache directory name
            snprintf( fileMkdirInp.dirName, MAX_NAME_LEN, "%s.%s%d",
                      spec_coll->phyPath,    CACHE_DIR_STR, dir_index );

            // =-=-=-=-=-=-=-
            // system api call to create a directory
            int status = rsFileMkdir( rs_comm, &fileMkdirInp );
            if( status >= 0 ) {
                break;

            } else {
                if( getErrno( status ) == EEXIST ) {
                    dir_index ++;
                    continue;

                } else {
                    return ERROR( status, "make_tar_cache_dir - failed to create cache directory" );

                } // else

            } // else

        } // while
        
        // =-=-=-=-=-=-=-
        // copy successful cache dir out of mkdir struct
        strncpy( spec_coll->cacheDir, fileMkdirInp.dirName, MAX_NAME_LEN );

        // =-=-=-=-=-=-=-
        // Win!
        return SUCCESS();

    } // make_tar_cache_dir
        
    // =-=-=-=-=-=-=-
    // extract the tar file into a cache dir
    eirods::error stage_tar_struct_file( int _index, std::string _host ) {
        int status = -1;

        // =-=-=-=-=-=-=-
        // extract the special collection from the struct file table
        specColl_t* spec_coll = PluginStructFileDesc[_index].specColl;
        if( spec_coll == NULL ) {
            return ERROR( SYS_INTERNAL_NULL_INPUT_ERR, "" );            
        }

        // =-=-=-=-=-=-=-
        // check to see if we have a cache dir and make one if not
        if( strlen( spec_coll->cacheDir ) == 0 ) {
            // =-=-=-=-=-=-=-
            // no cache. stage one. make the CacheDir first
            eirods::error mk_err = make_tar_cache_dir( _index, _host );
            if( !mk_err.ok() ) {
                return PASS( false, mk_err.code(), "stage_tar_struct_file - failed to create cachedir", mk_err );
            }

            // =-=-=-=-=-=-=-
            // expand tar file into cache dir
            eirods::error extract_err = extract_tar_file( _index, "" );
            if( !extract_err.ok() ) {
                std::stringstream msg;
                msg << "stage_tar_struct_file - extract_tar_file failed for [";
                msg << spec_coll->objPath;
                msg << "] in cache directory [";
                msg << spec_coll->cacheDir;

                /* XXXX may need to remove the cacheDir too */
                return PASS( false, SYS_TAR_STRUCT_FILE_EXTRACT_ERR - errno, msg.str(), extract_err ); 

            } // if !ok

            // =-=-=-=-=-=-=-
            // register the CacheDir 
            status = modCollInfo2( PluginStructFileDesc[ _index ].rsComm, spec_coll, 0 );
            if( status < 0 ) {
                return ERROR( status, "stage_tar_struct_file - modCollInfo2 failed." ); 
            }

        } // if empty cachedir  

        return SUCCESS();

    } // stage_tar_struct_file
  
    // =-=-=-=-=-=-=-
    // find the next free PluginStructFileDesc slot, mark it in use and return the index
    int alloc_struct_file_desc() {
        for( int i = 1; i < NUM_STRUCT_FILE_DESC; i++ ) {
            if (PluginStructFileDesc[i].inuseFlag == FD_FREE) {
                PluginStructFileDesc[i].inuseFlag = FD_INUSE;
                return (i);
            };
        } // for i

        rodsLog( LOG_NOTICE, "allocStructFileDesc: out of PluginStructFileDesc" );
        return (SYS_OUT_OF_FILE_DESC);

    } // alloc_struct_file_desc

    int free_struct_file_desc( int _idx ) {
        if( _idx  < 0 || _idx  >= NUM_STRUCT_FILE_DESC ) {
            rodsLog( LOG_NOTICE,
             "free_struct_file_desc: index %d out of range", _idx );
            return (SYS_FILE_DESC_OUT_OF_RANGE);
        }

        memset( &PluginStructFileDesc[ _idx ], 0, sizeof( structFileDesc_t ) );

        return (0);
    
    } // free_struct_file_desc

    // =-=-=-=-=-=-=-
    //  
    int match_struct_file_desc( specColl_t* _spec_coll ) {

        for( int i = 1; i < NUM_STRUCT_FILE_DESC; i++) {
            if( PluginStructFileDesc[i].inuseFlag == FD_INUSE &&
                PluginStructFileDesc[i].specColl  != NULL     &&
                strcmp( PluginStructFileDesc[i].specColl->collection, _spec_coll->collection ) == 0 &&
                strcmp( PluginStructFileDesc[i].specColl->objPath,    _spec_coll->objPath    ) == 0 ) {
                return (i);
            };
        } // for

        return (SYS_OUT_OF_FILE_DESC);

    } // match_struct_file_desc

    // =-=-=-=-=-=-=-
    // local function to manage the open of a tar file 
    eirods::error tar_struct_file_open( rsComm_t*    _comm, 
                                        specColl_t*  _spec_coll, 
                                        int&         _struct_desc_index,
                                        std::string& _resc_host ) {
        int status                  = 0;
        specCollCache_t* spec_cache = 0;

        // =-=-=-=-=-=-=-
        // trap null parameters
        if( 0 == _spec_coll ) {
            std::string msg( "tar_struct_file_open - null special collection parameter" );
            return ERROR( SYS_INTERNAL_NULL_INPUT_ERR, msg );
        }

        if( 0 == _comm ) {
            std::string msg( "tar_struct_file_open - null rsComm_t parameter" );
            return ERROR( SYS_INTERNAL_NULL_INPUT_ERR, msg );
        }

        // =-=-=-=-=-=-=-
        // look for opened PluginStructFileDesc
        _struct_desc_index = match_struct_file_desc( _spec_coll );
        if( _struct_desc_index > 0 ) {
            return SUCCESS();
        }
    
        // =-=-=-=-=-=-=-
        // alloc and trap bad alloc
<<<<<<< HEAD
        if( ( struct_desc_index = allocStructFileDesc() ) < 0 ) {
            return ERROR( struct_desc_index, "tar_struct_file_open - call to allocStructFileDesc failed." );
=======
        if( ( _struct_desc_index = alloc_struct_file_desc() ) < 0 ) {
            return ERROR( false, _struct_desc_index, "tar_struct_file_open - call to allocStructFileDesc failed." );
>>>>>>> 6f01ceae
        }

        // =-=-=-=-=-=-=-
        // [ mwan? :: Have to do this because  _spec_coll could come from a remote host ]
        // NOTE :: i dont see any remote server to server comms here
        if( ( status = getSpecCollCache( _comm,  _spec_coll->collection, 0, &spec_cache ) ) >= 0 ) {
            // =-=-=-=-=-=-=-
            // copy pointer to cached special collection
            PluginStructFileDesc[ _struct_desc_index ].specColl = &spec_cache->specColl;
            if( !PluginStructFileDesc[ _struct_desc_index ].specColl ) {
                
            }

            // =-=-=-=-=-=-=-
            // copy over physical path and resource name since getSpecCollCache 
            // does not give phyPath nor resource 
            if( strlen(  _spec_coll->phyPath ) > 0 ) { // JMC - backport 4517
                rstrcpy( spec_cache->specColl.phyPath,  _spec_coll->phyPath, MAX_NAME_LEN );
            }
            if( strlen( spec_cache->specColl.resource ) == 0 ) {
                rstrcpy( spec_cache->specColl.resource,  _spec_coll->resource, NAME_LEN );
            }
        } else {
            // =-=-=-=-=-=-=-
            // special collection is local to this server ??
            PluginStructFileDesc[ _struct_desc_index ].specColl =  _spec_coll;
        }

        // =-=-=-=-=-=-=-
        // cache pointer to comm struct
        PluginStructFileDesc[ _struct_desc_index ].rsComm = _comm;

        // =-=-=-=-=-=-=-
        // resolve resource by name
        eirods::resource_ptr resc;
        eirods::error resc_err = resc_mgr.resolve( PluginStructFileDesc[ _struct_desc_index ].specColl->resource, resc );
        if( !resc_err.ok() ) {
            std::stringstream msg;
            msg << "tar_struct_file_open - error returned from resolveResc for resource [";
            msg << _spec_coll->resource;
            msg << "], status: ";
<<<<<<< HEAD
            msg << status;
            freeStructFileDesc( struct_desc_index );
            return ERROR( struct_desc_index, msg.str() );
=======
            msg << resc_err.code();
            free_struct_file_desc( _struct_desc_index );
            return PASS( false, _struct_desc_index, msg.str(), resc_err );
>>>>>>> 6f01ceae
        }

        // =-=-=-=-=-=-=-
        // extract the name of the host of the resource from the resource plugin
        boost::shared_ptr< rodsServerHost_t > rods_host; 
        eirods::error get_err = resc->get_property< boost::shared_ptr< rodsServerHost_t > >( "host", rods_host );
        if( !get_err.ok() ) {
            return PASS( false, -1, "failed to call get_property", get_err );
        }
        
        if( !rods_host->hostName ) {
            return ERROR( false, -1, "null rods server host" );
        }
        
        _resc_host = rods_host->hostName->name;

        // =-=-=-=-=-=-=-
        // TODO :: need to deal with remote open here 

        // =-=-=-=-=-=-=-
        // tage the tar file so we can get at its tasty innards
        eirods::error stage_err = stage_tar_struct_file( _struct_desc_index, _resc_host );
        if( !stage_err.ok() ) {
            free_struct_file_desc( _struct_desc_index );
            return PASS( false, _struct_desc_index, "tar_struct_file_open - stage_tar_struct_file failed.", stage_err );
        }

        // =-=-=-=-=-=-=-
        // Win!
        return CODE( _struct_desc_index );

    } // tar_struct_file_open

    // =-=-=-=-=-=-=-
    // create the phy path to the cache dir
    eirods::error compose_cache_dir_physical_path( char*       _phy_path, 
                                                   specColl_t* _spec_coll, 
                                                   const char* _sub_file_path ) {
        // =-=-=-=-=-=-=- 
        // subFilePath is composed by appending path to the objPath which is
        // the logical path of the tar file. So we need to substitude the
        // objPath with cacheDir 
        int len = strlen( _spec_coll->collection );
        if( strncmp( _spec_coll->collection, _sub_file_path, len ) != 0 ) {
            std::stringstream msg;
            msg << "compose_cache_dir_physical_path - collection [";
            msg << _spec_coll->collection;
            msg << "] sub file path [";
            msg << _sub_file_path;
            msg << "] mismatch";
            return ERROR( SYS_STRUCT_FILE_PATH_ERR, msg.str() );
        }

        // =-=-=-=-=-=-=- 
        // compose the path
        snprintf( _phy_path, MAX_NAME_LEN, "%s%s", _spec_coll->cacheDir, _sub_file_path + len );
        
        // =-=-=-=-=-=-=- 
        // Win!
        return SUCCESS();

    } // compose_cache_dir_physical_path
    
<<<<<<< HEAD
    // =-=-=-=-=-=-=-
    // 
=======
	// =-=-=-=-=-=-=-
	// assign an new entry in the tar desc table
>>>>>>> 6f01ceae
    int alloc_tar_sub_file_desc() {
        for( int i = 1; i < NUM_TAR_SUB_FILE_DESC; i++ ) {
            if (PluginTarSubFileDesc[i].inuseFlag == FD_FREE) {
                PluginTarSubFileDesc[i].inuseFlag = FD_INUSE;
                return (i);
            };
        }

        rodsLog (LOG_NOTICE,
<<<<<<< HEAD
                 "alloc_tar_sub_file_desc: out of TarSubFileDesc");
=======
         "alloc_tar_sub_file_desc: out of PluginTarSubFileDesc");
>>>>>>> 6f01ceae

        return (SYS_OUT_OF_FILE_DESC);

    } // alloc_tar_sub_file_desc

	// =-=-=-=-=-=-=-
	// free an entry in the tar desc table
    int free_tar_sub_file_desc( int _idx ) {
        if( _idx < 0 || _idx >= NUM_TAR_SUB_FILE_DESC ) {
            rodsLog (LOG_NOTICE,
             "free_tar_sub_file_desc: index %d out of range", _idx );
            return (SYS_FILE_DESC_OUT_OF_RANGE);
        }

        memset( &PluginTarSubFileDesc[ _idx ], 0, sizeof( tarSubFileDesc_t ) );

        return (0);
    }

<<<<<<< HEAD
    // =-=-=-=-=-=-=-
    // interface for POSIX create
=======

	// =-=-=-=-=-=-=-
	// interface for POSIX create
>>>>>>> 6f01ceae
    eirods::error tarFileCreatePlugin( eirods::resource_property_map* 
                                       _prop_map,
                                       eirods::resource_child_map* 
                                       _cmap, 
                                       eirods::first_class_object* 
<<<<<<< HEAD
                                       _object ) {
        // =-=-=-=-=-=-=-
=======
										                    _object ) {
rodsLog( LOG_NOTICE, "tarFileCreatePlugin - START" );
		// =-=-=-=-=-=-=-
>>>>>>> 6f01ceae
        // check incoming parameters
        eirods::error chk_err = param_check( _prop_map, _cmap, _object );
        if( !chk_err.ok() ) {
            return PASS( false, -1, "tarFileCreatePlugin", chk_err );
        }

        // =-=-=-=-=-=-=-
        // cast down the chain to our understood object type
        eirods::structured_object* struct_obj = dynamic_cast< eirods::structured_object* >( _object );
        if( !struct_obj ) {
            return ERROR( -1, "failed to cast first_class_object to structured_object" );
        }

        // =-=-=-=-=-=-=-
        // extract and check the special collection pointer
        specColl_t* spec_coll = struct_obj->spec_coll();
        if( !spec_coll ) {
            return ERROR( -1, "tarFileCreatePlugin - null spec_coll pointer in structure_object" );
        }

        // =-=-=-=-=-=-=-
        // extract and check the comm pointer
        rsComm_t* comm = struct_obj->comm();
        if( !comm ) {
            return ERROR( -1, "tarFileCreatePlugin - null comm pointer in structure_object" );
        }

        // =-=-=-=-=-=-=-
        // open and stage the tar file, get its index
        int struct_file_index = 0;
        std::string resc_host;
        eirods::error open_err = tar_struct_file_open( comm, spec_coll, struct_file_index, resc_host );
        if( !open_err.ok() ) {
            std::stringstream msg;
            msg << "tarFileCreatePlugin - tar_struct_file_open error for [";
            msg << spec_coll->objPath; 
            return PASS( false, -1, msg.str(), open_err );
        }

        // =-=-=-=-=-=-=-
        // use the cached specColl. specColl may have changed 
        spec_coll = PluginStructFileDesc[ struct_file_index ].specColl;

        // =-=-=-=-=-=-=-
        // allocate yet another index into another table
        int sub_index = alloc_tar_sub_file_desc();
        if( sub_index < 0 ) {
            return ERROR( sub_index, "tarFileCreatePlugin - alloc_tar_sub_file_desc failed." );
        }

        // =-=-=-=-=-=-=-
        // cache struct file index into sub file index
        PluginTarSubFileDesc[ sub_index ].structFileInx = struct_file_index;
        
        // =-=-=-=-=-=-=-
        // build a file create structure to pass off to the server api call
        fileCreateInp_t fileCreateInp;
        memset( &fileCreateInp, 0, sizeof( fileCreateInp ) );

        // =-=-=-=-=-=-=-
        // build a physical path name to the cache dir
        eirods::error comp_err = compose_cache_dir_physical_path( fileCreateInp.fileName, spec_coll, struct_obj->sub_file_path().c_str() );
        if( !comp_err.ok() ) {
            return PASS( false, SYS_STRUCT_FILE_PATH_ERR, 
                         "tarFileCreatePlugin - compose_cache_dir_physical_path failed.", comp_err );
        }

        fileCreateInp.mode       = struct_obj->mode();
        fileCreateInp.flags      = struct_obj->flags();
        fileCreateInp.fileType   = UNIX_FILE_TYPE;	/* the only type for cache */
        fileCreateInp.otherFlags = NO_CHK_PERM_FLAG; // JMC - backport 4768
        strncpy( fileCreateInp.addr.hostAddr, resc_host.c_str(), NAME_LEN );

        // =-=-=-=-=-=-=-
        // make the call to create a file
        int status = rsFileCreate( comm, &fileCreateInp );
        if( status < 0 ) {
            std::stringstream msg;
            msg << "tarFileCreatePlugin - rsFileCreate failed for [";
            msg << fileCreateInp.fileName;
            msg << "], status = ";
            msg << status;
            return ERROR( status, msg.str() );
        } else {
            PluginTarSubFileDesc[ sub_index ].fd = status;
            PluginStructFileDesc[ struct_file_index ].openCnt++;
            _object->file_descriptor( sub_index );
            return CODE(  sub_index  );
        }

    } // tarFileCreatePlugin

    // =-=-=-=-=-=-=-
    // interface for POSIX Open
    eirods::error tarFileOpenPlugin( eirods::resource_property_map* 
                                     _prop_map, 
                                     eirods::resource_child_map* 
                                     _cmap, 
                                     eirods::first_class_object* 
                                     _object ) {
        // =-=-=-=-=-=-=-
        // check incoming parameters
        eirods::error chk_err = param_check( _prop_map, _cmap, _object );
        if( !chk_err.ok() ) {
            return PASS( false, -1, "tarFileOpenPlugin", chk_err );
        }

        // =-=-=-=-=-=-=-
        // cast down the chain to our understood object type
        eirods::structured_object* struct_obj = dynamic_cast< eirods::structured_object* >( _object );
        if( !struct_obj ) {
            return ERROR( -1, "failed to cast first_class_object to structured_object" );
        }

        // =-=-=-=-=-=-=-
        // extract and check the special collection pointer
        specColl_t* spec_coll = struct_obj->spec_coll();
        if( !spec_coll ) {
            return ERROR( -1, "tarFileOpenPlugin - null spec_coll pointer in structure_object" );
        }

        // =-=-=-=-=-=-=-
        // extract and check the comm pointer
        rsComm_t* comm = struct_obj->comm();
        if( !comm ) {
            return ERROR( -1, "tarFileOpenPlugin - null comm pointer in structure_object" );
        }

        // =-=-=-=-=-=-=-
        // open and stage the tar file, get its index
        int struct_file_index = 0;
        std::string resc_host;
        eirods::error open_err =  tar_struct_file_open( comm, spec_coll, struct_file_index, resc_host );
        if( !open_err.ok() ) {
            std::stringstream msg;
            msg << "tarFileOpenPlugin - tar_struct_file_open error for [";
            msg << spec_coll->objPath; 
            return PASS( false, -1, msg.str(), open_err );
        }

        // =-=-=-=-=-=-=-
        // use the cached specColl. specColl may have changed 
        spec_coll = PluginStructFileDesc[ struct_file_index ].specColl;

        // =-=-=-=-=-=-=-
        // allocate yet another index into another table
        int sub_index = alloc_tar_sub_file_desc();
        if( sub_index < 0 ) {
            return ERROR( sub_index, "tarFileOpenPlugin - alloc_tar_sub_file_desc failed." );
        }

        // =-=-=-=-=-=-=-
        // cache struct file index into sub file index
        PluginTarSubFileDesc[ sub_index ].structFileInx = struct_file_index;
        
        // =-=-=-=-=-=-=-
        // build a file open structure to pass off to the server api call
        fileOpenInp_t fileOpenInp;
        memset( &fileOpenInp, 0, sizeof( fileOpenInp ) );

        // =-=-=-=-=-=-=-
        // build a physical path name to the cache dir
        eirods::error comp_err = compose_cache_dir_physical_path( fileOpenInp.fileName, spec_coll, struct_obj->sub_file_path().c_str() );
        if( !comp_err.ok() ) {
            return PASS( false, SYS_STRUCT_FILE_PATH_ERR, 
                         "tarFileOpenPlugin - compose_cache_dir_physical_path failed.", comp_err );
        }

        fileOpenInp.mode       = struct_obj->mode();
        fileOpenInp.flags      = struct_obj->flags();
        fileOpenInp.fileType   = UNIX_FILE_TYPE;	/* the only type for cache */
        fileOpenInp.otherFlags = NO_CHK_PERM_FLAG; // JMC - backport 4768
        strncpy( fileOpenInp.addr.hostAddr,
                 resc_host.c_str(),
                 NAME_LEN );

        // =-=-=-=-=-=-=-
        // make the call to create a file
        int status = rsFileOpen( comm, &fileOpenInp );
        if( status < 0 ) {
            std::stringstream msg;
            msg << "tarFileOpenPlugin - rsFileOpen failed for [";
            msg << fileOpenInp.fileName;
            msg << "], status = ";
            msg << status;
            return ERROR( status, msg.str() );
        } else {
            PluginTarSubFileDesc[ sub_index ].fd = status;
            PluginStructFileDesc[ struct_file_index ].openCnt++;
            _object->file_descriptor( sub_index );
            return CODE(  sub_index  );
        }

    } // tarFileOpenPlugin

    // =-=-=-=-=-=-=-
    // interface for POSIX Read
    eirods::error tarFileReadPlugin( eirods::resource_property_map* 
                                     _prop_map, 
                                     eirods::resource_child_map* 
                                     _cmap,
                                     eirods::first_class_object* 
                                     _object,
                                     void*               _buf, 
                                     int                 _len ) {
        // =-=-=-=-=-=-=-
        // check incoming parameters
        eirods::error chk_err = param_check( _prop_map, _cmap, _object );
        if( !chk_err.ok() ) {
            return PASS( false, -1, "tarFileReadPlugin", chk_err );
        }

        // =-=-=-=-=-=-=-
        // check range on the sub file index
        if( _object->file_descriptor() < 1                      || 
            _object->file_descriptor() >= NUM_TAR_SUB_FILE_DESC ||
            PluginTarSubFileDesc[ _object->file_descriptor() ].inuseFlag == 0 ) {
            std::stringstream msg;
            msg << "tarFileReadPlugin - sub file index ";
            msg << _object->file_descriptor();
            msg << " is out of range.";
            return ERROR( SYS_STRUCT_FILE_DESC_ERR, msg.str() );
        }

        // =-=-=-=-=-=-=-
        // build a read structure and make the rs call
        fileReadInp_t fileReadInp;
        bytesBuf_t fileReadOutBBuf;
        memset (&fileReadInp, 0, sizeof (fileReadInp));
        memset (&fileReadOutBBuf, 0, sizeof (fileReadOutBBuf));
        fileReadInp.fileInx = PluginTarSubFileDesc[ _object->file_descriptor() ].fd;
        fileReadInp.len     = _len;
        fileReadOutBBuf.buf = _buf;

        // =-=-=-=-=-=-=-
        // make the call to read a file
        int status = rsFileRead( _object->comm(), &fileReadInp, &fileReadOutBBuf );
        return CODE(status);

    } // tarFileReadPlugin

    // =-=-=-=-=-=-=-
    // interface for POSIX Write
    eirods::error tarFileWritePlugin( eirods::resource_property_map* 
                                      _prop_map, 
                                      eirods::resource_child_map*
                                      _cmap,
                                      eirods::first_class_object* 
                                      _object,
                                      void*               _buf, 
                                      int                 _len ) {
        // =-=-=-=-=-=-=-
        // check incoming parameters
        eirods::error chk_err = param_check( _prop_map, _cmap, _object );
        if( !chk_err.ok() ) {
            return PASS( false, -1, "tarFileWritePlugin", chk_err );
        }

        // =-=-=-=-=-=-=-
        // check range on the sub file index
        if( _object->file_descriptor() < 1                      || 
            _object->file_descriptor() >= NUM_TAR_SUB_FILE_DESC ||
            PluginTarSubFileDesc[ _object->file_descriptor() ].inuseFlag == 0 ) {
            std::stringstream msg;
            msg << "tarFileWritePlugin - sub file index ";
            msg << _object->file_descriptor();
            msg << " is out of range.";
            return ERROR( SYS_STRUCT_FILE_DESC_ERR, msg.str() );
        }

        // =-=-=-=-=-=-=-
        // build a write structure and make the rs call
        fileWriteInp_t fileWriteInp;
        bytesBuf_t     fileWriteOutBBuf;
        memset( &fileWriteInp,     0, sizeof (fileWriteInp) );
        memset( &fileWriteOutBBuf, 0, sizeof (fileWriteOutBBuf) );
        fileWriteInp.len     = fileWriteOutBBuf.len = _len;
        fileWriteInp.fileInx = PluginTarSubFileDesc[ _object->file_descriptor() ].fd;
        fileWriteOutBBuf.buf = _buf;

        // =-=-=-=-=-=-=-
        // make the write api call
        int status = rsFileWrite( _object->comm(), &fileWriteInp, &fileWriteOutBBuf );
        if( status > 0 ) {
            // =-=-=-=-=-=-=-
            // cache has been written 
            int         struct_idx = PluginTarSubFileDesc[ _object->file_descriptor() ].structFileInx;
            specColl_t* spec_coll   = PluginStructFileDesc[ struct_idx ].specColl;
            if( spec_coll->cacheDirty == 0 ) {
                spec_coll->cacheDirty = 1;    
                int status1 = modCollInfo2( _object->comm(), spec_coll, 0 );
                if( status1 < 0 ) 
                    return CODE( status1 );
            }
        }

        return CODE( status );

    } // tarFileWritePlugin

    // =-=-=-=-=-=-=-
    // interface for POSIX Close
    eirods::error tarFileClosePlugin( eirods::resource_property_map* 
                                      _prop_map, 
                                      eirods::resource_child_map* 
                                      _cmap,
                                      eirods::first_class_object* 
                                      _object ) {
        // =-=-=-=-=-=-=-
        // check incoming parameters
        eirods::error chk_err = param_check( _prop_map, _cmap, _object );
        if( !chk_err.ok() ) {
            return PASS( false, -1, "tarFileClosePlugin", chk_err );
        }

        // =-=-=-=-=-=-=-
        // check range on the sub file index
        if( _object->file_descriptor() < 1                      || 
            _object->file_descriptor() >= NUM_TAR_SUB_FILE_DESC ||
            PluginTarSubFileDesc[ _object->file_descriptor() ].inuseFlag == 0 ) {
            std::stringstream msg;
            msg << "tarFileClosePlugin - sub file index ";
            msg << _object->file_descriptor();
            msg << " is out of range.";
            return ERROR( SYS_STRUCT_FILE_DESC_ERR, msg.str() );
        }

        // =-=-=-=-=-=-=-
        // build a close structure and make the rs call
        fileCloseInp_t fileCloseInp;
        fileCloseInp.fileInx = PluginTarSubFileDesc[ _object->file_descriptor() ].fd;
        int status = rsFileClose( _object->comm(), &fileCloseInp );
        if( status < 0 ) {
            std::stringstream msg;
            msg << "tarFileClosePlugin - failed in rsFileClose for fd [ ";
            msg << _object->file_descriptor();
            msg << " ]";
            return ERROR( false, status, msg.str() );
        }

        // =-=-=-=-=-=-=-
        // close out the sub file allocation and free the space
        int struct_file_index = PluginTarSubFileDesc[ _object->file_descriptor() ].structFileInx;
        PluginStructFileDesc[ struct_file_index ].openCnt++;
        free_tar_sub_file_desc( _object->file_descriptor() );
        _object->file_descriptor( 0 );

        return CODE( status );

    } // tarFileClosePlugin

    // =-=-=-=-=-=-=-
    // interface for POSIX Unlink
    eirods::error tarFileUnlinkPlugin( eirods::resource_property_map* 
                                       _prop_map, 
                                       eirods::resource_child_map* 
                                       _cmap,
                                       eirods::first_class_object* 
                                       _object ) {
        // =-=-=-=-=-=-=-
        // check incoming parameters
        eirods::error chk_err = param_check( _prop_map, _cmap, _object );
        if( !chk_err.ok() ) {
            return PASS( false, -1, "tarFileUnlinkPlugin", chk_err );
        }

        // =-=-=-=-=-=-=-
        // cast down the chain to our understood object type
        eirods::structured_object* struct_obj = dynamic_cast< eirods::structured_object* >( _object );
        if( !struct_obj ) {
            return ERROR( -1, "failed to cast first_class_object to structured_object" );
        }

        // =-=-=-=-=-=-=-
        // extract and check the special collection pointer
        specColl_t* spec_coll = struct_obj->spec_coll();
        if( !spec_coll ) {
            return ERROR( -1, "tarFileUnlinkPlugin - null spec_coll pointer in structure_object" );
        }

        // =-=-=-=-=-=-=-
        // extract and check the comm pointer
        rsComm_t* comm = struct_obj->comm();
        if( !comm ) {
            return ERROR( -1, "tarFileUnlinkPlugin - null comm pointer in structure_object" );
        }

        // =-=-=-=-=-=-=-
        // open and stage the tar file, get its index
        int struct_file_index = 0;
        std::string resc_host;
        eirods::error open_err =  tar_struct_file_open( comm, spec_coll, struct_file_index, resc_host );
        if( !open_err.ok() ) {
            std::stringstream msg;
            msg << "tarFileUnlinkPlugin - tar_struct_file_open error for [";
            msg << spec_coll->objPath; 
            return PASS( false, -1, msg.str(), open_err );
        }

        // =-=-=-=-=-=-=-
        // use the cached specColl. specColl may have changed 
        spec_coll = PluginStructFileDesc[ struct_file_index ].specColl;

        // =-=-=-=-=-=-=-
        // build a file unlink structure to pass off to the server api call
        fileUnlinkInp_t fileUnlinkInp;
        memset( &fileUnlinkInp, 0, sizeof( fileUnlinkInp ) );

        // =-=-=-=-=-=-=-
        // build a physical path name to the cache dir
        eirods::error comp_err = compose_cache_dir_physical_path( fileUnlinkInp.fileName, spec_coll, struct_obj->sub_file_path().c_str() );
        if( !comp_err.ok() ) {
            return PASS( false, SYS_STRUCT_FILE_PATH_ERR, 
                         "tarFileUnlinkPlugin - compose_cache_dir_physical_path failed.", comp_err );
        }

        fileUnlinkInp.fileType = UNIX_FILE_TYPE;	/* the only type for cache */
        strncpy( fileUnlinkInp.addr.hostAddr, resc_host.c_str(), NAME_LEN );

        // =-=-=-=-=-=-=-
        // make the call to unlink a file
        int status = rsFileUnlink( comm, &fileUnlinkInp );
        if( status >= 0 ) {
            specColl_t* specColl;
            /* cache has been written */
            specColl_t* loc_spec_coll = PluginStructFileDesc[ struct_file_index ].specColl;
            if (loc_spec_coll->cacheDirty == 0) {
                loc_spec_coll->cacheDirty = 1;
                int status1 = modCollInfo2 ( comm, loc_spec_coll, 0 );
                if( status1 < 0 ) 
                    return CODE( status1 );
            }
        }

        return SUCCESS();

    } // tarFileUnlinkPlugin

    // =-=-=-=-=-=-=-
    // interface for POSIX Stat
    eirods::error tarFileStatPlugin( eirods::resource_property_map* 
                                     _prop_map, 
                                     eirods::resource_child_map* 
                                     _cmap,
                                     eirods::first_class_object* 
                                     _object,
                                     struct stat*        _statbuf ) { 
        // =-=-=-=-=-=-=-
        // check incoming parameters
        eirods::error chk_err = param_check( _prop_map, _cmap, _object );
        if( !chk_err.ok() ) {
            return PASS( false, -1, "tarFileStatPlugin", chk_err );
        }

        // =-=-=-=-=-=-=-
        // cast down the chain to our understood object type
        eirods::structured_object* struct_obj = dynamic_cast< eirods::structured_object* >( _object );
        if( !struct_obj ) {
            return ERROR( -1, "failed to cast first_class_object to structured_object" );
        }

        // =-=-=-=-=-=-=-
        // extract and check the special collection pointer
        specColl_t* spec_coll = struct_obj->spec_coll();
        if( !spec_coll ) {
            return ERROR( -1, "tarFileStatPlugin - null spec_coll pointer in structure_object" );
        }

        // =-=-=-=-=-=-=-
        // extract and check the comm pointer
        rsComm_t* comm = struct_obj->comm();
        if( !comm ) {
            return ERROR( -1, "tarFileStatPlugin - null comm pointer in structure_object" );
        }

        // =-=-=-=-=-=-=-
        // open and stage the tar file, get its index
        int struct_file_index = 0;
        std::string resc_host;
        eirods::error open_err =  tar_struct_file_open( comm, spec_coll, struct_file_index, resc_host );
        if( !open_err.ok() ) {
            std::stringstream msg;
            msg << "tarFileStatPlugin - tar_struct_file_open error for [";
            msg << spec_coll->objPath; 
            return PASS( false, -1, msg.str(), open_err );
        }

        // =-=-=-=-=-=-=-
        // use the cached specColl. specColl may have changed 
        spec_coll = PluginStructFileDesc[ struct_file_index ].specColl;

    
        // =-=-=-=-=-=-=-
        // build a file stat structure to pass off to the server api call
        fileStatInp_t fileStatInp;
        memset( &fileStatInp, 0, sizeof ( fileStatInp ) );

        // =-=-=-=-=-=-=-
        // build a physical path name to the cache dir
        eirods::error comp_err = compose_cache_dir_physical_path( fileStatInp.fileName, spec_coll, struct_obj->sub_file_path().c_str() );
        if( !comp_err.ok() ) {
            return PASS( false, SYS_STRUCT_FILE_PATH_ERR, 
                         "tarFileStatPlugin - compose_cache_dir_physical_path failed.", comp_err );
        }

        fileStatInp.fileType = UNIX_FILE_TYPE;	/* the only type for cache */
<<<<<<< HEAD
        rstrcpy (fileStatInp.addr.hostAddr,  
                 StructFileDesc[ struct_file_index ].rescInfo->rescLoc, NAME_LEN);
=======
        strncpy( fileStatInp.addr.hostAddr, resc_host.c_str(), NAME_LEN );
>>>>>>> 6f01ceae

        // =-=-=-=-=-=-=-
        // make the call to stat a file
        rodsStat_t* rods_stat;
        int status = rsFileStat( comm, &fileStatInp, &rods_stat );
        if( status >= 0 ) {
            rodsStatToStat( _statbuf, rods_stat );
        } else {
            return ERROR( false, status, "tarFileStatPlugin - rsFileStat failed." );
        }

        return CODE( status );

    } // tarFileStatPlugin

    // =-=-=-=-=-=-=-
    // interface for POSIX Fstat
    eirods::error tarFileFstatPlugin( eirods::resource_property_map* 
                                      _prop_map, 
                                      eirods::resource_child_map*
                                      _cmap,
                                      eirods::first_class_object* 
                                      _object,
                                      struct stat*        _statbuf ) {
        // =-=-=-=-=-=-=-
        // check incoming parameters
        eirods::error chk_err = param_check( _prop_map, _cmap, _object );
        if( !chk_err.ok() ) {
            return PASS( false, -1, "tarFileFstatPlugin", chk_err );
        }

        // =-=-=-=-=-=-=-
        // check range on the sub file index
        if( _object->file_descriptor() < 1                      || 
            _object->file_descriptor() >= NUM_TAR_SUB_FILE_DESC ||
            PluginTarSubFileDesc[ _object->file_descriptor() ].inuseFlag == 0 ) {
            std::stringstream msg;
            msg << "tarFileFstatPlugin - sub file index ";
            msg << _object->file_descriptor();
            msg << " is out of range.";
            return ERROR( SYS_STRUCT_FILE_DESC_ERR, msg.str() );
        }

        // =-=-=-=-=-=-=-
        // extract and check the comm pointer
        rsComm_t* comm = _object->comm();
        if( !comm ) {
            return ERROR( -1, "tarFileFstatPlugin - null comm pointer in structure_object" );
        }

        // =-=-=-=-=-=-=-
        // build a fstat structure and make the rs call
        fileFstatInp_t fileFstatInp;
        memset( &fileFstatInp, 0, sizeof( fileFstatInp ) );
        fileFstatInp.fileInx = PluginTarSubFileDesc[ _object->file_descriptor() ].fd;
        
        rodsStat_t* rods_stat;
        int status = rsFileFstat( comm, &fileFstatInp, &rods_stat );
        if( status >= 0 ) {
            rodsStatToStat( _statbuf, rods_stat );
        } else {
            return ERROR( false, status, "tarFileFStatPlugin - rsFileFstat failed." );
        }

        return CODE( status );

    } // tarFileFstatPlugin

    // =-=-=-=-=-=-=-
    // interface for POSIX lseek
    eirods::error tarFileLseekPlugin( eirods::resource_property_map* 
                                      _prop_map, 
                                      eirods::resource_child_map* 
                                      _cmap,
                                      eirods::first_class_object* 
                                      _object,
                                      size_t              _offset, 
                                      int                 _whence ) {
        // =-=-=-=-=-=-=-
        // check incoming parameters
        eirods::error chk_err = param_check( _prop_map, _cmap, _object );
        if( !chk_err.ok() ) {
            return PASS( false, -1, "tarFileLseekPlugin", chk_err );
        }

        // =-=-=-=-=-=-=-
        // check range on the sub file index
        if( _object->file_descriptor() < 1                      || 
            _object->file_descriptor() >= NUM_TAR_SUB_FILE_DESC ||
            PluginTarSubFileDesc[ _object->file_descriptor() ].inuseFlag == 0 ) {
            std::stringstream msg;
            msg << "tarFileLseekPlugin - sub file index ";
            msg << _object->file_descriptor();
            msg << " is out of range.";
            return ERROR( SYS_STRUCT_FILE_DESC_ERR, msg.str() );
        }

        // =-=-=-=-=-=-=-
        // extract and check the comm pointer
        rsComm_t* comm = _object->comm();
        if( !comm ) {
            return ERROR( -1, "tarFileLseekPlugin - null comm pointer in structure_object" );
        }

        // =-=-=-=-=-=-=-
        // build a lseek structure and make the rs call
        fileLseekInp_t fileLseekInp;
        memset( &fileLseekInp, 0, sizeof( fileLseekInp ) );
        fileLseekInp.fileInx = PluginTarSubFileDesc[ _object->file_descriptor() ].fd;
        fileLseekInp.offset  = _offset;
        fileLseekInp.whence  = _whence;
        
        fileLseekOut_t *fileLseekOut = NULL;
        int status = rsFileLseek( comm, &fileLseekInp, &fileLseekOut );

        if( status < 0 || NULL == fileLseekOut ) { // JMC cppcheck - nullptr
            return CODE( status );
        } else {
            rodsLong_t offset = fileLseekOut->offset;
            free( fileLseekOut );
            return CODE( offset );
        }

    } // tarFileLseekPlugin

    // =-=-=-=-=-=-=-
    // interface for POSIX fsync
    eirods::error tarFileFsyncPlugin( eirods::resource_property_map* 
                                      _prop_map, 
                                      eirods::resource_child_map* 
                                      _cmap,
                                      eirods::first_class_object*
                                      _object ) {
        // =-=-=-=-=-=-=-
        // Not Implemented for this plugin
        return ERROR( -1, "tarFileFsyncPlugin is not implemented." );

    } // tarFileFsyncPlugin

    // =-=-=-=-=-=-=-
    // interface for POSIX mkdir
    eirods::error tarFileMkdirPlugin( eirods::resource_property_map*
                                      _prop_map, 
                                      eirods::resource_child_map* 
                                      _cmap,
                                      eirods::first_class_object*
                                      _object ) {
        // =-=-=-=-=-=-=-
        // check incoming parameters
        eirods::error chk_err = param_check( _prop_map, _cmap, _object );
        if( !chk_err.ok() ) {
            return PASS( false, -1, "tarFileMkdirPlugin", chk_err );
        }

        // =-=-=-=-=-=-=-
        // cast down the chain to our understood object type
        eirods::structured_object* struct_obj = dynamic_cast< eirods::structured_object* >( _object );
        if( !struct_obj ) {
            return ERROR( -1, "failed to cast first_class_object to structured_object" );
        }

        // =-=-=-=-=-=-=-
        // extract and check the special collection pointer
        specColl_t* spec_coll = struct_obj->spec_coll();
        if( !spec_coll ) {
            return ERROR( -1, "tarFileMkdirPlugin - null spec_coll pointer in structure_object" );
        }

        // =-=-=-=-=-=-=-
        // extract and check the comm pointer
        rsComm_t* comm = struct_obj->comm();
        if( !comm ) {
            return ERROR( -1, "tarFileMkdirPlugin - null comm pointer in structure_object" );
        }

        // =-=-=-=-=-=-=-
        // open and stage the tar file, get its index
        int struct_file_index = 0;
        std::string resc_host;
        eirods::error open_err =  tar_struct_file_open( comm, spec_coll, struct_file_index, resc_host );
        if( !open_err.ok() ) {
            std::stringstream msg;
            msg << "tarFileMkdirPlugin - tar_struct_file_open error for [";
            msg << spec_coll->objPath; 
            return PASS( false, -1, msg.str(), open_err );
        }

        // =-=-=-=-=-=-=-
        // use the cached specColl. specColl may have changed 
        spec_coll = PluginStructFileDesc[ struct_file_index ].specColl;

        // =-=-=-=-=-=-=-
        // build a file mkdir structure to pass off to the server api call
        fileMkdirInp_t fileMkdirInp;
        fileMkdirInp.fileType = UNIX_FILE_TYPE;	/* the only type for cache */
        strncpy( fileMkdirInp.addr.hostAddr, resc_host.c_str(), NAME_LEN );
        fileMkdirInp.mode = struct_obj->mode();

        // =-=-=-=-=-=-=-
        // build a physical path name to the cache dir
        eirods::error comp_err = compose_cache_dir_physical_path( fileMkdirInp.dirName, spec_coll, struct_obj->sub_file_path().c_str() );
        if( !comp_err.ok() ) {
            return PASS( false, SYS_STRUCT_FILE_PATH_ERR, 
                         "tarFileMkdirPlugin - compose_cache_dir_physical_path failed.", comp_err );
        }

        // =-=-=-=-=-=-=-
        // make the call to the mkdir api
        int status = rsFileMkdir( comm, &fileMkdirInp );
        if( status >= 0 ) {
            // use the specColl in PluginStructFileDesc 
            specColl_t* loc_spec_coll = PluginStructFileDesc[ struct_file_index ].specColl;
            // =-=-=-=-=-=-=-
            // cache has been written 
            if( loc_spec_coll->cacheDirty == 0 ) {
                loc_spec_coll->cacheDirty = 1;
                int status1 = modCollInfo2( comm, loc_spec_coll, 0 );
                if (status1 < 0) {
                    return ERROR( status1, "tarFileMkdirPlugin - Failed to call modCollInfo2" );
                }
            }

        } // if status

        return CODE( status );

    } // tarFileMkdirPlugin

    // =-=-=-=-=-=-=-
    // interface for POSIX mkdir
    eirods::error tarFileChmodPlugin( eirods::resource_property_map* 
                                      _prop_map, 
                                      eirods::resource_child_map* 
                                      _cmap,
                                      eirods::first_class_object*
                                      _object,
                                      int                 _mode ) {
        // =-=-=-=-=-=-=-
        // Not Implemented for this plugin
        return ERROR( -1, "tarFileChmodPlugin is not implemented." );

    } // tarFileChmodPlugin

    // =-=-=-=-=-=-=-
    // interface for POSIX mkdir
    eirods::error tarFileRmdirPlugin( eirods::resource_property_map* 
                                      _prop_map, 
                                      eirods::resource_child_map* 
                                      _cmap,
                                      eirods::first_class_object*
                                      _object ) {
        // =-=-=-=-=-=-=-
        // check incoming parameters
        eirods::error chk_err = param_check( _prop_map, _cmap, _object );
        if( !chk_err.ok() ) {
            return PASS( false, -1, "tarFileRmdirPlugin", chk_err );
        }

        // =-=-=-=-=-=-=-
        // cast down the chain to our understood object type
        eirods::structured_object* struct_obj = dynamic_cast< eirods::structured_object* >( _object );
        if( !struct_obj ) {
            return ERROR( -1, "failed to cast first_class_object to structured_object" );
        }

        // =-=-=-=-=-=-=-
        // extract and check the special collection pointer
        specColl_t* spec_coll = struct_obj->spec_coll();
        if( !spec_coll ) {
            return ERROR( -1, "tarFileRmdirPlugin - null spec_coll pointer in structure_object" );
        }

        // =-=-=-=-=-=-=-
        // extract and check the comm pointer
        rsComm_t* comm = struct_obj->comm();
        if( !comm ) {
            return ERROR( -1, "tarFileRmdirPlugin - null comm pointer in structure_object" );
        }

        // =-=-=-=-=-=-=-
        // open and stage the tar file, get its index
        int struct_file_index = 0;
        std::string resc_host;
        eirods::error open_err =  tar_struct_file_open( comm, spec_coll, struct_file_index, resc_host );
        if( !open_err.ok() ) {
            std::stringstream msg;
            msg << "tarFileRmdirPlugin - tar_struct_file_open error for [";
            msg << spec_coll->objPath; 
            return PASS( false, -1, msg.str(), open_err );
        }

        // =-=-=-=-=-=-=-
        // use the cached specColl. specColl may have changed 
        spec_coll = PluginStructFileDesc[ struct_file_index ].specColl;

        // =-=-=-=-=-=-=-
        // build a file mkdir structure to pass off to the server api call
        fileRmdirInp_t fileRmdirInp;
        fileRmdirInp.fileType = UNIX_FILE_TYPE;	/* the only type for cache */
        strncpy( fileRmdirInp.addr.hostAddr, resc_host.c_str(), NAME_LEN );

        // =-=-=-=-=-=-=-
        // build a physical path name to the cache dir
        eirods::error comp_err = compose_cache_dir_physical_path( fileRmdirInp.dirName, spec_coll, struct_obj->sub_file_path().c_str() );
        if( !comp_err.ok() ) {
            return PASS( false, SYS_STRUCT_FILE_PATH_ERR, 
                         "tarFileRmdirPlugin - compose_cache_dir_physical_path failed.", comp_err );
        }

        // =-=-=-=-=-=-=-
        // make the call to the mkdir api
        int status = rsFileRmdir( comm, &fileRmdirInp );
        if( status >= 0 ) {
            // use the specColl in PluginStructFileDesc 
            specColl_t* loc_spec_coll = PluginStructFileDesc[ struct_file_index ].specColl;
            // =-=-=-=-=-=-=-
            // cache has been written 
            if( loc_spec_coll->cacheDirty == 0 ) {
                loc_spec_coll->cacheDirty = 1;
                int status1 = modCollInfo2( comm, loc_spec_coll, 0 );
                if (status1 < 0) {
                    return ERROR( status1, "tarFileRmdirPlugin - Failed to call modCollInfo2" );
                }
            }

        } // if status

        return CODE( status );

    } // tarFileRmdirPlugin

    // =-=-=-=-=-=-=-
    // interface for POSIX opendir
    eirods::error tarFileOpendirPlugin( eirods::resource_property_map* 
                                        _prop_map, 
                                        eirods::resource_child_map* 
                                        _cmap,
                                        eirods::first_class_object*
                                        _object ) {
        // =-=-=-=-=-=-=-
        // check incoming parameters
        eirods::error chk_err = param_check( _prop_map, _cmap, _object );
        if( !chk_err.ok() ) {
            return PASS( false, -1, "tarFileOpendirPlugin", chk_err );
        }

        // =-=-=-=-=-=-=-
        // cast down the chain to our understood object type
        eirods::structured_object* struct_obj = dynamic_cast< eirods::structured_object* >( _object );
        if( !struct_obj ) {
            return ERROR( -1, "tarFileOpendirPlugin - failed to cast first_class_object to structured_object" );
        }

        // =-=-=-=-=-=-=-
        // extract and check the special collection pointer
        specColl_t* spec_coll = struct_obj->spec_coll();
        if( !spec_coll ) {
            return ERROR( -1, "tarFileOpendirPlugin - null spec_coll pointer in structure_object" );
        }

        // =-=-=-=-=-=-=-
        // extract and check the comm pointer
        rsComm_t* comm = struct_obj->comm();
        if( !comm ) {
            return ERROR( -1, "tarFileOpendirPlugin - null comm pointer in structure_object" );
        }

        // =-=-=-=-=-=-=-
        // open and stage the tar file, get its index
        int struct_file_index = 0;
        std::string resc_host;
        eirods::error open_err =  tar_struct_file_open( comm, spec_coll, struct_file_index, resc_host );
        if( !open_err.ok() ) {
            std::stringstream msg;
            msg << "tarFileOpendirPlugin - tar_struct_file_open error for [";
            msg << spec_coll->objPath; 
            eirods::error ret = PASS( false, -1, msg.str(), open_err );
            eirods::log( ret );
            return ret;
        }

        // =-=-=-=-=-=-=-
        // use the cached specColl. specColl may have changed 
        spec_coll = PluginStructFileDesc[ struct_file_index ].specColl;
        if( !spec_coll ) {
            return ERROR( false, -1, "tarFileOpendirPlugin - null spec_coll pointer in PluginStructFileDesc" );
        }

        // =-=-=-=-=-=-=-
        // allocate yet another index into another table
        int sub_index = alloc_tar_sub_file_desc();
        if( sub_index < 0 ) {
            return ERROR( sub_index, "tarFileOpenPlugin - alloc_tar_sub_file_desc failed." );
        }

        // =-=-=-=-=-=-=-
        // build a file open structure to pass off to the server api call
        fileOpendirInp_t fileOpendirInp;
        memset( &fileOpendirInp, 0, sizeof( fileOpendirInp ) );
        fileOpendirInp.fileType = UNIX_FILE_TYPE;	/* the only type for cache */
        strncpy( fileOpendirInp.addr.hostAddr, resc_host.c_str(), NAME_LEN );

        // =-=-=-=-=-=-=-
        // build a physical path name to the cache dir
        eirods::error comp_err = compose_cache_dir_physical_path( fileOpendirInp.dirName, spec_coll, struct_obj->sub_file_path().c_str() );
        if( !comp_err.ok() ) {
            return PASS( false, SYS_STRUCT_FILE_PATH_ERR, 
                         "tarFileRmdirPlugin - compose_cache_dir_physical_path failed.", comp_err );
        }
        
        // =-=-=-=-=-=-=-
        // make the api call to open a directory 
        int status = rsFileOpendir( comm, &fileOpendirInp );
        if( status < 0 ) {
            std::stringstream msg;
            msg << "tarFileOpendirPlugin - error returned from rsFileOpendir for: [";
            msg << fileOpendirInp.dirName;
            msg << "], status: ";
            msg << status;
<<<<<<< HEAD
            return ERROR( status, msg.str() );
=======
            eirods::error ret = ERROR( false, status, msg.str() );
            eirods::log( ret );
            return ret;
>>>>>>> 6f01ceae
        } else {
            std::stringstream msg;
            msg << "tarFileOpendirPlugin - success :: dirname [";
            msg << fileOpendirInp.dirName;
            msg << "]  sub_index [";
            msg << sub_index;
            msg << "]";
            eirods::log( ERROR( false, -666, msg.str() ) );
            PluginTarSubFileDesc[ sub_index ].fd = status;
            PluginStructFileDesc[ struct_file_index ].openCnt++;
            _object->file_descriptor( sub_index );

            return CODE( sub_index );
        }

    } // tarFileOpendirPlugin

    // =-=-=-=-=-=-=-
    // interface for POSIX closedir
    eirods::error tarFileClosedirPlugin( eirods::resource_property_map* 
                                         _prop_map, 
                                         eirods::resource_child_map* 
                                         _cmap,
                                         eirods::first_class_object*
                                         _object ) {
        // =-=-=-=-=-=-=-
        // check incoming parameters
        eirods::error chk_err = param_check( _prop_map, _cmap, _object );
        if( !chk_err.ok() ) {
            return PASS( false, -1, "tarFileClosedirPlugin", chk_err );
        }

        // =-=-=-=-=-=-=-
        // check range on the sub file index
        if( _object->file_descriptor() < 1                      || 
            _object->file_descriptor() >= NUM_TAR_SUB_FILE_DESC ||
            PluginTarSubFileDesc[ _object->file_descriptor() ].inuseFlag == 0 ) {
            std::stringstream msg;
            msg << "tarFileClosedirPlugin - sub file index ";
            msg << _object->file_descriptor();
            msg << " is out of range.";
            return ERROR( SYS_STRUCT_FILE_DESC_ERR, msg.str() );
        }

        // =-=-=-=-=-=-=-
        // extract and check the comm pointer
        rsComm_t* comm = _object->comm();
        if( !comm ) {
            return ERROR( -1, "tarFileClosedirPlugin - null comm pointer in structure_object" );
        }

        // =-=-=-=-=-=-=-
        // build a file close dir structure to pass off to the server api call
        fileClosedirInp_t fileClosedirInp;
        fileClosedirInp.fileInx = PluginTarSubFileDesc[ _object->file_descriptor() ].fd;
        int status = rsFileClosedir( comm, &fileClosedirInp );
        if( status < 0 ) {
<<<<<<< HEAD
            return ERROR( -1, "tarFileClosedirPlugin - failed on call to rsFileClosedir" );
=======
            eirods::log( LOG_ERROR, "tarFileClosedirPlugin - failed." );
            return ERROR( false, -1, "tarFileClosedirPlugin - failed on call to rsFileClosedir" );
>>>>>>> 6f01ceae
        }

        // =-=-=-=-=-=-=-
        // close out the sub file index and free the allocation
        int struct_file_index = PluginTarSubFileDesc[ _object->file_descriptor() ].structFileInx;
        PluginStructFileDesc[ struct_file_index ].openCnt++;
        free_tar_sub_file_desc( _object->file_descriptor() );
        _object->file_descriptor( 0 );

        return CODE( status );

    } // tarFileClosedirPlugin

    // =-=-=-=-=-=-=-
    // interface for POSIX readdir
    eirods::error tarFileReaddirPlugin( eirods::resource_property_map* 
                                        _prop_map, 
                                        eirods::resource_child_map* 
                                        _cmap,
                                        eirods::first_class_object*
                                        _object,
                                        struct rodsDirent** _dirent_ptr ) {
        // =-=-=-=-=-=-=-
        // check incoming parameters
        eirods::error chk_err = param_check( _prop_map, _cmap, _object );
        if( !chk_err.ok() ) {
            return PASS( false, -1, "tarFileReaddirPlugin", chk_err );
        }

        // =-=-=-=-=-=-=-
        // check range on the sub file index
        if( _object->file_descriptor() < 1                      || 
            _object->file_descriptor() >= NUM_TAR_SUB_FILE_DESC ||
            PluginTarSubFileDesc[ _object->file_descriptor() ].inuseFlag == 0 ) {
            std::stringstream msg;
            msg << "tarFileReaddirPlugin - sub file index ";
            msg << _object->file_descriptor();
            msg << " is out of range.";
            return ERROR( SYS_STRUCT_FILE_DESC_ERR, msg.str() );
        }

        // =-=-=-=-=-=-=-
        // extract and check the comm pointer
        rsComm_t* comm = _object->comm();
        if( !comm ) {
            return ERROR( -1, "tarFileReaddirPlugin - null comm pointer in structure_object" );
        }

        // =-=-=-=-=-=-=-
        // build a file read dir structure to pass off to the server api call
        fileReaddirInp_t fileReaddirInp; 
        fileReaddirInp.fileInx = PluginTarSubFileDesc[ _object->file_descriptor() ].fd;

        // =-=-=-=-=-=-=-
        // make the api call to read the directory
        int status = rsFileReaddir( comm, &fileReaddirInp, _dirent_ptr );
<<<<<<< HEAD
        if( status < 0 ) {
            return ERROR( status, "tarFileReaddirPlugin - failed in call to rsFileReaddir" );
=======
        if( status < -1 ) {
            return ERROR( false, status, "tarFileReaddirPlugin - failed in call to rsFileReaddir" );
>>>>>>> 6f01ceae
        }

        return CODE( status );

    } // tarFileReaddirPlugin

    // =-=-=-=-=-=-=-
    // interface for POSIX readdir
    eirods::error tarFileStagePlugin( eirods::resource_property_map* 
                                      _prop_map, 
                                      eirods::resource_child_map* 
                                      _cmap,
                                      eirods::first_class_object*
                                      _object ) {
        // =-=-=-=-=-=-=-
        // this interface is not implemented in this plugin
        return ERROR( -1, "tarFileStagePlugin - not implemented." );

    } // tarFileStagePlugin

    // =-=-=-=-=-=-=-
    // interface for POSIX rename
    eirods::error tarFileRenamePlugin( eirods::resource_property_map* 
                                       _prop_map, 
                                       eirods::resource_child_map* 
                                       _cmap,
                                       eirods::first_class_object*
                                       _object, 
                                       const char*         _new_file_name ) {
        // =-=-=-=-=-=-=-
        // check incoming parameters
        eirods::error chk_err = param_check( _prop_map, _cmap, _object );
        if( !chk_err.ok() ) {
            return PASS( false, -1, "tarFileRenamePlugin", chk_err );
        }

        // =-=-=-=-=-=-=-
        // cast down the chain to our understood object type
        eirods::structured_object* struct_obj = dynamic_cast< eirods::structured_object* >( _object );
        if( !struct_obj ) {
            return ERROR( -1, "failed to cast first_class_object to structured_object" );
        }

        // =-=-=-=-=-=-=-
        // extract and check the special collection pointer
        specColl_t* spec_coll = struct_obj->spec_coll();
        if( !spec_coll ) {
            return ERROR( -1, "tarFileRenamePlugin - null spec_coll pointer in structure_object" );
        }

        // =-=-=-=-=-=-=-
        // extract and check the comm pointer
        rsComm_t* comm = struct_obj->comm();
        if( !comm ) {
            return ERROR( -1, "tarFileRenamePlugin - null comm pointer in structure_object" );
        }

        // =-=-=-=-=-=-=-
        // open and stage the tar file, get its index
        int struct_file_index = 0;
        std::string resc_host;
        eirods::error open_err =  tar_struct_file_open( comm, spec_coll, struct_file_index, resc_host );
        if( !open_err.ok() ) {
            std::stringstream msg;
            msg << "tarFileRenamePlugin - tar_struct_file_open error for [";
            msg << spec_coll->objPath; 
            return PASS( false, -1, msg.str(), open_err );
        }

        // =-=-=-=-=-=-=-
        // use the cached specColl. specColl may have changed 
        spec_coll = PluginStructFileDesc[ struct_file_index ].specColl;
        
        // =-=-=-=-=-=-=-
        // build a file rename structure to pass off to the server api call
        fileRenameInp_t fileRenameInp;
        memset (&fileRenameInp, 0, sizeof (fileRenameInp));
        fileRenameInp.fileType = UNIX_FILE_TYPE;	/* the only type for cache */
        strncpy( fileRenameInp.addr.hostAddr, resc_host.c_str(), NAME_LEN );
         
        // =-=-=-=-=-=-=-
        // build a physical path name to the cache dir
        eirods::error comp_err_old = compose_cache_dir_physical_path( fileRenameInp.oldFileName, spec_coll, struct_obj->sub_file_path().c_str() );
        if( !comp_err_old.ok() ) {
            return PASS( false, SYS_STRUCT_FILE_PATH_ERR, 
                         "tarFileRenamePlugin - compose_cache_dir_physical_path failed for old file name.", comp_err_old );
        }

        eirods::error comp_err_new = compose_cache_dir_physical_path( fileRenameInp.newFileName, spec_coll, _new_file_name );
        if( !comp_err_new.ok() ) {
            return PASS( false, SYS_STRUCT_FILE_PATH_ERR, 
                         "tarFileRenamePlugin - compose_cache_dir_physical_path failed for new file name.", comp_err_new );
        }

        // =-=-=-=-=-=-=-
        // make the api call for rename
        int status = rsFileRename( comm, &fileRenameInp );
        if( status >= 0 ) {
            // use the specColl in PluginStructFileDesc 
            specColl_t* loc_spec_coll = PluginStructFileDesc[ struct_file_index ].specColl;
            // =-=-=-=-=-=-=-
            // cache has been written 
            if( loc_spec_coll->cacheDirty == 0 ) {
                loc_spec_coll->cacheDirty = 1;
                int status1 = modCollInfo2( comm, loc_spec_coll, 0 );
                if (status1 < 0) {
                    return ERROR( status1, "tarFileRenamePlugin - Failed to call modCollInfo2" );
                }
            }

        } // if status

        return CODE( status );

    } // tarFileRenamePlugin

    // =-=-=-=-=-=-=-
    // interface for POSIX truncate
    eirods::error tarFileTruncatePlugin( eirods::resource_property_map* 
                                         _prop_map, 
                                         eirods::resource_child_map* 
                                         _cmap,
                                         eirods::first_class_object*
                                         _object ) { 
        // =-=-=-=-=-=-=-
        // check incoming parameters
        eirods::error chk_err = param_check( _prop_map, _cmap, _object );
        if( !chk_err.ok() ) {
            return PASS( false, -1, "tarFileTruncatePlugin", chk_err );
        }

        // =-=-=-=-=-=-=-
        // cast down the chain to our understood object type
        eirods::structured_object* struct_obj = dynamic_cast< eirods::structured_object* >( _object );
        if( !struct_obj ) {
            return ERROR( -1, "failed to cast first_class_object to structured_object" );
        }

        // =-=-=-=-=-=-=-
        // extract and check the special collection pointer
        specColl_t* spec_coll = struct_obj->spec_coll();
        if( !spec_coll ) {
            return ERROR( -1, "tarFileTruncatePlugin - null spec_coll pointer in structure_object" );
        }

        // =-=-=-=-=-=-=-
        // extract and check the comm pointer
        rsComm_t* comm = struct_obj->comm();
        if( !comm ) {
            return ERROR( -1, "tarFileTruncatePlugin - null comm pointer in structure_object" );
        }

        // =-=-=-=-=-=-=-
        // open and stage the tar file, get its index
        int struct_file_index = 0;
        std::string resc_host;
        eirods::error open_err =  tar_struct_file_open( comm, spec_coll, struct_file_index, resc_host );
        if( !open_err.ok() ) {
            std::stringstream msg;
            msg << "tarFileTruncatePlugin - tar_struct_file_open error for [";
            msg << spec_coll->objPath; 
            return PASS( false, -1, msg.str(), open_err );
        }

        // =-=-=-=-=-=-=-
        // use the cached specColl. specColl may have changed 
        spec_coll = PluginStructFileDesc[ struct_file_index ].specColl;

        // =-=-=-=-=-=-=-
        // allocate yet another index into another table
        int sub_index = alloc_tar_sub_file_desc();
        if( sub_index < 0 ) {
            return ERROR( sub_index, "tarFileTruncatePlugin - alloc_tar_sub_file_desc failed." );
        }

        // =-=-=-=-=-=-=-
        // cache struct file index into sub file index
        PluginTarSubFileDesc[ sub_index ].structFileInx = struct_file_index;
        
        // =-=-=-=-=-=-=-
        // build a file create structure to pass off to the server api call
        fileOpenInp_t fileTruncateInp;
        memset( &fileTruncateInp, 0, sizeof( fileTruncateInp ) );
        strncpy( fileTruncateInp.addr.hostAddr,  resc_host.c_str(), NAME_LEN );
        fileTruncateInp.dataSize = struct_obj->offset();

        // =-=-=-=-=-=-=-
        // build a physical path name to the cache dir
        eirods::error comp_err = compose_cache_dir_physical_path( fileTruncateInp.fileName, spec_coll, struct_obj->sub_file_path().c_str() );
        if( !comp_err.ok() ) {
            return PASS( false, SYS_STRUCT_FILE_PATH_ERR, 
                         "tarFileTruncatePlugin - compose_cache_dir_physical_path failed.", comp_err );
        }

        // =-=-=-=-=-=-=-
        // make the truncate api call
        int status = rsFileTruncate( comm, &fileTruncateInp );
        if( status > 0 ) {
            // =-=-=-=-=-=-=-
            // cache has been written 
            int         struct_idx = PluginTarSubFileDesc[ _object->file_descriptor() ].structFileInx;
            specColl_t* spec_coll   = PluginStructFileDesc[ struct_idx ].specColl;
            if( spec_coll->cacheDirty == 0 ) {
                spec_coll->cacheDirty = 1;    
                int status1 = modCollInfo2( _object->comm(), spec_coll, 0 );
                if( status1 < 0 ) 
                    return CODE( status1 );
            }
        }

        return CODE( status );

    } // tarFileTruncatePlugin

	
    // =-=-=-=-=-=-=-
<<<<<<< HEAD
    // interface to determine free space on a device given a path
    eirods::error tarFileGetFsFreeSpacePlugin( eirods::resource_property_map* 
                                               _prop_map, 
                                               eirods::resource_child_map* 
                                               _cmap,
                                               eirods::first_class_object*
                                               _object ) { 

        // =-=-=-=-=-=-=-
        // this interface is not implemented in this plugin
        return ERROR( -1, "tarFileGetFsFreeSpacePlugin - is not implemented." );

    } // tarFileGetFsFreeSpacePlugin

    // =-=-=-=-=-=-=-
    // tarFileCopyPlugin
    eirods::error tarFileCopyPlugin( eirods::resource_property_map*
                                     _prop_map, 
                                     eirods::resource_child_map* 
                                     _cmap,
                                     eirods::first_class_object*
                                     _object,
                                     const char *destFileName ) {
        // =-=-=-=-=-=-=-
        // this interface is not implemented in this plugin
        return ERROR( -1, "tarFileCopyPlugin - is not implemented." );

    } // tarFileCopyPlugin
=======
	// interface to determine free space on a device given a path
	eirods::error tarFileExtractPlugin( eirods::resource_property_map* _prop_map, 
								        eirods::resource_child_map*    _cmap,
                                        eirods::first_class_object*    _object ) { 
        rodsLog( LOG_NOTICE, "tarFileExtractPlugin - START" );
		// =-=-=-=-=-=-=-
        // check incoming parameters
        eirods::error chk_err = param_check( _prop_map, _cmap, _object );
        if( !chk_err.ok() ) {
            return PASS( false, -1, "tarFileExtractPlugin", chk_err );
		}

		// =-=-=-=-=-=-=-
        // cast down the chain to our understood object type
        eirods::structured_object* struct_obj = dynamic_cast< eirods::structured_object* >( _object );
        if( !struct_obj ) {
            return ERROR( false, -1, "failed to cast first_class_object to structured_object" );
        }

		// =-=-=-=-=-=-=-
        // extract and check the special collection pointer
        specColl_t* spec_coll = struct_obj->spec_coll();
        if( !spec_coll ) {
            return ERROR( false, -1, "tarFileExtractPlugin - null spec_coll pointer in structure_object" );
        }

		// =-=-=-=-=-=-=-
        // extract and check the comm pointer
        rsComm_t* comm = struct_obj->comm();
        if( !comm ) {
            return ERROR( false, -1, "tarFileExtractPlugin - null comm pointer in structure_object" );
        }

		// =-=-=-=-=-=-=-
        // allocate a position in the struct table
        int struct_file_index = 0;
        if( ( struct_file_index = alloc_struct_file_desc() ) < 0 ) {
            return ERROR( false, struct_file_index, "tarFileExtractPlugin - failed to allocate struct file descriptor" );
        }

		// =-=-=-=-=-=-=-
        // populate the file descriptor table
        PluginStructFileDesc[ struct_file_index ].inuseFlag = 1;
        PluginStructFileDesc[ struct_file_index ].specColl  = spec_coll;
        PluginStructFileDesc[ struct_file_index ].rsComm    = comm;
        strncpy( PluginStructFileDesc[ struct_file_index ].dataType, 
                 struct_obj->data_type().c_str(), NAME_LEN );

        rodsLog( LOG_NOTICE, "tarFileExtractPlugin - call extract_tar_file" );
		// =-=-=-=-=-=-=-
        // extract the file
        eirods::error ext_err = extract_tar_file( struct_file_index, struct_obj->data_type() );
        rodsLog( LOG_NOTICE, "tarFileExtractPlugin - call extract_tar_file. done." );
        if( !ext_err.ok() ) {
            // NOTE:: may need to remove the cacheDir too 
            std::stringstream msg;
            msg << "tarFileExtractPlugin - failed to extact structure file for [";
            msg << spec_coll->objPath;
            msg << "] in directory [";
            msg << spec_coll->cacheDir;
            msg << "] with errno of ";
            msg << errno;
            return PASS( false, SYS_TAR_STRUCT_FILE_EXTRACT_ERR - errno, msg.str(), ext_err );
        }

        return CODE( ext_err.code() );

	} // tarFileExtractPlugin

    // =-=-=-=-=-=-=-
    // utility function to zip up the cache directory 
    eirods::error bundle_cache_dir_with_zip( int _index ) {
        char *av[NAME_LEN];
        char tmpPath[MAX_NAME_LEN];
        int status;
        int inx = 0;

        specColl_t *specColl = PluginStructFileDesc[ _index ].specColl;

        if (specColl == NULL || 
            specColl->cacheDirty <= 0 ||
            strlen (specColl->cacheDir) == 0) {
            return ERROR( false, 0, "bundle_cache_dir_with_zip - invalid spec coll" );
        }

        // cd to the cacheDir 
        if (getcwd (tmpPath, MAX_NAME_LEN) == NULL) {
            rodsLog( LOG_ERROR, "bundle_cache_dir_with_zip: getcwd failed. errno = %d", errno );
            return ERROR( false, SYS_EXEC_TAR_ERR - errno, "bundle_cache_dir_with_zip - failed on getcwd" );
        }
        chdir (specColl->cacheDir);
        bzero (av, sizeof (av));
        av[inx] = const_cast<char*>( ZIP_EXEC_PATH );
        inx++;
        av[inx] = const_cast<char*>( "-r" );
        inx++;
        av[inx] = const_cast<char*>( "-q" );
        inx++;
        av[inx] = specColl->phyPath;
        inx++;
        av[inx] = const_cast<char*>( "." );
        status = forkAndExec (av);
        chdir (tmpPath);

        return CODE( status );

    } // bundle_cache_dir_with_zip
   
    // =-=-=-=-=-=-=-
    //  
    eirods::error bundle_cache_dir_with_lib( int _index ) {
        TAR *t = NULL;
        int status = -1;
        int myMode = -1;

        // =-=-=-=-=-=-=-
        // snag the special collection pointer from the table
        specColl_t* spec_coll = PluginStructFileDesc[_index].specColl;
        if( spec_coll == NULL              || 
            spec_coll->cacheDirty <= 0     ||
            strlen( spec_coll->cacheDir ) == 0 ) {
             return ERROR( false, 0, "bundle_cache_dir_with_lib - invalid spec_coll" );
        }

        myMode = encode_irods_tar_fd_plugin( _index, getDefFileMode() );

        // =-=-=-=-=-=-=-
        // open the tar file
        status = tar_open( &t, spec_coll->phyPath, &TarFcnPtrs, O_WRONLY, myMode, TAR_GNU );
        if( status < 0 || NULL == t ) {
            std::stringstream msg;
            msg << "bundle_cache_dir_with_lib - tar_open error for [";
            msg << spec_coll->phyPath;
            msg << "] errno ";
            msg << errno;
            return ERROR( false, SYS_TAR_OPEN_ERR - errno, msg.str() );
        }

        // =-=-=-=-=-=-=-
        // add directory worth of data into the tar file
        status = tar_append_tree( t, spec_coll->cacheDir, const_cast<char*>( "." ) );
        if (status != 0) {
            std::stringstream msg;
            msg << "bundle_cache_dir_with_lib - tar_append_tree error for [";
            msg << spec_coll->phyPath;
            msg << "] errno ";
            msg << errno;

            if (status < 0) {
                return ERROR( false, status, msg.str() );
            } else {
                return ERROR( false, SYS_TAR_APPEND_ERR - errno, msg.str() );
            }
        }

        // =-=-=-=-=-=-=-
        // close the tar directory
        if( ( status = tar_close(t)) != 0 ) {
            std::stringstream msg;
            msg << "bundle_cache_dir_with_lib - tar_close error for [";
            msg << spec_coll->phyPath;
            msg << "] errno ";
            msg << errno;
              
            if (status < 0) {
                return ERROR( false, status, msg.str() );
            } else {
                return ERROR( false, SYS_TAR_CLOSE_ERR - errno, msg.str() );
            }
        }

        return SUCCESS();

    } // bundle_cache_dir_with_lib

    // =-=-=-=-=-=-=-
    // interface for tar / zip up of cache dir which also updates
    // the icat with the new file size
    eirods::error sync_cache_dir_to_tar_file( int         _index, 
                                              int         _opr_type,
                                              std::string _host ) {
      
        specColl_t* spec_coll = PluginStructFileDesc[ _index ].specColl;
        rsComm_t*   comm      = PluginStructFileDesc[ _index ].rsComm;
 
        // =-=-=-=-=-=-=-
        // call bundle helper functions
        eirods::error bundle_err = SUCCESS();
        if( strstr( PluginStructFileDesc[ _index ].dataType, ZIP_DT_STR ) != 0 ) {
            bundle_err = bundle_cache_dir_with_zip ( _index );

        } else {
            if( ( _opr_type & ADD_TO_TAR_OPR ) != 0 ) {
                std::string msg = "sync_cache_dir_to_tar_file - ADD_TO_TAR_OPR not supported";
                return ERROR( false, SYS_ADD_TO_ARCH_OPR_NOT_SUPPORTED, msg );
            }

            bundle_err = bundle_cache_dir_with_lib( _index );

        } // JMC - backport 4637

        if( !bundle_err.ok() ) {
            return PASS( false, -1, "sync_cache_dir_to_tar_file - failed in bundle.", bundle_err );
        }

        // =-=-=-=-=-=-=-
        // create a file stat structure for the rs call
        fileStatInp_t file_stat_inp;
        memset( &file_stat_inp, 0, sizeof( file_stat_inp ) );
        rstrcpy( file_stat_inp.fileName, spec_coll->phyPath, MAX_NAME_LEN );
        strncpy( file_stat_inp.addr.hostAddr, _host.c_str(), NAME_LEN );

        // =-=-=-=-=-=-=-
        // call file stat api to get the size of the new file
        rodsStat_t* file_stat_out = NULL;
        int status = rsFileStat( comm, &file_stat_inp, &file_stat_out );
        if( status < 0 || NULL ==  file_stat_out ) { 
            std::stringstream msg;
            msg << "sync_cache_dir_to_tar_file - failed on call to rsFileStat for [";
            msg << spec_coll->phyPath;
            msg << "] with status of ";
            msg << status;
            return ERROR( false, status, msg.str() );
              
        }

        // =-=-=-=-=-=-=-
        // update icat with the new size of the file
        if( ( _opr_type & NO_REG_COLL_INFO ) == 0 ) {
            // NOTE :: for bundle opr, done at datObjClose 
            status = regNewObjSize( comm, spec_coll->objPath, spec_coll->replNum, file_stat_out->st_size );

        }

        free( file_stat_out );

        return CODE( status );

    } // sync_cache_dir_to_tar_file

    // =-=-=-=-=-=-=-
	// tarFileCopyPlugin
	eirods::error tarFileSyncPlugin( eirods::resource_property_map* _prop_map, 
                                     eirods::resource_child_map*    _cmap,
                                     eirods::first_class_object*    _object ) {
        // =-=-=-=-=-=-=-
        // check incoming parameters
        eirods::error chk_err = param_check( _prop_map, _cmap, _object );
        if( !chk_err.ok() ) {
            return PASS( false, -1, "tarFileSyncPlugin", chk_err );
		}

		// =-=-=-=-=-=-=-
        // cast down the chain to our understood object type
        eirods::structured_object* struct_obj = dynamic_cast< eirods::structured_object* >( _object );
        if( !struct_obj ) {
            return ERROR( false, -1, "failed to cast first_class_object to structured_object" );
        }

		// =-=-=-=-=-=-=-
        // extract and check the special collection pointer
        specColl_t* spec_coll = struct_obj->spec_coll();
        if( !spec_coll ) {
            return ERROR( false, -1, "tarFileSyncPlugin - null spec_coll pointer in structure_object" );
        }
>>>>>>> 6f01ceae

		// =-=-=-=-=-=-=-
        // extract and check the comm pointer
        rsComm_t* comm = struct_obj->comm();
        if( !comm ) {
            return ERROR( false, -1, "tarFileSyncPlugin - null comm pointer in structure_object" );
        }

<<<<<<< HEAD
    // =-=-=-=-=-=-=-
    // tarStageToCache - This routine is for testing the TEST_STAGE_FILE_TYPE.
    // Just copy the file from filename to cacheFilename. optionalInfo info
    // is not used.
    eirods::error tarStageToCachePlugin( eirods::resource_property_map* 
                                         _prop_map, 
                                         eirods::resource_child_map* 
                                         _cmap,
                                         eirods::first_class_object*
                                         _object,
                                         const char*         _cache_file_name ) { 
        // =-=-=-=-=-=-=-
        // this interface is not implemented in this plugin
        return ERROR( -1, "tarStageToCachePlugin - is not implemented." );
										  
    } // tarStageToCachePlugin

    // =-=-=-=-=-=-=-
    // tarSyncToArch - This routine is for testing the TEST_STAGE_FILE_TYPE.
    // Just copy the file from cacheFilename to filename. optionalInfo info
    // is not used.
    eirods::error tarSyncToArchPlugin( eirods::resource_property_map* 
                                       _prop_map, 
                                       eirods::resource_child_map* 
                                       _cmap,
                                       eirods::first_class_object*
                                       _object,
                                       const char*         _cache_file_name ) { 
        // =-=-=-=-=-=-=-
        // this interface is not implemented in this plugin
        return ERROR( -1, "tarSyncToArchPlugin - is not implemented." );

    } // tarSyncToArchPlugin
=======
		// =-=-=-=-=-=-=-
        // open and stage the tar file, get its index
        int struct_file_index = 0;
        std::string resc_host;
        eirods::error open_err = tar_struct_file_open( comm, spec_coll, struct_file_index, resc_host );
        if( !open_err.ok() ) {
            std::stringstream msg;
            msg << "tarFileOpenPlugin - tar_struct_file_open error for [";
            msg << spec_coll->objPath; 
            return PASS( false, -1, msg.str(), open_err );
        }

		// =-=-=-=-=-=-=-
        // use the cached specColl. specColl may have changed 
        spec_coll = PluginStructFileDesc[ struct_file_index ].specColl;

		// =-=-=-=-=-=-=-
        // we cant sync if the structured collection is currently in use
        if( PluginStructFileDesc[ struct_file_index ].openCnt > 0 ) {
            return ERROR( false, SYS_STRUCT_FILE_BUSY_ERR, "tarFileSyncPlugin - spec coll in use" );
        }
        
		// =-=-=-=-=-=-=-
        // delete operation
        if( ( struct_obj->opr_type() & DELETE_STRUCT_FILE) != 0 ) {
            /* remove cache and the struct file */
            free_struct_file_desc( struct_file_index );
            return SUCCESS();
        }

		// =-=-=-=-=-=-=-
        // check if there is a specified cache directory,
        // if not then any other operation isn't possible
        if( strlen( spec_coll->cacheDir ) > 0 ) {
            if( spec_coll->cacheDirty > 0) {

		        // =-=-=-=-=-=-=-
                // write the tar file and register no dirty 
                eirods::error sync_err = sync_cache_dir_to_tar_file( struct_file_index, 
                                                                     struct_obj->opr_type(), 
                                                                     resc_host );
                if( !sync_err.ok() ) {
                    std::stringstream msg;
                    msg << "tarFileSyncPlugin - failed in sync_cache_dir_to_tar_file for [";
                    msg << spec_coll->cacheDir;
                    msg << "] with status of ";
                    msg << sync_err.code();

                    free_struct_file_desc ( struct_file_index );
                    return PASS( false, -1, msg.str(), sync_err );
                }

                spec_coll->cacheDirty = 0;
                if( ( struct_obj->opr_type() & NO_REG_COLL_INFO ) == 0 ) {
                    int status = modCollInfo2( comm,  spec_coll, 0 );
                    if( status < 0 ) {
                        free_struct_file_desc( struct_file_index );
                        return ERROR( false, status, "tarFileSyncPlugin - failed in modCollInfo2" );
                    
                    } // if status
                
                }

            } // if cache is dirty

            // =-=-=-=-=-=-=-
            // remove cache dir if necessary
            if( ( struct_obj->opr_type() & PURGE_STRUCT_FILE_CACHE ) != 0 ) {
                // =-=-=-=-=-=-=-
                // need to unregister the cache before removing it
                int status = modCollInfo2( comm,  spec_coll, 1 );
                if( status < 0 ) {
                    free_struct_file_desc( struct_file_index );
                    return ERROR( false, status, "tarFileSyncPlugin - failed in modCollInfo2" );
                }

                // =-=-=-=-=-=-=-
                // use the irods api to remove the directory
                fileRmdirInp_t rmdir_inp;
                memset( &rmdir_inp, 0, sizeof( rmdir_inp ) );
                rmdir_inp.flags    = RMDIR_RECUR;
                rmdir_inp.fileType = UNIX_FILE_TYPE;  
                rstrcpy( rmdir_inp.dirName,       spec_coll->cacheDir, MAX_NAME_LEN );
                strncpy( rmdir_inp.addr.hostAddr, resc_host.c_str(),   NAME_LEN );
                
                status = rsFileRmdir( comm, &rmdir_inp );
                if( status < 0 ) {
                    free_struct_file_desc( struct_file_index );
                    return ERROR( false, status, "tarFileSyncPlugin - failed in call to rsFileRmdir" );
                }

            } // if purge file cache
        
        } // if we have a cache dir

        free_struct_file_desc( struct_file_index );
        
        return SUCCESS();

	} // tarFileSyncPlugin

    // =-=-=-=-=-=-=-
	// tarFileCopyPlugin
	eirods::error tarFileGetFsFreeSpacePlugin( eirods::resource_property_map* _prop_map, 
                                               eirods::resource_child_map*    _cmap,
                                               eirods::first_class_object*    _object ) {
        return ERROR( false, -1, "tarFileGetFsFreeSpacePlugin is not implemented" );

    } // tarFileGetFsFreeSpacePlugin
>>>>>>> 6f01ceae

    // =-=-=-=-=-=-=-
    // 3. create derived class to handle tar file system resources
    //    necessary to do custom parsing of the context string to place
    //    any useful values into the property map for reference in later
    //    operations.  semicolon is the preferred delimiter
    class tarfilesystem_resource : public eirods::resource {
    public:
        tarfilesystem_resource( std::string _context ) : eirods::resource( _context ) {
        } // ctor

    }; // class tarfilesystem_resource
  
    // =-=-=-=-=-=-=-
    // 4. create the plugin factory function which will return a dynamically
    //    instantiated object of the previously defined derived resource.  use
    //    the add_operation member to associate a 'call name' to the interfaces
    //    defined above.  for resource plugins these call names are standardized
    //    as used by the e-irods facing interface defined in 
    //    server/drivers/src/fileDriver.c
    eirods::resource* plugin_factory( std::string _context  ) {

        // =-=-=-=-=-=-=-
        // 4a. create tarfilesystem_resource
        tarfilesystem_resource* resc = new tarfilesystem_resource( _context );

        // =-=-=-=-=-=-=-
<<<<<<< HEAD
        // 4b. map function names to operations.  this map will be used to load
        //     the symbols from the shared object in the delay_load stage of 
        //     plugin loading.
=======
		// 4b1. set start and stop operations for alloc / free of tables
        resc->set_start_operation( "tarfilesystem_resource_start" );
        resc->set_stop_operation ( "tarfilesystem_resource_stop"  );

        // =-=-=-=-=-=-=-
		// 4b2. map function names to operations.  this map will be used to load
		//     the symbols from the shared object in the delay_load stage of 
		//     plugin loading.
>>>>>>> 6f01ceae
        resc->add_operation( "create",       "tarFileCreatePlugin" );
        resc->add_operation( "open",         "tarFileOpenPlugin" );
        resc->add_operation( "read",         "tarFileReadPlugin" );
        resc->add_operation( "write",        "tarFileWritePlugin" );
        resc->add_operation( "close",        "tarFileClosePlugin" );
        resc->add_operation( "unlink",       "tarFileUnlinkPlugin" );
        resc->add_operation( "stat",         "tarFileStatPlugin" );
        resc->add_operation( "fstat",        "tarFileFstatPlugin" );
        resc->add_operation( "lseek",        "tarFileLseekPlugin" );
        resc->add_operation( "fsync",        "tarFileFsyncPlugin" );
        resc->add_operation( "mkdir",        "tarFileMkdirPlugin" );
        resc->add_operation( "chmod",        "tarFileChmodPlugin" );
        resc->add_operation( "opendir",      "tarFileOpendirPlugin" );
        resc->add_operation( "readdir",      "tarFileReaddirPlugin" );
        resc->add_operation( "stage",        "tarFileStagePlugin" );
        resc->add_operation( "rename",       "tarFileRenamePlugin" );
        resc->add_operation( "rmdir",        "tarFileRmdirPlugin" );
        resc->add_operation( "closedir",     "tarFileClosedirPlugin" );
        resc->add_operation( "truncate",     "tarFileTruncatePlugin" );
        resc->add_operation( "extract",      "tarFileExtractPlugin" );
        resc->add_operation( "sync",         "tarFileSyncPlugin" );
        resc->add_operation( "freespace",    "tarFileGetFsFreeSpacePlugin" );

        // =-=-=-=-=-=-=-
        // 4c. return the pointer through the generic interface of an
        //     eirods::resource pointer
        return dynamic_cast<eirods::resource*>( resc );
        
    } // plugin_factory

}; // extern "C" 


<|MERGE_RESOLUTION|>--- conflicted
+++ resolved
@@ -115,21 +115,13 @@
 
         if (upperInt > 60) {	/* 0x7c */
             rodsLog (LOG_NOTICE,
-<<<<<<< HEAD
-                     "encodeIrodsTarfdPlugin: upperInt %d larger than 60", lowerInt);
-=======
               "encode_irods_tar_fd_plugin: upperInt %d larger than 60", lowerInt);
->>>>>>> 6f01ceae
             return (SYS_STRUCT_FILE_DESC_ERR);
         }
 
         if ((lowerInt & 0xfc000000) != 0) {
             rodsLog (LOG_NOTICE,
-<<<<<<< HEAD
-                     "encodeIrodsTarfdPlugin: lowerInt %d too large", lowerInt);
-=======
               "encode_irods_tar_fd_plugin: lowerInt %d too large", lowerInt);
->>>>>>> 6f01ceae
             return (SYS_STRUCT_FILE_DESC_ERR);
         }
 
@@ -213,13 +205,6 @@
             return -1;
         }
         
-<<<<<<< HEAD
-        if (l3descInx < 0) {
-            rodsLog (LOG_NOTICE, 
-                     "irodsTarOpen: rsFileOpen of %s in Resc %s error, status = %d",
-                     fileOpenInp.fileName, rescInfo->rescName, l3descInx);
-            return (-1);	/* libtar only accept -1 */
-=======
         // =-=-=-=-=-=-=-
         // error trap hostname ptr
         if( !rods_host->hostName ) {
@@ -252,7 +237,6 @@
             msg << "]";
             eirods::log( ERROR( false, -1, msg.str() ) );
             return -1;
->>>>>>> 6f01ceae
         }
 
         // =-=-=-=-=-=-=-
@@ -288,15 +272,7 @@
 
         return status;
 
-<<<<<<< HEAD
-        decodeIrodsTarfdPlugin(fd, &structFileInx, &l3descInx);
-        memset (&fileCloseInp, 0, sizeof (fileCloseInp));
-        fileCloseInp.fileInx = l3descInx;
-        status = rsFileClose (StructFileDesc[structFileInx].rsComm, 
-                              &fileCloseInp);
-=======
     } // irods_tar_close_operation
->>>>>>> 6f01ceae
 
     // =-=-=-=-=-=-=-
     // function which libtar uses to perform a read of a file
@@ -317,11 +293,6 @@
         bytesBuf_t readOutBBuf;
         memset( &readOutBBuf, 0, sizeof( readOutBBuf ) );
         readOutBBuf.buf = buf;
-<<<<<<< HEAD
-        status = rsFileRead (StructFileDesc[structFileInx].rsComm, 
-                             &fileReadInp, &readOutBBuf);
-=======
->>>>>>> 6f01ceae
 
         // =-=-=-=-=-=-=-
         // make the call to the irods read api
@@ -350,11 +321,6 @@
         bytesBuf_t writeInpBBuf;
         memset( &writeInpBBuf, 0, sizeof( writeInpBBuf ) );
         writeInpBBuf.buf = buf;
-<<<<<<< HEAD
-        status = rsFileWrite (StructFileDesc[structFileInx].rsComm, 
-                              &fileWriteInp, &writeInpBBuf);
-=======
->>>>>>> 6f01ceae
 
         // =-=-=-=-=-=-=-
         // make the call to the irods write api
@@ -364,17 +330,12 @@
 
     } // irods_tar_write_operation
 
-<<<<<<< HEAD
-    tartype_t irodstype = { (openfunc_t) irodsTarOpenPlugin, (closefunc_t) irodsTarClosePlugin,
-                            (readfunc_t) irodsTarReadPlugin, (writefunc_t) irodsTarWritePlugin
-=======
     // =-=-=-=-=-=-=-
     // structure which holds function pointers for tar posix operations
     tartype_t TarFcnPtrs = { (openfunc_t)  irods_tar_open_operation, 
                              (closefunc_t) irods_tar_close_operation,
                              (readfunc_t)  irods_tar_read_operation, 
                              (writefunc_t) irods_tar_write_operation 
->>>>>>> 6f01ceae
     };
      
     // End Tar Operations
@@ -523,11 +484,7 @@
         // encode file mode?  default is 0600 Black Magic...
         int myMode = encode_irods_tar_fd_plugin( _index, getDefFileMode() );
         if( myMode < 0 ) {
-<<<<<<< HEAD
-            return ERROR( myMode, "extract_tar_file_with_lib - failed in encodeIrodsTarfdPlugin" );
-=======
             return ERROR( false, myMode, "extract_tar_file_with_lib - failed in encode_irods_tar_fd_plugin" );
->>>>>>> 6f01ceae
         }
 
         // =-=-=-=-=-=-=-
@@ -536,14 +493,6 @@
         errno = 0; // CLEAR ERRNO
         int status = tar_open( &tar_handle, spec_coll->phyPath, &TarFcnPtrs, O_RDONLY, myMode, TAR_GNU );
         if( status < 0 ) {
-<<<<<<< HEAD
-            std::stringstream msg;
-            msg << "extract_tar_file_with_lib - tar_open error for [";
-            msg << spec_coll->phyPath;
-            msg << "], errno = ";
-            msg << errno;
-            return ERROR( SYS_TAR_OPEN_ERR - errno, msg.str() );
-=======
               std::stringstream msg;
               msg << "extract_tar_file_with_lib - tar_open error for [";
               msg << spec_coll->phyPath;
@@ -555,7 +504,6 @@
               msg << status;
               msg << "]";
             return ERROR( false, SYS_TAR_OPEN_ERR - errno, msg.str() );
->>>>>>> 6f01ceae
         }
 
         // =-=-=-=-=-=-=-
@@ -623,19 +571,6 @@
         }
 
         // =-=-=-=-=-=-=-
-<<<<<<< HEAD
-        // extract and test rescInfo pointer
-        rescInfo_t* resc_info = StructFileDesc[ _index ].rescInfo;
-        if( !resc_info ) {
-            std::stringstream msg;
-            msg << "make_tar_cache_dir - null rescInfo pointer for index: ";
-            msg << _index;
-            return ERROR( SYS_INTERNAL_NULL_INPUT_ERR, msg.str() );
-        }
-
-        // =-=-=-=-=-=-=-
-=======
->>>>>>> 6f01ceae
         // construct a mkdir structure
         fileMkdirInp_t fileMkdirInp;
         memset( &fileMkdirInp, 0, sizeof( fileMkdirInp ) );
@@ -808,13 +743,8 @@
     
         // =-=-=-=-=-=-=-
         // alloc and trap bad alloc
-<<<<<<< HEAD
-        if( ( struct_desc_index = allocStructFileDesc() ) < 0 ) {
-            return ERROR( struct_desc_index, "tar_struct_file_open - call to allocStructFileDesc failed." );
-=======
         if( ( _struct_desc_index = alloc_struct_file_desc() ) < 0 ) {
             return ERROR( false, _struct_desc_index, "tar_struct_file_open - call to allocStructFileDesc failed." );
->>>>>>> 6f01ceae
         }
 
         // =-=-=-=-=-=-=-
@@ -856,15 +786,9 @@
             msg << "tar_struct_file_open - error returned from resolveResc for resource [";
             msg << _spec_coll->resource;
             msg << "], status: ";
-<<<<<<< HEAD
-            msg << status;
-            freeStructFileDesc( struct_desc_index );
-            return ERROR( struct_desc_index, msg.str() );
-=======
             msg << resc_err.code();
             free_struct_file_desc( _struct_desc_index );
             return PASS( false, _struct_desc_index, msg.str(), resc_err );
->>>>>>> 6f01ceae
         }
 
         // =-=-=-=-=-=-=-
@@ -928,13 +852,8 @@
 
     } // compose_cache_dir_physical_path
     
-<<<<<<< HEAD
-    // =-=-=-=-=-=-=-
-    // 
-=======
 	// =-=-=-=-=-=-=-
 	// assign an new entry in the tar desc table
->>>>>>> 6f01ceae
     int alloc_tar_sub_file_desc() {
         for( int i = 1; i < NUM_TAR_SUB_FILE_DESC; i++ ) {
             if (PluginTarSubFileDesc[i].inuseFlag == FD_FREE) {
@@ -944,11 +863,7 @@
         }
 
         rodsLog (LOG_NOTICE,
-<<<<<<< HEAD
-                 "alloc_tar_sub_file_desc: out of TarSubFileDesc");
-=======
          "alloc_tar_sub_file_desc: out of PluginTarSubFileDesc");
->>>>>>> 6f01ceae
 
         return (SYS_OUT_OF_FILE_DESC);
 
@@ -968,27 +883,15 @@
         return (0);
     }
 
-<<<<<<< HEAD
-    // =-=-=-=-=-=-=-
-    // interface for POSIX create
-=======
-
 	// =-=-=-=-=-=-=-
 	// interface for POSIX create
->>>>>>> 6f01ceae
     eirods::error tarFileCreatePlugin( eirods::resource_property_map* 
                                        _prop_map,
                                        eirods::resource_child_map* 
                                        _cmap, 
                                        eirods::first_class_object* 
-<<<<<<< HEAD
-                                       _object ) {
-        // =-=-=-=-=-=-=-
-=======
 										                    _object ) {
-rodsLog( LOG_NOTICE, "tarFileCreatePlugin - START" );
 		// =-=-=-=-=-=-=-
->>>>>>> 6f01ceae
         // check incoming parameters
         eirods::error chk_err = param_check( _prop_map, _cmap, _object );
         if( !chk_err.ok() ) {
@@ -1495,12 +1398,7 @@
         }
 
         fileStatInp.fileType = UNIX_FILE_TYPE;	/* the only type for cache */
-<<<<<<< HEAD
-        rstrcpy (fileStatInp.addr.hostAddr,  
-                 StructFileDesc[ struct_file_index ].rescInfo->rescLoc, NAME_LEN);
-=======
         strncpy( fileStatInp.addr.hostAddr, resc_host.c_str(), NAME_LEN );
->>>>>>> 6f01ceae
 
         // =-=-=-=-=-=-=-
         // make the call to stat a file
@@ -1920,13 +1818,9 @@
             msg << fileOpendirInp.dirName;
             msg << "], status: ";
             msg << status;
-<<<<<<< HEAD
-            return ERROR( status, msg.str() );
-=======
             eirods::error ret = ERROR( false, status, msg.str() );
             eirods::log( ret );
             return ret;
->>>>>>> 6f01ceae
         } else {
             std::stringstream msg;
             msg << "tarFileOpendirPlugin - success :: dirname [";
@@ -1984,12 +1878,8 @@
         fileClosedirInp.fileInx = PluginTarSubFileDesc[ _object->file_descriptor() ].fd;
         int status = rsFileClosedir( comm, &fileClosedirInp );
         if( status < 0 ) {
-<<<<<<< HEAD
-            return ERROR( -1, "tarFileClosedirPlugin - failed on call to rsFileClosedir" );
-=======
             eirods::log( LOG_ERROR, "tarFileClosedirPlugin - failed." );
             return ERROR( false, -1, "tarFileClosedirPlugin - failed on call to rsFileClosedir" );
->>>>>>> 6f01ceae
         }
 
         // =-=-=-=-=-=-=-
@@ -2046,13 +1936,8 @@
         // =-=-=-=-=-=-=-
         // make the api call to read the directory
         int status = rsFileReaddir( comm, &fileReaddirInp, _dirent_ptr );
-<<<<<<< HEAD
-        if( status < 0 ) {
-            return ERROR( status, "tarFileReaddirPlugin - failed in call to rsFileReaddir" );
-=======
         if( status < -1 ) {
             return ERROR( false, status, "tarFileReaddirPlugin - failed in call to rsFileReaddir" );
->>>>>>> 6f01ceae
         }
 
         return CODE( status );
@@ -2269,36 +2154,6 @@
 
 	
     // =-=-=-=-=-=-=-
-<<<<<<< HEAD
-    // interface to determine free space on a device given a path
-    eirods::error tarFileGetFsFreeSpacePlugin( eirods::resource_property_map* 
-                                               _prop_map, 
-                                               eirods::resource_child_map* 
-                                               _cmap,
-                                               eirods::first_class_object*
-                                               _object ) { 
-
-        // =-=-=-=-=-=-=-
-        // this interface is not implemented in this plugin
-        return ERROR( -1, "tarFileGetFsFreeSpacePlugin - is not implemented." );
-
-    } // tarFileGetFsFreeSpacePlugin
-
-    // =-=-=-=-=-=-=-
-    // tarFileCopyPlugin
-    eirods::error tarFileCopyPlugin( eirods::resource_property_map*
-                                     _prop_map, 
-                                     eirods::resource_child_map* 
-                                     _cmap,
-                                     eirods::first_class_object*
-                                     _object,
-                                     const char *destFileName ) {
-        // =-=-=-=-=-=-=-
-        // this interface is not implemented in this plugin
-        return ERROR( -1, "tarFileCopyPlugin - is not implemented." );
-
-    } // tarFileCopyPlugin
-=======
 	// interface to determine free space on a device given a path
 	eirods::error tarFileExtractPlugin( eirods::resource_property_map* _prop_map, 
 								        eirods::resource_child_map*    _cmap,
@@ -2564,7 +2419,6 @@
         if( !spec_coll ) {
             return ERROR( false, -1, "tarFileSyncPlugin - null spec_coll pointer in structure_object" );
         }
->>>>>>> 6f01ceae
 
 		// =-=-=-=-=-=-=-
         // extract and check the comm pointer
@@ -2573,41 +2427,6 @@
             return ERROR( false, -1, "tarFileSyncPlugin - null comm pointer in structure_object" );
         }
 
-<<<<<<< HEAD
-    // =-=-=-=-=-=-=-
-    // tarStageToCache - This routine is for testing the TEST_STAGE_FILE_TYPE.
-    // Just copy the file from filename to cacheFilename. optionalInfo info
-    // is not used.
-    eirods::error tarStageToCachePlugin( eirods::resource_property_map* 
-                                         _prop_map, 
-                                         eirods::resource_child_map* 
-                                         _cmap,
-                                         eirods::first_class_object*
-                                         _object,
-                                         const char*         _cache_file_name ) { 
-        // =-=-=-=-=-=-=-
-        // this interface is not implemented in this plugin
-        return ERROR( -1, "tarStageToCachePlugin - is not implemented." );
-										  
-    } // tarStageToCachePlugin
-
-    // =-=-=-=-=-=-=-
-    // tarSyncToArch - This routine is for testing the TEST_STAGE_FILE_TYPE.
-    // Just copy the file from cacheFilename to filename. optionalInfo info
-    // is not used.
-    eirods::error tarSyncToArchPlugin( eirods::resource_property_map* 
-                                       _prop_map, 
-                                       eirods::resource_child_map* 
-                                       _cmap,
-                                       eirods::first_class_object*
-                                       _object,
-                                       const char*         _cache_file_name ) { 
-        // =-=-=-=-=-=-=-
-        // this interface is not implemented in this plugin
-        return ERROR( -1, "tarSyncToArchPlugin - is not implemented." );
-
-    } // tarSyncToArchPlugin
-=======
 		// =-=-=-=-=-=-=-
         // open and stage the tar file, get its index
         int struct_file_index = 0;
@@ -2717,7 +2536,6 @@
         return ERROR( false, -1, "tarFileGetFsFreeSpacePlugin is not implemented" );
 
     } // tarFileGetFsFreeSpacePlugin
->>>>>>> 6f01ceae
 
     // =-=-=-=-=-=-=-
     // 3. create derived class to handle tar file system resources
@@ -2745,11 +2563,6 @@
         tarfilesystem_resource* resc = new tarfilesystem_resource( _context );
 
         // =-=-=-=-=-=-=-
-<<<<<<< HEAD
-        // 4b. map function names to operations.  this map will be used to load
-        //     the symbols from the shared object in the delay_load stage of 
-        //     plugin loading.
-=======
 		// 4b1. set start and stop operations for alloc / free of tables
         resc->set_start_operation( "tarfilesystem_resource_start" );
         resc->set_stop_operation ( "tarfilesystem_resource_stop"  );
@@ -2758,7 +2571,6 @@
 		// 4b2. map function names to operations.  this map will be used to load
 		//     the symbols from the shared object in the delay_load stage of 
 		//     plugin loading.
->>>>>>> 6f01ceae
         resc->add_operation( "create",       "tarFileCreatePlugin" );
         resc->add_operation( "open",         "tarFileOpenPlugin" );
         resc->add_operation( "read",         "tarFileReadPlugin" );
