--- conflicted
+++ resolved
@@ -644,17 +644,10 @@
         echo "${text_green}${text_bold}Detected copy of [$EIRODS_BUILD_BOOSTVERSION]${text_reset}"
     else
         echo "${text_green}${text_bold}Downloading [$EIRODS_BUILD_BOOSTVERSION] from sourceforge.net${text_reset}"
-<<<<<<< HEAD
         wget -O $EIRODS_BUILD_BOOSTVERSION.tar.gz http://sourceforge.net/projects/boost/files/boost/1.52.0/$EIRODS_BUILD_BOOSTVERSION.tar.gz/download
         gunzip $EIRODS_BUILD_BOOSTVERSION.tar.gz
         tar xf $EIRODS_BUILD_BOOSTVERSION.tar
         echo "Finished exploding tarfile"
-=======
-        wget -O /tmp/$EIRODS_BUILD_BOOSTVERSION.tar.gz http://sourceforge.net/projects/boost/files/boost/1.52.0/$EIRODS_BUILD_BOOSTVERSION.tar.gz/download
-        gunzip /tmp/$EIRODS_BUILD_BOOSTVERSION.tar.gz
-        tar xf /tmp/$EIRODS_BUILD_BOOSTVERSION.tar
-        rm /tmp/$EIRODS_BUILD_BOOSTVERSION.tar
->>>>>>> 4ec6dcbf
     fi
     echo "${text_green}${text_bold}Building [$EIRODS_BUILD_BOOSTVERSION]${text_reset}"
     cd $BUILDDIR/external/$EIRODS_BUILD_BOOSTVERSION
