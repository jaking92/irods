#!/bin/bash -e

EIRODS_HOME_DIR=$1
OS_EIRODS_ACCT=$2
SERVER_TYPE=$3
DB_TYPE=$4
DB_ADMIN_ROLE=$5
DB_NAME=$6
DB_HOST=$7
DB_PORT=$8
DB_USER=$9

IRODS_HOME=$EIRODS_HOME_DIR/iRODS

# =-=-=-=-=-=-=-
# detect whether this is an upgrade
UPGRADE_FLAG_FILE=$EIRODS_HOME_DIR/upgrade.tmp
if [ -f "$UPGRADE_FLAG_FILE" ] ; then
    UPGRADE_FLAG="true"
else
    UPGRADE_FLAG="false"
fi

# =-=-=-=-=-=-=-
# database password
if [ "$UPGRADE_FLAG" == "true" ] ; then
    # read existing database password
    DB_PASS=`grep DATABASE_ADMIN_PASSWORD $EIRODS_HOME_DIR/iRODS/config/irods.config | awk -F\' '{print $2}'`
    DB_PASS=`echo $DB_PASS | tr -d ' '`
else
    # generate new database password
    DB_PASS=`cat /dev/urandom | base64 | head -c16`
fi
#echo "UPGRADE_FLAG=[$UPGRADE_FLAG]"
#echo "EIRODS_HOME_DIR=[$EIRODS_HOME_DIR]"
#echo "OS_EIRODS_ACCT=[$OS_EIRODS_ACCT]"
#echo "SERVER_TYPE=[$SERVER_TYPE]"
#echo "DB_TYPE=[$DB_TYPE]"
#echo "DB_ADMIN_ROLE=[$DB_ADMIN_ROLE]"
#echo "DB_NAME=[$DB_NAME]"
#echo "DB_HOST=[$DB_HOST]"
#echo "DB_PORT=[$DB_PORT]"
#echo "DB_USER=[$DB_USER]"
#echo "DB_PASS=[$DB_PASS]"


# =-=-=-=-=-=-=-
# detect operating system
DETECTEDOS=`$EIRODS_HOME_DIR/packaging/find_os.sh`

# =-=-=-=-=-=-=-
# clean up any stray iRODS files in /tmp which will cause problems
if [ -f /tmp/irodsServer.* ]; then
  rm /tmp/irodsServer.*
fi

# =-=-=-=-=-=-=-
# explode tarball of necessary coverage files if it exists
if [ -f "$EIRODS_HOME_DIR/gcovfiles.tgz" ] ; then
    cd $EIRODS_HOME_DIR
    tar xzf gcovfiles.tgz
fi

if [ "$SERVER_TYPE" == "icat" ] ; then

  if [ "$DB_TYPE" == "postgres" ] ; then
    # =-=-=-=-=-=-=-
    # trap possible errors where db, user, etc exist before making any
    # changes to the system

    # =-=-=-=-=-=-=-
    # detect database path and update installed irods.config accordingly
    PGPATH=`$EIRODS_HOME_DIR/packaging/find_postgres_bin.sh`
	if [ $PGPATH == "FAIL" ]; then
		echo "ERROR :: Multiple Versions of postgres found, Aborting."
		echo `find /usr -name "psql" -print 2> /dev/null`
		exit 1
	fi

    # =-=-=-=-=-=-=-
    # build the proper path to psql
    PSQL="$PGPATH/psql"

    # =-=-=-=-=-=-=-
    # make sure postgres is running on this machine
    PSQLSTATUS="notrunning"
    if [ "$DETECTEDOS" == "SuSE" ] ; then
        PSQLSTATE=`/etc/init.d/postgresql status 2>&1 | grep "Active" | awk '{print $2}'`
        if [ "$PSQLSTATE" == "active" ] ; then
            PSQLSTATUS="running"
        else
            PSQLSTATE=`/etc/init.d/postgresql status 2>&1 | grep "running" | awk '{print $4}'`
            if [ "$PSQLSTATE" == "..running" ] ; then
                PSQLSTATUS="running"
            fi
        fi
    elif [ "$DETECTEDOS" == "RedHatCompatible" ] ; then
        PSQLSTATE=`/etc/init.d/postgresql status 2>&1 | grep "postmaster" | awk '{print $NF}'`
        if [ "$PSQLSTATE" == "running..." ] ; then
            PSQLSTATUS="running"
        else
            PSQLSTATE=`service postgresql status 2>&1 | grep "running"`
            if [ "$PSQLSTATE" != "" ] ; then
                PSQLSTATUS="running"
            fi
        fi
    elif [ "$DETECTEDOS" == "Ubuntu" ] ; then
        PSQLSTATE=`/etc/init.d/postgresql-8.4 status 2>&1 | grep "clusters" | awk '{print $3}'`
        if [ "$PSQLSTATE" != "" ] ; then
            PSQLSTATUS="running"
        else
            PSQLSTATE=`/etc/init.d/postgresql status 2>&1 | grep "clusters" | awk '{print $3}'`
            if [ "$PSQLSTATE" != "" ] ; then
                PSQLSTATUS="running"
            else
                PSQLSTATE=`/etc/init.d/postgresql status 2>&1 | grep "online" | awk '{print $4}'`
                if [ "$PSQLSTATE" != "" ] ; then
                    PSQLSTATUS="running"
                fi
            fi
        fi
    else
        PSQLSTATUS="running"
    fi
    if [ "$PSQLSTATUS" != "running" ] ; then
        echo "ERROR :: Installed PostgreSQL database server needs to be running, Aborting."
        if [ "$DETECTEDOS" == "SuSE" ] ; then
            echo "      :: try:"
            echo "      ::      sudo /usr/sbin/rcpostgresql start"
        elif [ "$DETECTEDOS" == "RedHatCompatible" ] ; then
            echo "      :: try:"
            echo "      ::      sudo service postgresql initdb"
            echo "      ::      sudo service postgresql start"
        fi
        exit 1
    fi

    # =-=-=-=-=-=-=-
    # determine if the database already exists
    set +e
    DB=$( su --shell=/bin/bash -c "$PSQL --list" $DB_ADMIN_ROLE  | grep $DB_NAME )
    set -e
    if [ -n "$DB" -a "$UPGRADE_FLAG" == "false" ] ; then
      echo "ERROR :: Database $DB_NAME Already Exists, Aborting."
	  exit 1
    fi

    if [ "$UPGRADE_FLAG" == "false" ] ; then
        # =-=-=-=-=-=-=-
        # find postgres path & psql - modify config/irods.config accordingly
        EIRODSPOSTGRESDIR="$PGPATH/"
        echo "Detecting PostgreSQL Path: [$EIRODSPOSTGRESDIR]"
        sed -e "\,^\$DATABASE_HOME,s,^.*$,\$DATABASE_HOME = '$EIRODSPOSTGRESDIR';," $IRODS_HOME/config/irods.config > /tmp/irods.config.tmp
        mv /tmp/irods.config.tmp $IRODS_HOME/config/irods.config

        # =-=-=-=-=-=-=-
        # update config/irods.config with new generated password
        sed -e "s,TEMPLATE_DB_PASS,$DB_PASS," $IRODS_HOME/config/irods.config > /tmp/irods.config.tmp
        mv /tmp/irods.config.tmp $IRODS_HOME/config/irods.config

        # =-=-=-=-=-=-=-
        # determine if the database role already exists
        ROLE=$( su --shell=/bin/bash -c "$PSQL $DB_ADMIN_ROLE -tAc \"SELECT 1 FROM pg_roles WHERE rolname='$DB_USER'\"" $DB_ADMIN_ROLE )
        if [ $ROLE ]; then
            echo "ERROR :: Role $DB_USER Already Exists in Database, Aborting."
            exit 1
        fi

        # =-=-=-=-=-=-=-
        # create the database role
        echo "Creating Database Role: $DB_USER as $DB_ADMIN_ROLE"
        su --shell=/bin/bash -c "createuser -s $DB_USER" $DB_ADMIN_ROLE &> /dev/null

        # =-=-=-=-=-=-=-
        # update new role with proper password
        echo "Updating Database Role Password..."
        ALTERPASSCMD="alter user $DB_USER with password '$DB_PASS'"
        su --shell=/bin/bash -c "$PSQL -c \"$ALTERPASSCMD\"" $DB_ADMIN_ROLE &> /dev/null

        # =-=-=-=-=-=-=-
        # create the database
        echo "Creating Database: $DB_NAME as $DB_USER"
        su --shell=/bin/bash -c "createdb $DB_NAME" $DB_USER &> /dev/null
    fi

  else
    # =-=-=-=-=-=-=-
    # catch other database types
    echo "TODO: detect location of non-postgres database"
    echo "TODO: create database role"
    echo "TODO: check for existing database"
  fi



fi

# =-=-=-=-=-=-=-
# set permissions on the installed files
chown -R $OS_EIRODS_ACCT:$OS_EIRODS_ACCT $IRODS_HOME

# =-=-=-=-=-=-=-
# touch odbc file so it exists for the install script to update
touch $EIRODS_HOME_DIR/.odbc.ini
chown $OS_EIRODS_ACCT:$OS_EIRODS_ACCT $EIRODS_HOME_DIR/.odbc.ini


# =-=-=-=-=-=-=-
# setup runlevels and aliases (use os-specific tools)
if [ "$DETECTEDOS" == "Ubuntu" ] ; then
    update-rc.d eirods defaults
elif [ "$DETECTEDOS" == "RedHatCompatible" ] ; then
    /sbin/chkconfig --add eirods
elif [ "$DETECTEDOS" == "SuSE" ] ; then
    /sbin/chkconfig --add eirods
fi




# =-=-=-=-=-=-=-
# symlink the icommands

#ln -s    /usr/bin/chgCoreToCore1.ir       ${IRODS_HOME}/clients/icommands/bin/chgCoreToCore1.ir 
#ln -s    /usr/bin/chgCoreToCore2.ir       ${IRODS_HOME}/clients/icommands/bin/chgCoreToCore2.ir 
#ln -s    /usr/bin/chgCoreToOrig.ir        ${IRODS_HOME}/clients/icommands/bin/chgCoreToOrig.ir  
#ln -s    /usr/bin/delUnusedAVUs.ir        ${IRODS_HOME}/clients/icommands/bin/delUnusedAVUs.ir  
#ln -s    /usr/bin/runQuota.ir             ${IRODS_HOME}/clients/icommands/bin/runQuota.ir       
#ln -s    /usr/bin/runQuota.r              ${IRODS_HOME}/clients/icommands/bin/runQuota.r        
#ln -s    /usr/bin/showCore.ir             ${IRODS_HOME}/clients/icommands/bin/showCore.ir       

<<<<<<< HEAD
ln -s    /usr/bin/genOSAuth               ${IRODS_HOME}/clients/icommands/bin/genOSAuth         
ln -s    /usr/bin/iadmin                  ${IRODS_HOME}/clients/icommands/bin/iadmin            
ln -s    /usr/bin/ibun                    ${IRODS_HOME}/clients/icommands/bin/ibun              
ln -s    /usr/bin/icd                     ${IRODS_HOME}/clients/icommands/bin/icd               
ln -s    /usr/bin/ichksum                 ${IRODS_HOME}/clients/icommands/bin/ichksum           
ln -s    /usr/bin/ichmod                  ${IRODS_HOME}/clients/icommands/bin/ichmod            
ln -s    /usr/bin/icp                     ${IRODS_HOME}/clients/icommands/bin/icp               
ln -s    /usr/bin/idbug                   ${IRODS_HOME}/clients/icommands/bin/idbug             
ln -s    /usr/bin/ienv                    ${IRODS_HOME}/clients/icommands/bin/ienv              
ln -s    /usr/bin/ierror                  ${IRODS_HOME}/clients/icommands/bin/ierror            
ln -s    /usr/bin/iexecmd                 ${IRODS_HOME}/clients/icommands/bin/iexecmd           
ln -s    /usr/bin/iexit                   ${IRODS_HOME}/clients/icommands/bin/iexit             
ln -s    /usr/bin/ifsck                   ${IRODS_HOME}/clients/icommands/bin/ifsck             
ln -s    /usr/bin/iget                    ${IRODS_HOME}/clients/icommands/bin/iget              
ln -s    /usr/bin/igetwild                ${IRODS_HOME}/clients/icommands/bin/igetwild          
ln -s    /usr/bin/igroupadmin             ${IRODS_HOME}/clients/icommands/bin/igroupadmin       
ln -s    /usr/bin/ihelp                   ${IRODS_HOME}/clients/icommands/bin/ihelp             
ln -s    /usr/bin/iinit                   ${IRODS_HOME}/clients/icommands/bin/iinit             
ln -s    /usr/bin/ilocate                 ${IRODS_HOME}/clients/icommands/bin/ilocate           
ln -s    /usr/bin/ils                     ${IRODS_HOME}/clients/icommands/bin/ils               
ln -s    /usr/bin/ilsresc                 ${IRODS_HOME}/clients/icommands/bin/ilsresc           
ln -s    /usr/bin/imcoll                  ${IRODS_HOME}/clients/icommands/bin/imcoll            
ln -s    /usr/bin/imeta                   ${IRODS_HOME}/clients/icommands/bin/imeta             
ln -s    /usr/bin/imiscsvrinfo            ${IRODS_HOME}/clients/icommands/bin/imiscsvrinfo      
ln -s    /usr/bin/imkdir                  ${IRODS_HOME}/clients/icommands/bin/imkdir            
ln -s    /usr/bin/imv                     ${IRODS_HOME}/clients/icommands/bin/imv               
ln -s    /usr/bin/ipasswd                 ${IRODS_HOME}/clients/icommands/bin/ipasswd           
ln -s    /usr/bin/iphybun                 ${IRODS_HOME}/clients/icommands/bin/iphybun           
ln -s    /usr/bin/iphymv                  ${IRODS_HOME}/clients/icommands/bin/iphymv            
ln -s    /usr/bin/ips                     ${IRODS_HOME}/clients/icommands/bin/ips               
ln -s    /usr/bin/iput                    ${IRODS_HOME}/clients/icommands/bin/iput              
ln -s    /usr/bin/ipwd                    ${IRODS_HOME}/clients/icommands/bin/ipwd              
ln -s    /usr/bin/iqdel                   ${IRODS_HOME}/clients/icommands/bin/iqdel             
ln -s    /usr/bin/iqmod                   ${IRODS_HOME}/clients/icommands/bin/iqmod             
ln -s    /usr/bin/iqstat                  ${IRODS_HOME}/clients/icommands/bin/iqstat            
ln -s    /usr/bin/iquest                  ${IRODS_HOME}/clients/icommands/bin/iquest            
ln -s    /usr/bin/iquota                  ${IRODS_HOME}/clients/icommands/bin/iquota            
ln -s    /usr/bin/ireg                    ${IRODS_HOME}/clients/icommands/bin/ireg              
ln -s    /usr/bin/irepl                   ${IRODS_HOME}/clients/icommands/bin/irepl             
ln -s    /usr/bin/irm                     ${IRODS_HOME}/clients/icommands/bin/irm               
ln -s    /usr/bin/irmtrash                ${IRODS_HOME}/clients/icommands/bin/irmtrash          
ln -s    /usr/bin/irsync                  ${IRODS_HOME}/clients/icommands/bin/irsync            
ln -s    /usr/bin/irule                   ${IRODS_HOME}/clients/icommands/bin/irule             
ln -s    /usr/bin/iscan                   ${IRODS_HOME}/clients/icommands/bin/iscan             
ln -s    /usr/bin/isysmeta                ${IRODS_HOME}/clients/icommands/bin/isysmeta          
ln -s    /usr/bin/iticket                 ${IRODS_HOME}/clients/icommands/bin/iticket           
ln -s    /usr/bin/itrim                   ${IRODS_HOME}/clients/icommands/bin/itrim             
ln -s    /usr/bin/iuserinfo               ${IRODS_HOME}/clients/icommands/bin/iuserinfo         
ln -s    /usr/bin/ixmsg                   ${IRODS_HOME}/clients/icommands/bin/ixmsg             
=======
ln -fs    /usr/bin/genOSAuth               ${IRODS_HOME}/clients/icommands/bin/genOSAuth         
ln -fs    /usr/bin/iadmin                  ${IRODS_HOME}/clients/icommands/bin/iadmin            
ln -fs    /usr/bin/ibun                    ${IRODS_HOME}/clients/icommands/bin/ibun              
ln -fs    /usr/bin/icd                     ${IRODS_HOME}/clients/icommands/bin/icd               
ln -fs    /usr/bin/ichksum                 ${IRODS_HOME}/clients/icommands/bin/ichksum           
ln -fs    /usr/bin/ichmod                  ${IRODS_HOME}/clients/icommands/bin/ichmod            
ln -fs    /usr/bin/icp                     ${IRODS_HOME}/clients/icommands/bin/icp               
ln -fs    /usr/bin/idbug                   ${IRODS_HOME}/clients/icommands/bin/idbug             
ln -fs    /usr/bin/ienv                    ${IRODS_HOME}/clients/icommands/bin/ienv              
ln -fs    /usr/bin/ierror                  ${IRODS_HOME}/clients/icommands/bin/ierror            
ln -fs    /usr/bin/iexecmd                 ${IRODS_HOME}/clients/icommands/bin/iexecmd           
ln -fs    /usr/bin/iexit                   ${IRODS_HOME}/clients/icommands/bin/iexit             
ln -fs    /usr/bin/ifsck                   ${IRODS_HOME}/clients/icommands/bin/ifsck             
ln -fs    /usr/bin/iget                    ${IRODS_HOME}/clients/icommands/bin/iget              
ln -fs    /usr/bin/igetwild                ${IRODS_HOME}/clients/icommands/bin/igetwild          
ln -fs    /usr/bin/igroupadmin             ${IRODS_HOME}/clients/icommands/bin/igroupadmin       
ln -fs    /usr/bin/ihelp                   ${IRODS_HOME}/clients/icommands/bin/ihelp             
ln -fs    /usr/bin/iinit                   ${IRODS_HOME}/clients/icommands/bin/iinit             
ln -fs    /usr/bin/ilocate                 ${IRODS_HOME}/clients/icommands/bin/ilocate           
ln -fs    /usr/bin/ils                     ${IRODS_HOME}/clients/icommands/bin/ils               
ln -fs    /usr/bin/ilsresc                 ${IRODS_HOME}/clients/icommands/bin/ilsresc           
ln -fs    /usr/bin/imcoll                  ${IRODS_HOME}/clients/icommands/bin/imcoll            
ln -fs    /usr/bin/imeta                   ${IRODS_HOME}/clients/icommands/bin/imeta             
ln -fs    /usr/bin/imiscsvrinfo            ${IRODS_HOME}/clients/icommands/bin/imiscsvrinfo      
ln -fs    /usr/bin/imkdir                  ${IRODS_HOME}/clients/icommands/bin/imkdir            
ln -fs    /usr/bin/imv                     ${IRODS_HOME}/clients/icommands/bin/imv               
ln -fs    /usr/bin/ipasswd                 ${IRODS_HOME}/clients/icommands/bin/ipasswd           
ln -fs    /usr/bin/iphybun                 ${IRODS_HOME}/clients/icommands/bin/iphybun           
ln -fs    /usr/bin/iphymv                  ${IRODS_HOME}/clients/icommands/bin/iphymv            
ln -fs    /usr/bin/ips                     ${IRODS_HOME}/clients/icommands/bin/ips               
ln -fs    /usr/bin/iput                    ${IRODS_HOME}/clients/icommands/bin/iput              
ln -fs    /usr/bin/ipwd                    ${IRODS_HOME}/clients/icommands/bin/ipwd              
ln -fs    /usr/bin/iqdel                   ${IRODS_HOME}/clients/icommands/bin/iqdel             
ln -fs    /usr/bin/iqmod                   ${IRODS_HOME}/clients/icommands/bin/iqmod             
ln -fs    /usr/bin/iqstat                  ${IRODS_HOME}/clients/icommands/bin/iqstat            
ln -fs    /usr/bin/iquest                  ${IRODS_HOME}/clients/icommands/bin/iquest            
ln -fs    /usr/bin/iquota                  ${IRODS_HOME}/clients/icommands/bin/iquota            
ln -fs    /usr/bin/ireg                    ${IRODS_HOME}/clients/icommands/bin/ireg              
ln -fs    /usr/bin/irepl                   ${IRODS_HOME}/clients/icommands/bin/irepl             
ln -fs    /usr/bin/irm                     ${IRODS_HOME}/clients/icommands/bin/irm               
ln -fs    /usr/bin/irmtrash                ${IRODS_HOME}/clients/icommands/bin/irmtrash          
ln -fs    /usr/bin/irsync                  ${IRODS_HOME}/clients/icommands/bin/irsync            
ln -fs    /usr/bin/irule                   ${IRODS_HOME}/clients/icommands/bin/irule             
ln -fs    /usr/bin/iscan                   ${IRODS_HOME}/clients/icommands/bin/iscan             
ln -fs    /usr/bin/isysmeta                ${IRODS_HOME}/clients/icommands/bin/isysmeta          
ln -fs    /usr/bin/itrim                   ${IRODS_HOME}/clients/icommands/bin/itrim             
ln -fs    /usr/bin/iuserinfo               ${IRODS_HOME}/clients/icommands/bin/iuserinfo         
ln -fs    /usr/bin/ixmsg                   ${IRODS_HOME}/clients/icommands/bin/ixmsg             
>>>>>>> 298a1ad9









cd $PWD

if [ "$UPGRADE_FLAG" == "true" ] ; then
    # =-=-=-=-=-=-=-
    # start the upgraded server
    # (instead of running eirods_setup.pl which would have started it)
    set +e
    su --shell=/bin/bash -c "cd $IRODS_HOME; ./irodsctl start" $OS_EIRODS_ACCT
    set -e
else
    # =-=-=-=-=-=-=-
    # run setup script to configure an ICAT server
    if [ "$SERVER_TYPE" == "icat" ] ; then
        cd $IRODS_HOME
        su --shell=/bin/bash -c "perl $IRODS_HOME/scripts/perl/eirods_setup.pl $DB_TYPE $DB_HOST $DB_PORT $DB_USER $DB_PASS" $OS_EIRODS_ACCT
    fi

    # =-=-=-=-=-=-=-
    # remove setup 'rodsBoot' account - reduce potential attack surface
    if [ "$SERVER_TYPE" == "icat" ] ; then
        su --shell=/bin/bash -c "/usr/bin/iadmin rmuser rodsBoot" $OS_EIRODS_ACCT
    fi
fi

# =-=-=-=-=-=-=-
# really make sure everything is owned by the eirods service account
chown -R $OS_EIRODS_ACCT:$OS_EIRODS_ACCT $EIRODS_HOME_DIR

# =-=-=-=-=-=-=-
# set permissions on iRODS authentication mechanisms
chown root:root $IRODS_HOME/server/bin/PamAuthCheck
chmod 4755 $IRODS_HOME/server/bin/PamAuthCheck
chmod 4755 /usr/bin/genOSAuth

# =-=-=-=-=-=-=-
# remove the password from the service account
passwd -d $OS_EIRODS_ACCT > /dev/null


if [ "$UPGRADE_FLAG" == "false" ] ; then
    # =-=-=-=-=-=-=-
    if [ "$SERVER_TYPE" == "icat" ] ; then
        # tell user about their irodsenv
        cat $EIRODS_HOME_DIR/packaging/user_irodsenv.txt
        cat $EIRODS_HOME_DIR/.irods/.irodsEnv
    elif [ "$SERVER_TYPE" == "resource" ] ; then
        # give user some guidance regarding resource configuration
        cat $EIRODS_HOME_DIR/packaging/user_resource.txt
    fi
fi




# =-=-=-=-=-=-=-
# RPM runs old 3.0 uninstall script last, which removed everything
# Detect this case and protect the existing data
if [ "$UPGRADE_FLAG" == "true" ] ; then
    EIRODSVERSIONINT=`grep EIRODSVERSIONINT $UPGRADE_FLAG_FILE | awk -F\= '{print $2}' | tr -d ' '`
    # delete temp file
    rm -f $UPGRADE_FLAG_FILE
    # check against version integer
    if [ $EIRODSVERSIONINT -lt 301002 ] ; then
        # Check for RPM-based systems
        if [ "$DETECTEDOS" == "RedHatCompatible" -o "$DETECTEDOS" == "SuSE" ] ; then
            # stop the running server
            su --shell=/bin/bash -c "cd $IRODS_HOME; ./irodsctl stop" $OS_EIRODS_ACCT
            # detect whether eirods home directory is a mount point
            set +e
            mountpoint $EIRODS_HOME_DIR > /dev/null
            ISMOUNTPOINT=$?
            set -e
            # if a mount point
            if [ $ISMOUNTPOINT -eq 0 ] ; then
                # detect current mounted device
                MOUNTED_DEVICE=`df | grep " $EIRODS_HOME_DIR$" | awk '{print $1}'`
                # unmount eirods home directory
                set +e
                umount $EIRODS_HOME_DIR
                set -e
                # report to the admin what happened
                echo "$EIRODS_HOME_DIR has been unmounted from $MOUNTED_DEVICE"
                echo "#########################################################"
                echo "#"
                echo "#  E-iRODS PostInstall Script"
                echo "#"
                echo "#  $EIRODS_HOME_DIR has been unmounted from $MOUNTED_DEVICE"
                echo "#"
                echo "#  Due to upgrading from E-iRODS 3.0, your upgrade is"
                echo "#  not yet fully complete.  Your files and database are"
                echo "#  safe and awaiting the remounting of $EIRODS_HOME_DIR."
                echo "#"
                echo "#  Once $EIRODS_HOME_DIR is mounted again,"
                echo "#  start the server:"
                echo "#"
                echo "#    sudo su - eirods -c 'cd $IRODS_HOME; ./irodsctl start'"
                echo "#"
                echo "#########################################################"
            else
                # if not, move it aside
                mv $EIRODS_HOME_DIR ${EIRODS_HOME_DIR}_new
                # create a passable directory in its place, which will be deleted by existing 3.0 postun script
                mkdir -p $EIRODS_HOME_DIR
                cp -r ${EIRODS_HOME_DIR}_new/packaging $EIRODS_HOME_DIR/packaging
                mkdir $EIRODS_HOME_DIR/iRODS
                cp -r ${EIRODS_HOME_DIR}_new/iRODS/irodsctl $EIRODS_HOME_DIR/iRODS/irodsctl
                cp -r ${EIRODS_HOME_DIR}_new/iRODS/scripts $EIRODS_HOME_DIR/iRODS/scripts
                mkdir -p $EIRODS_HOME_DIR/iRODS/clients/icommands
                cp -r ${EIRODS_HOME_DIR}_new/iRODS/clients/icommands/bin $EIRODS_HOME_DIR/iRODS/clients/icommands/bin
                # report to the admin what happened
                echo "#########################################################"
                echo "#"
                echo "#  E-iRODS PostInstall Script"
                echo "#"
                echo "#  Due to upgrading from E-iRODS 3.0, your upgrade is"
                echo "#  not yet fully complete.  Your files and database are"
                echo "#  safely awaiting the run of the recovery script which"
                echo "#  will place everything back into the correct locations."
                echo "#"
                echo "#  Please run the recovery script with the RPM file you"
                echo "#  just used to upgrade:"
                echo "#"
                echo "#    sudo ${EIRODS_HOME_DIR}_new/packaging/post30upgrade.sh newfile.rpm"
                echo "#"
                echo "#########################################################"
            fi
        fi
    fi
fi


# =-=-=-=-=-=-=-
# exit with success
exit 0
<|MERGE_RESOLUTION|>--- conflicted
+++ resolved
@@ -229,57 +229,6 @@
 #ln -s    /usr/bin/runQuota.r              ${IRODS_HOME}/clients/icommands/bin/runQuota.r        
 #ln -s    /usr/bin/showCore.ir             ${IRODS_HOME}/clients/icommands/bin/showCore.ir       
 
-<<<<<<< HEAD
-ln -s    /usr/bin/genOSAuth               ${IRODS_HOME}/clients/icommands/bin/genOSAuth         
-ln -s    /usr/bin/iadmin                  ${IRODS_HOME}/clients/icommands/bin/iadmin            
-ln -s    /usr/bin/ibun                    ${IRODS_HOME}/clients/icommands/bin/ibun              
-ln -s    /usr/bin/icd                     ${IRODS_HOME}/clients/icommands/bin/icd               
-ln -s    /usr/bin/ichksum                 ${IRODS_HOME}/clients/icommands/bin/ichksum           
-ln -s    /usr/bin/ichmod                  ${IRODS_HOME}/clients/icommands/bin/ichmod            
-ln -s    /usr/bin/icp                     ${IRODS_HOME}/clients/icommands/bin/icp               
-ln -s    /usr/bin/idbug                   ${IRODS_HOME}/clients/icommands/bin/idbug             
-ln -s    /usr/bin/ienv                    ${IRODS_HOME}/clients/icommands/bin/ienv              
-ln -s    /usr/bin/ierror                  ${IRODS_HOME}/clients/icommands/bin/ierror            
-ln -s    /usr/bin/iexecmd                 ${IRODS_HOME}/clients/icommands/bin/iexecmd           
-ln -s    /usr/bin/iexit                   ${IRODS_HOME}/clients/icommands/bin/iexit             
-ln -s    /usr/bin/ifsck                   ${IRODS_HOME}/clients/icommands/bin/ifsck             
-ln -s    /usr/bin/iget                    ${IRODS_HOME}/clients/icommands/bin/iget              
-ln -s    /usr/bin/igetwild                ${IRODS_HOME}/clients/icommands/bin/igetwild          
-ln -s    /usr/bin/igroupadmin             ${IRODS_HOME}/clients/icommands/bin/igroupadmin       
-ln -s    /usr/bin/ihelp                   ${IRODS_HOME}/clients/icommands/bin/ihelp             
-ln -s    /usr/bin/iinit                   ${IRODS_HOME}/clients/icommands/bin/iinit             
-ln -s    /usr/bin/ilocate                 ${IRODS_HOME}/clients/icommands/bin/ilocate           
-ln -s    /usr/bin/ils                     ${IRODS_HOME}/clients/icommands/bin/ils               
-ln -s    /usr/bin/ilsresc                 ${IRODS_HOME}/clients/icommands/bin/ilsresc           
-ln -s    /usr/bin/imcoll                  ${IRODS_HOME}/clients/icommands/bin/imcoll            
-ln -s    /usr/bin/imeta                   ${IRODS_HOME}/clients/icommands/bin/imeta             
-ln -s    /usr/bin/imiscsvrinfo            ${IRODS_HOME}/clients/icommands/bin/imiscsvrinfo      
-ln -s    /usr/bin/imkdir                  ${IRODS_HOME}/clients/icommands/bin/imkdir            
-ln -s    /usr/bin/imv                     ${IRODS_HOME}/clients/icommands/bin/imv               
-ln -s    /usr/bin/ipasswd                 ${IRODS_HOME}/clients/icommands/bin/ipasswd           
-ln -s    /usr/bin/iphybun                 ${IRODS_HOME}/clients/icommands/bin/iphybun           
-ln -s    /usr/bin/iphymv                  ${IRODS_HOME}/clients/icommands/bin/iphymv            
-ln -s    /usr/bin/ips                     ${IRODS_HOME}/clients/icommands/bin/ips               
-ln -s    /usr/bin/iput                    ${IRODS_HOME}/clients/icommands/bin/iput              
-ln -s    /usr/bin/ipwd                    ${IRODS_HOME}/clients/icommands/bin/ipwd              
-ln -s    /usr/bin/iqdel                   ${IRODS_HOME}/clients/icommands/bin/iqdel             
-ln -s    /usr/bin/iqmod                   ${IRODS_HOME}/clients/icommands/bin/iqmod             
-ln -s    /usr/bin/iqstat                  ${IRODS_HOME}/clients/icommands/bin/iqstat            
-ln -s    /usr/bin/iquest                  ${IRODS_HOME}/clients/icommands/bin/iquest            
-ln -s    /usr/bin/iquota                  ${IRODS_HOME}/clients/icommands/bin/iquota            
-ln -s    /usr/bin/ireg                    ${IRODS_HOME}/clients/icommands/bin/ireg              
-ln -s    /usr/bin/irepl                   ${IRODS_HOME}/clients/icommands/bin/irepl             
-ln -s    /usr/bin/irm                     ${IRODS_HOME}/clients/icommands/bin/irm               
-ln -s    /usr/bin/irmtrash                ${IRODS_HOME}/clients/icommands/bin/irmtrash          
-ln -s    /usr/bin/irsync                  ${IRODS_HOME}/clients/icommands/bin/irsync            
-ln -s    /usr/bin/irule                   ${IRODS_HOME}/clients/icommands/bin/irule             
-ln -s    /usr/bin/iscan                   ${IRODS_HOME}/clients/icommands/bin/iscan             
-ln -s    /usr/bin/isysmeta                ${IRODS_HOME}/clients/icommands/bin/isysmeta          
-ln -s    /usr/bin/iticket                 ${IRODS_HOME}/clients/icommands/bin/iticket           
-ln -s    /usr/bin/itrim                   ${IRODS_HOME}/clients/icommands/bin/itrim             
-ln -s    /usr/bin/iuserinfo               ${IRODS_HOME}/clients/icommands/bin/iuserinfo         
-ln -s    /usr/bin/ixmsg                   ${IRODS_HOME}/clients/icommands/bin/ixmsg             
-=======
 ln -fs    /usr/bin/genOSAuth               ${IRODS_HOME}/clients/icommands/bin/genOSAuth         
 ln -fs    /usr/bin/iadmin                  ${IRODS_HOME}/clients/icommands/bin/iadmin            
 ln -fs    /usr/bin/ibun                    ${IRODS_HOME}/clients/icommands/bin/ibun              
@@ -325,10 +274,10 @@
 ln -fs    /usr/bin/irule                   ${IRODS_HOME}/clients/icommands/bin/irule             
 ln -fs    /usr/bin/iscan                   ${IRODS_HOME}/clients/icommands/bin/iscan             
 ln -fs    /usr/bin/isysmeta                ${IRODS_HOME}/clients/icommands/bin/isysmeta          
+ln -fs    /usr/bin/iticket                 ${IRODS_HOME}/clients/icommands/bin/iticket           
 ln -fs    /usr/bin/itrim                   ${IRODS_HOME}/clients/icommands/bin/itrim             
 ln -fs    /usr/bin/iuserinfo               ${IRODS_HOME}/clients/icommands/bin/iuserinfo         
 ln -fs    /usr/bin/ixmsg                   ${IRODS_HOME}/clients/icommands/bin/ixmsg             
->>>>>>> 298a1ad9
 
 
 
